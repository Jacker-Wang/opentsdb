--- conflicted
+++ resolved
@@ -1,10 +1,6 @@
 language: java
 before_script: ./build.sh pom.xml
-<<<<<<< HEAD
-script: mvn test --quiet
-=======
 script: export MAVEN_OPTS="-Xmx1024m" && mvn test --quiet
->>>>>>> 76b928da
 jdk:
   - oraclejdk7
   - openjdk6
