--- conflicted
+++ resolved
@@ -49,20 +49,8 @@
 Noteworthy changes:
   - UIDs are now assigned in a lock-less fashion.
 
-<<<<<<< HEAD
--
-* Version 1.1.1 (2013-??-??) [???????]
-
-Noteworthy changes:
-  - UIDs are now assigned in a lock-less fashion.
-
--
-=======
 
 
->>>>>>> 027bd317
 * Version 1.1.0 (2013-03-08) [12879d7]
 
 Noteworthy changes:
