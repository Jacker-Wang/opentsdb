--- conflicted
+++ resolved
@@ -1,7 +1,5 @@
 OpenTSDB - User visible changes.
 
-<<<<<<< HEAD
-=======
 * Version 2.0.0 (2014-05-5)
 
 Noteworthy changes:
@@ -46,19 +44,13 @@
   - New Debian package compilable from the source
   - New RPM package compilable from the source
 
->>>>>>> 6fcf960d
 * Version 1.1.1 (2013-??-??) [???????]
 
 Noteworthy changes:
   - UIDs are now assigned in a lock-less fashion.
 
-<<<<<<< HEAD
--
-=======
 
 
->>>>>>> 6fcf960d
 * Version 1.1.0 (2013-03-08) [12879d7]
 
 Noteworthy changes:
