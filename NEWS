OpenTSDB - User visible changes.

<<<<<<< HEAD
* Version 2.0.0 (2013-07-?)

Noteworthy changes:
  - Configuration can be provided in a properties file
  - New Jackson JSON helper class
  - GnuPlot batch file for Windows compatability
  - Add relative time option "n" for 30 days
  - Relative, unix epoch style timestamps work in CliQuery
  - New "max" parameter for /suggest that can fetch more than the default 25 
    results. If not supplied, default is used
  - New formalized HTTP API, deprecates many of the old HTTP API calls but it
    is still backwards compatible
  - New store data points over HTTP via JSON
  - New optional chunked encoding support for HTTP requests, configurable

=======
>>>>>>> 6f8b36e3
* Version 1.1.1 (2013-??-??) [???????]

Noteworthy changes:
  - UIDs are now assigned in a lock-less fashion.


* Version 1.1.0 (2013-03-08) [12879d7]

Noteworthy changes:
  - Licensing adjustment: allow LGPLv2.1+ in addition to LGPLv3+.
  - Various fixes used when customizing size of UniqueId.  The default size
    is 3 bytes and is a compile-time constant rarely changed in practice.
  - New a new standard deviation aggregator, `dev'.
  - New `fgcolor', `bgcolor' and `smooth' query parameters to /q.
  - New `tz' query string parameter to allow specifying a custom time zone.
  - Stop accepting connections when shutting down.
  - A new `dropcaches' administrative command allows discarding in-memory
    caches.  Right now these are UID mappings.
  - Browser history support in the web UI.
  - Allow "1d-ago" style input in date boxes.
  - Fix the 30d integer overflow in the web UI.
  - Add the ability to use mouse for drag-to-zoom on graphs.
  - Integration with Maven.
  - Work around a Netty performance bug, increasing write throughput by 10x.
  - Properly parse floating point values in scientific notations.
  - Allow tuning the number of worker threads or using OIO.
  - Fix auto-completion bug causing partial results to show in the web UI.
  - Various internal bug fixes.
  - Update all dependencies.
  - TSDB data compaction is now enabled by default.


* Version 1.0.0 (2011-12-23) [66a6b42]

Initial release:
  - Upload data points through a telnet-style protocol.
  - HTTP interface to query data in ASCII and PNG.
  - Efficient, fully asynchronous write path.
  - Synchronous / blocking read path (to be rewritten).
  - TSDB data compaction (disabled by default).

-----

Copyright (C) 2011-2012  The OpenTSDB Authors.

This library is free software: you can redistribute it and/or modify it
under the terms of the GNU Lesser General Public License as published
by the Free Software Foundation, either version 2.1 of the License, or
(at your option) any later version.

This library is distributed in the hope that it will be useful,
but WITHOUT ANY WARRANTY; without even the implied warranty of
MERCHANTABILITY or FITNESS FOR A PARTICULAR PURPOSE.  See the
GNU Lesser General Public License for more details.

You should have received a copy of the GNU Lesser General Public License
along with this library.  If not, see <http://www.gnu.org/licenses/>.

Local Variables:
mode: outline
End:<|MERGE_RESOLUTION|>--- conflicted
+++ resolved
@@ -1,6 +1,5 @@
 OpenTSDB - User visible changes.
 
-<<<<<<< HEAD
 * Version 2.0.0 (2013-07-?)
 
 Noteworthy changes:
@@ -16,8 +15,13 @@
   - New store data points over HTTP via JSON
   - New optional chunked encoding support for HTTP requests, configurable
 
-=======
->>>>>>> 6f8b36e3
+* Version 1.1.1 (2013-??-??) [???????]
+
+Noteworthy changes:
+  - UIDs are now assigned in a lock-less fashion.
+
++
 * Version 1.1.1 (2013-??-??) [???????]
 
 Noteworthy changes:
