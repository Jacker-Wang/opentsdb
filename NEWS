OpenTSDB - User visible changes.

* Version 2.1.4 (2016-02-14)

Bug Fixes:
  - Fix the meta table where the UID/TSMeta APIs were not sorting tags properly 
    prior to creating the row key, thus allowing for duplicates if the caller changed
    the order of tags.
  - Fix a situation where meta sync could hang forever if a routine threw an exception.
  - Fix an NPE thrown when accessing the /logs endpoint if the Cyclic appender is not
    enabled in the logback config.
  - Remove an overly chatty log line in TSMeta on new time series creation.

* Version 2.1.4 (2016-02-14)

Bug Fixes:
<<<<<<< HEAD
=======
  - Fix the meta table where the UID/TSMeta APIs were not sorting tags properly 
    prior to creating the row key, thus allowing for duplicates if the caller changed
    the order of tags.
  - Fix a situation where meta sync could hang forever if a routine threw an exception.
  - Fix an NPE thrown when accessing the /logs endpoint if the Cyclic appender is not
    enabled in the logback config.
  - Remove an overly chatty log line in TSMeta on new time series creation.

* Version 2.1.3 (2015-11-11)

Bug Fixes:
>>>>>>> f7213784
  - Fix build issues where the static files were not copied into the proper location.

* Version 2.1.2 (2015-11-09)

Bug Fixes:
  - Fix the built-in UI to handle query parameter parsing properly (found when Firefox 
    changed their URI behavior)
  - Fix comments about the Zookeeper quorum setting in various config files.
  - Fix quoting in the Makefile when installing.
  - Make sure builds write files in the proper location on FreeBSD.

* Version 2.1.1 (2015-09-12)

Bug Fixes:
  - Relax the pgrep regex to correctly find and kill the java process in the RPM init.d
    script.
  - Improve query performance slightly when aggregating multiple series.
  - Fix the /api/search/lookup API call to properly handle the limit parameter.
  - Fix the /api/query/last endpoint to properly handle missing tsdb-meta tables.

* Version 2.1.0 (2015-05-06)

Bug Fixes:
  - FSCK was not handling compacted and floating point duplicates properly. Now they 
    are merged correctly.
  - TSMeta data updates were not loading the latest data from storage on response
  - The config class will now trim spaces from booleans and integers
  - On shutdown, the idle state handler could prevent the TSD from shutting down
    gracefully. A new thread factory sets that thread as a daemon thread.
  - TSMeta objects were not generated if multiple writes for the same data point arrived
    in succession due to buffering atomic increments. Increments are no longer buffered.
  - Updated paths to the deprecated Google Code repo for dependencies.

* Version 2.1.0 RC2 (2015-04-04)

Noteworthy Changes:
  - Handle idle connections in Netty by closing them after some period of inactivity
  - Support compressed HTTP responses

Bug Fixes:
  - Various RPM script and package fixes
  - Properly handle deletions of the cache directory while running
  - Queries for non-extant metrics now return a 400 error
  - Fix an issue with the meta sync utility where entries were not created if the counter existed
  - Report stats properly when the UID is greater than 3 bytes wide
  - Fix UI hangups when incorrect tags are supplied
  - Log illegal put exceptions at the debug level
  - Fix global annotation retrieval where some entries were missing
  - Fix unit tests that were not properly mocking out clients or threads and causing JVM OOMs
  - Fix accounting bugs in FSCK
  - Sort aggregators in the UI
  - Properly throw an exception if the user supplies an empty tag on storage or retreival
  - Handle missing directories in the Config class

* Version 2.1.0 RC1 (2014-11-09)

Noteworthy Changes:
  - Add a server side timeout for sockets that haven't written data in some time
  - Major FSCK utility update to handle new objects, delete bad data and deal with duplicate data points.
  - Optionally preload portions of the name to UID maps at startup
  - Add read and write modes to the TSD to disable writing data points via telnet or HTTP
  - Optionally disable the diediedie commands to prevent users from shutting down a tsd
  - Optionally block the auto creation of tag keys and values
  - Downsampling is now aligned on modulus bondaries so that we avoid interpolation as much as possible. Data returned is now more along the lines of what users expect, e.g. 24 data points for day when downsampled on hourly intervals instead of random points based on the span's timestamps.
  - Add the /api/search/lookup endpoint and CLI endpoint for looking up time series based on the meta or data tables
  - Rework of the TSD compaction code to process compactions faster
  - Optionally handle duplicate data points gracefully during compaction or query time without throwing exceptions
  - Add Allow-Headers CORs support

* Version 2.0.1 (2014-11-09)

Bug Fixes:
  - Fix tree REST endpoint to allow modification of the strictMatch and storeFailure fields
  - Fix compacted millisecond columns throwing an error during fsck
  - Fix tsd startup directory permission checks
  - Fix thread safety of pending UID assignment when they are complete
  - Fix compaction queue flushing on tsd shutdown
  - Fix RTPublisher plugin floating point value detection where it was previously posting to the wrong method
  - Fix TsdbQuery.toString() to avoid looing up UIDs if an error was thrown as this can cause cause a deadlock

Noteworthy changes:
  - Add Travis CI build support
  - Update to Asynchbase 1.6.0 and update additional dependencies
  - Modify scripts to allow easier compilation under FreeBSD

* Version 2.0.0 (2014-05-5)

API incompatible changes:
  - The `TSDB' class now takes a `Config' object in argument instead of an
    HBaseClient and two strings.
  - The downsampling interval for the method `Query.downsample' went from
    being an `int' to a `long'.

Noteworthy changes:
  - Configuration can be provided in a properties file
  - New Jackson JSON helper class
  - GnuPlot batch file for Windows compatability
  - Add relative time option "n" for 30 days
  - Relative, unix epoch style timestamps work in CliQuery
  - New "max" parameter for /suggest that can fetch more than the default 25 
    results. If not supplied, default is used
  - New formalized HTTP API, deprecates many of the old HTTP API calls but it
    is still backwards compatible
  - New store data points over HTTP via JSON
  - New annotations for recording meta data along with data points in a time
    series
  - New global annotations to record meta data at a specific time but not
    associated with a specific series
  - New meta data for metrics, tag names, tag values and time series
  - New optional chunked encoding support for HTTP requests, configurable
  - Millisecond resolution support for writing data points and annotations
  - Variable length encoding for integer data points, any where from 1 to 8
    bytes instead of using 8 bytes for every point
  - CORs support for the HTTP API
  - New data injest plugin framework allowing support for different data
    formats
  - Search plugin framework to push meta data to a search engine for access
  - Real-Time publisher framework to publish data points to a secondary system
    as soon as they are received at the TSD
  - New aggregation functions with alternatives to interpolation including:
    - zero if missing sum: returns a 0 if a data point doesn't exist
    - max if missing min: returns the maximum value if a data point is missing
    - min if missing max: returns the minimum value if a data point is missing
  - New TSUID tracking that writes a counter to a new table to track the 
    different time series stored and how many data points were written
  - New meta data trees that allow for flattening time series into a 
    heirarchical representation similar to a file system
  - New meta and tree synchronization CLI tools
  - New statistics showing the number of UIDs used and available for each type
  - New statistics for the number of current connections to the TSD
  - New options for working with rate calculations on counters to rollover
    or reset on anomallys
  - New Debian package compilable from the source
  - New RPM package compilable from the source



* Version 1.1.1 (2013-??-??) [???????]

Noteworthy changes:
  - UIDs are now assigned in a lock-less fashion.



* Version 1.1.0 (2013-03-08) [12879d7]

Noteworthy changes:
  - Licensing adjustment: allow LGPLv2.1+ in addition to LGPLv3+.
  - Various fixes used when customizing size of UniqueId.  The default size
    is 3 bytes and is a compile-time constant rarely changed in practice.
  - New a new standard deviation aggregator, `dev'.
  - New `fgcolor', `bgcolor' and `smooth' query parameters to /q.
  - New `tz' query string parameter to allow specifying a custom time zone.
  - Stop accepting connections when shutting down.
  - A new `dropcaches' administrative command allows discarding in-memory
    caches.  Right now these are UID mappings.
  - Browser history support in the web UI.
  - Allow "1d-ago" style input in date boxes.
  - Fix the 30d integer overflow in the web UI.
  - Add the ability to use mouse for drag-to-zoom on graphs.
  - Integration with Maven.
  - Work around a Netty performance bug, increasing write throughput by 10x.
  - Properly parse floating point values in scientific notations.
  - Allow tuning the number of worker threads or using OIO.
  - Fix auto-completion bug causing partial results to show in the web UI.
  - Various internal bug fixes.
  - Update all dependencies.
  - TSDB data compaction is now enabled by default.


* Version 1.0.0 (2011-12-23) [66a6b42]

Initial release:
  - Upload data points through a telnet-style protocol.
  - HTTP interface to query data in ASCII and PNG.
  - Efficient, fully asynchronous write path.
  - Synchronous / blocking read path (to be rewritten).
  - TSDB data compaction (disabled by default).

-----

Copyright (C) 2011-2012  The OpenTSDB Authors.

This library is free software: you can redistribute it and/or modify it
under the terms of the GNU Lesser General Public License as published
by the Free Software Foundation, either version 2.1 of the License, or
(at your option) any later version.

This library is distributed in the hope that it will be useful,
but WITHOUT ANY WARRANTY; without even the implied warranty of
MERCHANTABILITY or FITNESS FOR A PARTICULAR PURPOSE.  See the
GNU Lesser General Public License for more details.

You should have received a copy of the GNU Lesser General Public License
along with this library.  If not, see <http://www.gnu.org/licenses/>.

Local Variables:
mode: outline
End:<|MERGE_RESOLUTION|>--- conflicted
+++ resolved
@@ -1,4 +1,99 @@
 OpenTSDB - User visible changes.
+
+* Version 2.2.0 (2016-02-14)
+
+Noteworthy Changes
+  - Rework the QueryStats output to be a bit more useful and add timings from the
+    various scanners and query components.
+  - Modify the UI to allow for group by or aggregate per tag (use the new query feature)
+  - Rework the UI skin with the new TSDB logo and color scheme.
+  - Add the QueryLog config to logback.xml so users can optionally enable logging of
+    all queries along with their stats.
+
+Buf Fixes:
+  - Properly handle append data points in the FSCK utility.
+  - Fix FSCK to handle salting properly.
+  - Fix the IncomingDataPoints class for the CLI import tool to properly account for
+    salting.
+  - Fix the QueryStats maps by making sure the hash accounts for an unmodified list of
+    filters (return copies to callers so sorting won't break the hash code).
+  - Fix the case-insensitive wildcard filter to properly ignore the case.
+  - Fix the CLI dumper/scan utility to properly handle salted data.
+  - Fix a case where the compaction queue could grow unbounded when salting was enabled.
+  - Allow duplicate queries by default (as we did in the past) and users must now block
+    them explicitly.
+  - Fix the /api/stats endpoint to allow for returning a value if the max UID width is
+    set to 8 for any type. Previously it would throw an exception.
+  - Add a try catch to FSCK to debug issues where printing a problematic row would cause
+    a hangup or no output.
+
+* Version 2.2.0 RC3 (2015-11-11)
+
+Bug Fixes:
+  - Fix build issues where the static files were not copied into the proper location.
+
+* Version 2.2.0 RC2 (2015-11-09)
+
+Noteworthy Changes:
+  - Allow overriding the metric and tag UID widths via config file instead of
+    having to modify the source code.
+
+Bug Fixes:
+  - OOM handling script now handles multiple TSDs installed on the same host.
+  - Fix a bug where queries never return if an exception is thrown from the
+    storage layer.
+  - Fix random metric UID assignment in the CLI tool.
+  - Fix for meta data sync when salting is enabled.
+  - 
+
+* Version 2.2.0 RC1 (2015-09-12)
+
+Noteworthy Changes:
+  - Add the option to randomly assign UIDs to metrics to improve distribution across
+    HBase region servers.
+  - Introduce salting of data to improve distribution of high cardinality regions
+    across region servers.
+  - Introduce query stats for tracking various timings related to TSD queries.
+  - Add more stats endpoints including /threads, /jvm and /region_clients
+  - Allow for deleting UID mappings via CLI or the API
+  - Name the various threads for easier debugging, particularly for distinguishing
+    between TSD and AsyncHBase threads.
+  - Allow for pre-fetching all of the meta information for the tables to improve
+    performance.
+  - Update to the latest AsyncHBase with support for secure HBase clusters and RPC
+    timeouts.
+  - Allow for overriding metric and tag widths via the config file. (Be careful!)
+  - URLs from the API are now relative instead of absolute, allowing for easier reverse
+    proxy use.
+  - Allow for percent deviation in the Nagios check
+  - Let queries skip over unknown tag values that may not exist yet (via config)
+  - Add various query filters such as case (in)sensitive pipes, wildcards and pipes
+    over tag values. Filters do not work over metrics at this time.
+  - Add support for writing data points using Appends in HBase as a way of writing
+    compacted data without having to read and re-write at the top of each hour.
+  - Introduce an option to emit NaNs or Nulls in the JSON output when downsampling and
+    a bucket is missing values.
+  - Introduce query time flags to show the original query along with some timing stats
+    in the response.
+  - Introduce a storage exception handler plugin that will allow users to spool or
+    requeue data points that fail writes to HBase due to various issues.
+  - Rework the HTTP pipeline to support plugins with RPC implementations.
+  - Allow for some style options in the Gnuplot graphs.
+  - Allow for timing out long running HTTP queries.
+  - Text importer will now log and continue bad rows instead of failing.
+  - New percentile and count aggregators.
+  - Add the /api/annotations endpoint to fetch multiple annotations in one call.
+  - Add a class to support improved bulk imports by batching requests in memory for a 
+    full hour before writing.
+  
+Bug Fixes:
+  - Modify the .rpm build to allow dashes in the name.
+  - Allow the Nagios check script to handle 0 values properly in checks.
+  - Fix FSCK where floating point values were not processed correctly (#430)
+  - Fix missing information from the /appi/uid/tsmeta calls (#498)
+  - Fix more issues with the FSCK around deleting columns that were in the list (#436)
+  - Avoid OOM issues over Telnet when the sending client isn't reading errors off it's
+    socket fast enough by blocking writes.
 
 * Version 2.1.4 (2016-02-14)
 
@@ -11,23 +106,9 @@
     enabled in the logback config.
   - Remove an overly chatty log line in TSMeta on new time series creation.
 
-* Version 2.1.4 (2016-02-14)
-
-Bug Fixes:
-<<<<<<< HEAD
-=======
-  - Fix the meta table where the UID/TSMeta APIs were not sorting tags properly 
-    prior to creating the row key, thus allowing for duplicates if the caller changed
-    the order of tags.
-  - Fix a situation where meta sync could hang forever if a routine threw an exception.
-  - Fix an NPE thrown when accessing the /logs endpoint if the Cyclic appender is not
-    enabled in the logback config.
-  - Remove an overly chatty log line in TSMeta on new time series creation.
-
 * Version 2.1.3 (2015-11-11)
 
 Bug Fixes:
->>>>>>> f7213784
   - Fix build issues where the static files were not copied into the proper location.
 
 * Version 2.1.2 (2015-11-09)
