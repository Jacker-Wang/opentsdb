# Copyright (C) 2011-2012  The OpenTSDB Authors.
#
# This library is free software: you can redistribute it and/or modify it
# under the terms of the GNU Lesser General Public License as published
# by the Free Software Foundation; either version 2.1 of the License, or
# (at your option) any later version.
#
# This library is distributed in the hope that it will be useful,
# but WITHOUT ANY WARRANTY; without even the implied warranty of
# MERCHANTABILITY or FITNESS FOR A PARTICULAR PURPOSE.  See the
# GNU Lesser General Public License for more details.
#
# You should have received a copy of the GNU Lesser General Public License
# along with this library.  If not, see <http://www.gnu.org/licenses/>.

ACLOCAL_AMFLAGS = -I build-aux

all-am: jar staticroot

package = net.opentsdb
spec_title = OpenTSDB
spec_vendor = The OpenTSDB Authors
jar := tsdb-$(PACKAGE_VERSION).jar
plugin_test_jar := plugin_test.jar
builddata_SRC := src/BuildData.java
BUILT_SOURCES = $(builddata_SRC)
nodist_bin_SCRIPTS = tsdb
dist_noinst_SCRIPTS = src/create_table.sh src/upgrade_1to2.sh src/mygnuplot.sh \
  src/mygnuplot.bat src/opentsdb.conf tools/opentsdb_restart.py src/logback.xml
dist_noinst_DATA = pom.xml.in build-aux/rpm/opentsdb.conf \
  build-aux/rpm/logback.xml build-aux/rpm/init.d/opentsdb
tsdb_SRC := \
	src/core/Aggregator.java	\
	src/core/Aggregators.java	\
	src/core/CompactionQueue.java	\
	src/core/Const.java	\
	src/core/DataPoint.java	\
	src/core/DataPoints.java	\
	src/core/DataPointsIterator.java	\
	src/core/IncomingDataPoint.java	\
	src/core/IncomingDataPoints.java	\
	src/core/IllegalDataException.java	\
	src/core/Internal.java	\
	src/core/Query.java	\
	src/core/RateOptions.java  \
	src/core/RowKey.java	\
	src/core/RowSeq.java	\
	src/core/SeekableView.java	\
	src/core/Span.java	\
	src/core/SpanGroup.java	\
	src/core/TSDB.java	\
	src/core/Tags.java	\
	src/core/TsdbQuery.java	\
	src/core/TSQuery.java	\
	src/core/TSSubQuery.java	\
	src/core/WritableDataPoints.java	\
	src/graph/Plot.java	\
	src/meta/Annotation.java	\
	src/meta/TSMeta.java	\
	src/meta/UIDMeta.java	\
	src/search/SearchPlugin.java	\
	src/search/SearchQuery.java	\
	src/stats/Histogram.java	\
	src/stats/StatsCollector.java	\
	src/tools/ArgP.java	\
	src/tools/CliOptions.java	\
	src/tools/CliQuery.java	\
	src/tools/DumpSeries.java	\
	src/tools/Fsck.java	\
	src/tools/MetaPurge.java	\
	src/tools/MetaSync.java	\
	src/tools/TSDMain.java	\
	src/tools/TextImporter.java	\
	src/tools/TreeSync.java	\
	src/tools/UidManager.java	\
	src/tree/Branch.java	\
	src/tree/Leaf.java	\
	src/tree/Tree.java	\
	src/tree/TreeBuilder.java	\
	src/tree/TreeRule.java	\
	src/tsd/AnnotationRpc.java	\
	src/tsd/BadRequestException.java	\
	src/tsd/ConnectionManager.java	\
	src/tsd/GnuplotException.java	\
	src/tsd/GraphHandler.java	\
	src/tsd/HttpJsonSerializer.java	\
	src/tsd/HttpSerializer.java	\
	src/tsd/HttpQuery.java	\
	src/tsd/HttpRpc.java	\
	src/tsd/LineBasedFrameDecoder.java	\
	src/tsd/LogsRpc.java	\
	src/tsd/PipelineFactory.java	\
	src/tsd/PutDataPointRpc.java	\
	src/tsd/QueryRpc.java	\
	src/tsd/RpcHandler.java	\
	src/tsd/RpcPlugin.java	\
	src/tsd/RTPublisher.java	\
	src/tsd/SearchRpc.java	\
	src/tsd/StaticFileRpc.java	\
	src/tsd/StatsRpc.java	\
	src/tsd/SuggestRpc.java	\
	src/tsd/TelnetRpc.java	\
	src/tsd/TreeRpc.java	\
	src/tsd/UniqueIdRpc.java	\
	src/tsd/WordSplitter.java	\
	src/uid/NoSuchUniqueId.java	\
	src/uid/NoSuchUniqueName.java	\
	src/uid/UniqueId.java	\
	src/uid/UniqueIdInterface.java \
	src/utils/Config.java \
	src/utils/DateTime.java \
	src/utils/JSON.java \
	src/utils/JSONException.java	\
	src/utils/PluginLoader.java

tsdb_DEPS = \
	$(ASYNCHBASE)	\
	$(GUAVA)	\
	$(LOG4J_OVER_SLF4J)	\
	$(LOGBACK_CLASSIC)	\
	$(LOGBACK_CORE)	\
	$(JACKSON_ANNOTATIONS)	\
	$(JACKSON_CORE)	\
	$(JACKSON_DATABIND)	\
	$(NETTY)	\
<<<<<<< HEAD
        $(PROTOBUF)	\
=======
	$(PROTOBUF)	\
>>>>>>> 105e80ed
	$(SLF4J_API)	\
	$(SUASYNC)	\
	$(ZOOKEEPER)

test_SRC := \
	test/core/TestAggregators.java \
	test/core/TestCompactionQueue.java	\
	test/core/TestInternal.java	\
	test/core/TestRowSeq.java	\
	test/core/TestSpan.java	\
	test/core/TestTags.java	\
	test/core/TestTSDB.java	\
	test/core/TestTsdbQueryDownsample.java	\
	test/core/TestTsdbQuery.java	\
	test/core/TestTSQuery.java	\
	test/core/TestTSSubQuery.java	\
	test/plugin/DummyPlugin.java \
	test/meta/TestAnnotation.java	\
	test/meta/TestTSMeta.java	\
	test/meta/TestUIDMeta.java	\
	test/search/TestSearchPlugin.java	\
	test/search/TestSearchQuery.java	\
	test/stats/TestHistogram.java	\
	test/storage/MockBase.java	\
	test/tools/TestDumpSeries.java	\
	test/tools/TestFsck.java	\
	test/tools/TestTextImporter.java	\
	test/tree/TestBranch.java	\
	test/tree/TestLeaf.java	\
	test/tree/TestTree.java	\
	test/tree/TestTreeBuilder.java	\
	test/tree/TestTreeRule.java	\
	test/tsd/NettyMocks.java	\
	test/tsd/TestAnnotationRpc.java	\
	test/tsd/TestGraphHandler.java	\
	test/tsd/TestHttpJsonSerializer.java	\
	test/tsd/TestHttpQuery.java	\
	test/tsd/TestPutRpc.java	\
	test/tsd/TestQueryRpc.java	\
	test/tsd/TestRpcHandler.java	\
	test/tsd/TestRpcPlugin.java	\
	test/tsd/TestRTPublisher.java	\
	test/tsd/TestSearchRpc.java	\
	test/tsd/TestSuggestRpc.java	\
	test/tsd/TestTreeRpc.java	\
	test/tsd/TestUniqueIdRpc.java	\
	test/uid/TestNoSuchUniqueId.java	\
	test/uid/TestUniqueId.java \
	test/utils/TestConfig.java \
	test/utils/TestDateTime.java \
	test/utils/TestJSON.java \
	test/utils/TestPluginLoader.java
	
test_plugin_SRC := \
  test/plugin/DummyPluginA.java \
  test/plugin/DummyPluginB.java \
  test/search/DummySearchPlugin.java \
  test/tsd/DummyHttpSerializer.java \
  test/tsd/DummyRpcPlugin.java \
  test/tsd/DummyRTPublisher.java

# Do NOT include the test dir path, just the META portion
test_plugin_SVCS := \
  META-INF/services/net.opentsdb.plugin.DummyPlugin \
  META-INF/services/net.opentsdb.search.SearchPlugin \
  META-INF/services/net.opentsdb.tsd.HttpSerializer \
  META-INF/services/net.opentsdb.tsd.RpcPlugin \
  META-INF/services/net.opentsdb.tsd.RTPublisher
  
test_plugin_MF := \
  test/META-INF/MANIFEST.MF

test_DEPS = \
	$(tsdb_DEPS) \
	$(JAVASSIST)	\
	$(JUNIT)	\
        $(HAMCREST)	\
	$(MOCKITO)	\
        $(OBJENESIS)	\
	$(POWERMOCK_MOCKITO)	\
        $(jar)

httpui_SRC := \
	src/tsd/client/DateTimeBox.java	\
	src/tsd/client/EventsHandler.java	\
	src/tsd/client/GotJsonCallback.java	\
	src/tsd/client/MetricForm.java	\
	src/tsd/client/QueryString.java	\
	src/tsd/client/QueryUi.java	\
	src/tsd/client/RemoteOracle.java	\
	src/tsd/client/ValidatedTextBox.java

httpui_DEPS = src/tsd/QueryUi.gwt.xml

#dist_pkgdata_DATA = src/logback.xml
dist_static_DATA = src/tsd/static/favicon.ico

EXTRA_DIST = tsdb.in $(tsdb_SRC) $(test_SRC) \
        $(test_plugin_SRC) $(test_plugin_MF) $(test_plugin_SVCS:%=test/%) \
        $(THIRD_PARTY) $(THIRD_PARTY:=.md5) \
        $(httpui_SRC) $(httpui_DEPS) \
	tools/check_tsd	\
	tools/clean_cache.sh	\
	tools/tsddrain.py	\
	tools/opentsdb_restart.py	\
	opentsdb.spec	\
        bootstrap build.sh build-aux/gen_build_data.sh $(builddata_SRC)

GWTC_JVM_ARGS =  # add jvmarg -Xss16M or similar if you see a StackOverflowError
GWTC_ARGS = -ea -strict  # Additional arguments like -style PRETTY or -logLevel DEBUG

package_dir := $(subst .,/,$(package))
UNITTESTS := $(test_SRC:test/%.java=$(package_dir)/%.class)
PLUGINTESTS := $(test_plugin_SRC:test/%.java=$(package_dir)/%.class)
PLUGINSVCS := $(test_plugin_SVCS:%=-C $(srcdir)/test %)
AM_JAVACFLAGS = -Xlint -source 6 -encoding utf-8
JVM_ARGS =
classes := $(tsdb_SRC:src/%.java=$(package_dir)/%.class) \
        $(builddata_SRC:src/%.java=$(package_dir)/%.class)

edit_tsdb_script := srcdir=''; test -f ./$$script.in || srcdir=$(srcdir)/; \
        sed -e "s:@pkgdatadir[@]:$$pkgdatadir:g" \
            -e "s:@abs_srcdir[@]:$$abs_srcdir:g" \
            -e "s:@abs_builddir[@]:$$abs_builddir:g" \
            -e "s:@configdir[@]:$$configdir:g" \
            $${srcdir}$$script.in >$$script.tmp

tsdb: $(srcdir)/tsdb.in
tsdb: Makefile
	rm -f $@ $@.tmp
	script=$@; pkgdatadir=''; \
          abs_srcdir='$(abs_srcdir)'; abs_builddir='$(abs_builddir)'; \
          $(edit_tsdb_script)
	chmod +x $@.tmp
	chmod a-w $@.tmp
	mv $@.tmp $@

printdeps:
	@echo $(tsdb_DEPS) $(jar)

# Adjust the paths in the 'tsdb' script after it's been installed.
# This is kind of a hack, but I couldn't find a better way to adjust the paths
# in the script before it gets installed...
install-exec-hook:
	script=tsdb; pkgdatadir='$(pkgdatadir)'; configdir='$(pkgdatadir)/etc/opentsdb'; \
          abs_srcdir=''; abs_builddir=''; $(edit_tsdb_script)
	cat tsdb.tmp >"$(DESTDIR)$(bindir)/tsdb"
	rm -f tsdb.tmp

$(builddata_SRC): .git/HEAD $(tsdb_SRC) $(top_srcdir)/build-aux/gen_build_data.sh
	$(srcdir)/build-aux/gen_build_data.sh $(builddata_SRC) $(package) $(PACKAGE_VERSION)

jar: $(jar) .javac-unittests-stamp .gwtc-stamp

JAVA_COMPILE := $(JAVAC) $(AM_JAVACFLAGS) -d .

# Sets the shell variable $src to the list of `.java' files we depend on
# that need to be recompiled.  Runs "exit 0" if there's nothing to compile,
# which can happen if only non-.java dependencies have been updated.
filter_src = \
 src=''; \
 for i in $?; do \
   case $$i in (*.java) \
     test -f "$(srcdir)/$$i" && i="$(srcdir)/$$i"; \
     src="$$src $$i";; \
   esac; \
 done; \
 test -n "$$src" || exit 0
# Touches all the targets if any of the dependencies are newer.
# This is useful to force-recompile all files if one of the
# dependent libraries gets updated.
refresh_src = \
 for i in $@; do \
   test -f "$$i" && touch "$$i" && continue; \
   i="$(srcdir)/$$i"; \
   test -f "$$i" && touch "$$i" && continue; \
 done; :

$(tsdb_SRC): $(tsdb_DEPS)
	@$(refresh_src)

find_jar = test -f "$$jar" && echo "$$jar" || echo "$(srcdir)/$$jar"
get_dep_classpath = `for jar in $(tsdb_DEPS); do $(find_jar); done | tr '\n' ':'`
.javac-stamp: $(tsdb_SRC) $(builddata_SRC)
	@$(filter_src); cp=$(get_dep_classpath); \
          echo "$(JAVA_COMPILE) -cp $$cp $$src"; \
                $(JAVA_COMPILE) -cp $$cp $$src
	@touch "$@"

VALIDATION_API_CLASSPATH = `jar=$(VALIDATION_API); $(find_jar)`:`jar=$(VALIDATION_API_SOURCES); $(find_jar)`
GWT_CLASSPATH = $(VALIDATION_API_CLASSPATH):`jar=$(GWT_DEV); $(find_jar)`:`jar=$(GWT_USER); $(find_jar)`:$(srcdir)/src
# The GWT compiler is way too slow, that's not very Googley.  So we save the
# MD5 of the files we compile in the stamp file and everytime `make' things it
# needs to recompile the GWT code, we verify whether the code really changed
# or whether it's just a file that was touched (which happens frequently when
# using Git while rebasing and whatnot).
gwtc: .gwtc-stamp
.gwtc-stamp: $(httpui_SRC) $(httpui_DEPS) $(VALIDATION_API) $(VALIDATION_API_SOURCES) $(GWT_DEV) $(GWT_USER)
	@$(mkdir_p) gwt
	{ cd $(srcdir) && cat $(httpui_SRC); } | $(MD5) >"$@-t"
	cmp -s "$@" "$@-t" && exit 0; \
        $(JAVA) $(GWTC_JVM_ARGS) -cp $(GWT_CLASSPATH) com.google.gwt.dev.Compiler \
            $(GWTC_ARGS) -war gwt tsd.QueryUi
	@mv "$@-t" "$@"

DEV_TSD_ARGS = \
  --port=$(DEV_TSD_PORT) \
  --staticroot=$(DEV_TSD_STATICROOT) --cachedir=$(DEV_TSD_CACHEDIR)
DEV_TSD_PORT = 4242
DEV_TSD_STATICROOT = staticroot
DEV_TSD_CACHEDIR = /tmp/tsd
GWT_DEV_URL = http://127.0.0.1:$(DEV_TSD_PORT)/

GWT_DEV_ARGS = -Xmx512m  # The development mode is a memory hog.
gwtdev: .gwtc-stamp
	$(JAVA) $(GWT_DEV_ARGS) -ea -cp $(GWT_CLASSPATH) com.google.gwt.dev.DevMode \
	  -startupUrl $(GWT_DEV_URL) -noserver -war gwt tsd.QueryUi

staticroot: jar .staticroot-stamp

gwttsd: staticroot
	./tsdb tsd $(DEV_TSD_ARGS)

.staticroot-stamp: $(dist_static_DATA) .gwtc-stamp
	$(mkdir_p) $(DEV_TSD_STATICROOT)
	cp $(dist_static_DATA:%=$(srcdir)/%) $(DEV_TSD_STATICROOT)
	find -L $(DEV_TSD_STATICROOT) -type l -exec rm {} \;
	p=`pwd`/gwt/queryui && cd $(DEV_TSD_STATICROOT) \
	  && for i in $$p/*; do ln -s -f "$$i" || break; done
	find -L $(DEV_TSD_STATICROOT)/gwt -type f | xargs touch
	@touch .staticroot-stamp

# Install all the files from the static dir into $staticdir.
# Ideally I'd like Automake to take care of this, but right now I don't see
# how to tell it to install a bunch of files recursively for which I don't
# know ahead of time what the file names are.
install-data-local: staticroot install-data-lib install-data-tools \
    install-data-bin install-data-etc
	@$(NORMAL_INSTALL)
	test -z "$(staticdir)" || $(mkdir_p) "$(DESTDIR)$(staticdir)"
	@set -e; pwd; ls -lFh; cd "$(DEV_TSD_STATICROOT)"; \
          list=`find -L . ! -type d`; for p in $$list; do \
          p=$${p#./}; \
	  if test -f "$$p"; then d=; else d="$(srcdir)/"; fi; \
          dstdir=`dirname "$(DESTDIR)$(staticdir)/$$p"`; \
          if test -d "$$dstdir"; then :; else \
            echo " $(mkdir_p) '$$dstdir'"; $(mkdir_p) "$$dstdir"; fi; \
	  echo " $(INSTALL_DATA) '$$d$$p' '$(DESTDIR)$(staticdir)/$$p'"; \
	  $(INSTALL_DATA) "$$d$$p" "$(DESTDIR)$(staticdir)/$$p"; \
	done

install-data-lib: $(tsdb_DEPS) $(jar)
	@$(NORMAL_INSTALL)
	@list='$(tsdb_DEPS) $(jar)'; test -n "$(pkgdatadir)" || list=; \
	destdatalibdir="$(DESTDIR)$(pkgdatadir)/lib" ; \
	if test -n "$$list"; then \
	  echo " $(mkdir_p) $$destdatalibdir"; \
	  $(mkdir_p) "$$destdatalibdir" || exit 1; \
	fi; \
	for p in $$list; do \
	  if test -f "$$p"; then d=; else d="$(srcdir)/"; fi; \
	  echo "$$d$$p"; \
	done | $(am__base_list) | \
	while read files; do \
	  echo " $(INSTALL_DATA) $$files '$$destdatalibdir'"; \
	  $(INSTALL_DATA) $$files "$$destdatalibdir" || exit $$?; \
	done

uninstall-data-lib:
	@$(NORMAL_UNINSTALL)
	destdatalibdir="$(DESTDIR)$(pkgdatadir)/lib" ; \
	echo " rm -rf $$destdatalibdir" ; \
	rm -rf "$$destdatalibdir"

install-data-tools: $(tsdb_DEPS) $(jar)
	@$(NORMAL_INSTALL)
	destdatatoolsdir="$(DESTDIR)$(pkgdatadir)/tools" ; \
	echo " $(mkdir_p) $$destdatatoolsdir"; \
	$(mkdir_p) "$$destdatatoolsdir" || exit 1; \
	tools="$$tools $(top_srcdir)/tools/*" ; \
	tools="$$tools $(top_srcdir)/src/create_table.sh" ; \
	tools="$$tools $(top_srcdir)/src/upgrade_1to2.sh" ; \
	echo " $(INSTALL_SCRIPT)" $$tools "$$destdatatoolsdir" ; \
	$(INSTALL_SCRIPT) $$tools "$$destdatatoolsdir" || exit 1;

uninstall-data-tools:
	@$(NORMAL_UNINSTALL)
	destdatatoolsdir="$(DESTDIR)$(pkgdatadir)/tools" ; \
	echo " rm -rf $$destdatatoolsdir" ; \
	rm -rf "$$destdatatoolsdir"

install-data-bin: tsdb
	@$(NORMAL_INSTALL)
	destdatabindir="$(DESTDIR)$(pkgdatadir)/bin" ; \
	echo " $(mkdir_p) $$destdatabindir"; \
	$(mkdir_p) "$$destdatabindir" || exit 1; \
	bins="$$bins $(top_srcdir)/src/mygnuplot.sh" ; \
	bins="$$bins $(top_srcdir)/src/mygnuplot.bat" ; \
	bins="$$bins $(DESTDIR)$(bindir)/tsdb" ; \
	echo " $(INSTALL_SCRIPT)" $$bins "$$destdatabindir" ; \
	$(INSTALL_SCRIPT) $$bins "$$destdatabindir" || exit 1;

uninstall-data-bin:
	@$(NORMAL_UNINSTALL)
	destdatabindir="$(DESTDIR)$(pkgdatadir)/bin" ; \
	echo " rm -rf $$destdatabindir" ; \
	rm -rf "$$destdatabindir"

# NOTE: We keep a copy of /etc files at the package data directory.
# Users should create symlinks to etc/init.d/opentsdb and
# etc/opentsdb/opentsdb.conf if they want to use the stock script and
# configuration.
install-data-etc:
	@$(NORMAL_INSTALL)
	destdataetcdir="$(DESTDIR)$(pkgdatadir)/etc" ; \
	destdataconfdir="$$destdataetcdir/opentsdb" ; \
	destdatainitdir="$$destdataetcdir/init.d" ; \
	echo " $(mkdir_p) $$destdataconfdir"; \
	$(mkdir_p) "$$destdataconfdir" || exit 1; \
	echo " $(mkdir_p) $$destdatainitdir"; \
	$(mkdir_p) "$$destdatainitdir" || exit 1; \
	conf_files="$$conf_files $(top_srcdir)/build-aux/rpm/opentsdb.conf" ; \
	conf_files="$$conf_files $(top_srcdir)/build-aux/rpm/logback.xml" ; \
	echo " $(INSTALL_SCRIPT)" $$conf_files "$$destdataconfdir" ; \
	$(INSTALL_DATA) $$conf_files "$$destdataconfdir" || exit 1; \
	init_file="$(top_srcdir)/build-aux/rpm/init.d/opentsdb" ; \
	echo " $(INSTALL_SCRIPT)" $$init_file "$$destdatainitdir" ; \
	$(INSTALL_SCRIPT) $$init_file "$$destdatainitdir" || exit 1;

uninstall-data-etc:
	@$(NORMAL_UNINSTALL)
	destdataetcdir="$(DESTDIR)$(pkgdatadir)/etc" ; \
	echo " rm -rf $$destdataetcdir" ; \
	rm -rf "$$destdataetcdir"

uninstall-local: uninstall-data-lib uninstall-data-tools uninstall-data-bin \
	uninstall-data-etc
	@$(NORMAL_UNINSTALL)
	rm -rf "$(DESTDIR)$(staticdir)"

# I don't know why Automake leaves this directory behind.
uninstall-hook:
	test ! -d "$(pkgdatadir)" || rmdir "$(pkgdatadir)"

get_runtime_dep_classpath = `for jar in $(test_DEPS); do $(find_jar); done | tr '\n' ':'`
$(test_SRC): $(test_DEPS)
	@$(refresh_src)
	
$(test_plugin_SRC): $(test_DEPS)
	@$(refresh_src)

# compile the plugin unittest jar before the unittests
.javac-unittests-plugin-stamp: $(jar) $(test_plugin_SRC)
	@$(filter_src); cp=$(get_runtime_dep_classpath); \
          echo "$(JAVA_COMPILE) -cp $$cp $$src"; \
                $(JAVA_COMPILE) -cp $$cp $$src
	@touch "$@"
	@touch .javac-unittests-plugin-stamp

.javac-unittests-stamp: $(jar) $(test_SRC)
	@$(filter_src); cp=$(get_runtime_dep_classpath); \
          echo "$(JAVA_COMPILE) -cp $$cp $$src"; \
                $(JAVA_COMPILE) -cp $$cp $$src
	@touch "$@"
	@touch .javac-unittests-stamp

classes_with_nested_classes := $(classes:.class=*.class)
test_classes_with_nested_classes := $(UNITTESTS:.class=*.class)
test_plugin_classes := $(PLUGINTESTS:.class=*.class)

# Little set script to make a pretty-ish banner.
BANNER := sed 's/^.*/  &  /;h;s/./=/g;p;x;p;x'
check-local: .javac-unittests-stamp .javac-unittests-plugin-stamp $(plugin_test_jar)
	classes=`echo $(test_classes_with_nested_classes)` \
        && tests=0 && failures=0 \
        && cp="$(get_runtime_dep_classpath):$(srcdir)/src" && \
        for i in $$classes; do \
          case $$i in (*[$$]*) continue;; esac; \
          tests=$$((tests + 1)); \
          echo "Running tests for `basename $$i .class`" | $(BANNER); \
          $(JAVA) -ea -esa $(JVM_ARGS) -cp "$$cp" org.junit.runner.JUnitCore `echo $${i%.class} | tr / .` $(ARGS) \
          || failures=$$((failures + 1)); \
        done; \
        if test "$$failures" -eq 0; then \
          echo "All $$tests tests passed" | $(BANNER); \
        else \
          echo "$$failures out of $$tests failed, please send a report to $(PACKAGE_BUGREPORT)" | $(BANNER); \
        fi

git_version := \
  `git rev-list --pretty=format:%h HEAD --max-count=1 | sed 1d || echo unknown`
manifest: .javac-stamp .git/HEAD
	{ echo "Specification-Title: $(spec_title)"; \
          echo "Specification-Version: $(PACKAGE_VERSION)"; \
          echo "Specification-Vendor: $(spec_vendor)"; \
          echo "Implementation-Title: $(package)"; \
          echo "Implementation-Version: $(git_version)"; \
          echo "Implementation-Vendor: $(spec_vendor)"; } >"$@"

$(jar): manifest .javac-stamp $(classes)
	$(JAR) cfm `basename $(jar)` manifest $(classes_with_nested_classes) \
         || { rv=$$? && rm -f `basename $(jar)` && exit $$rv; }
#                       ^^^^^^^^^^^^^^^^^^^^^^^
# I've seen cases where `jar' exits with an error but leaves a partially built .jar file!

$(plugin_test_jar): .javac-unittests-plugin-stamp
	$(JAR) cvfm $(plugin_test_jar) $(srcdir)/$(test_plugin_MF) $(test_plugin_classes) $(PLUGINSVCS)

# Generate the file for those who get a tarball without it.  This happens if
# you download a tarball off GitHub for instance.
.git/HEAD:
	$(mkdir_p) .git && echo unknown >$@

JAVADOC_DIR = api
doc: $(JAVADOC_DIR)/index.html

JDK_JAVADOC = http://download.oracle.com/javase/6/docs/api
NETTY_JAVADOC = http://netty.io/$(NETTY_MAJOR_VERSION)/api
SUASYNC_JAVADOC = http://tsunanet.net/~tsuna/async/$(SUASYNC_VERSION)
$(JAVADOC_DIR)/index.html: $(tsdb_SRC)
	$(JAVADOC) -d $(JAVADOC_DIR) -classpath $(get_dep_classpath) \
          -link $(JDK_JAVADOC) -link $(NETTY_JAVADOC) -link $(SUASYNC_JAVADOC) \
          $? $(builddata_SRC)

dist-hook:
	$(mkdir_p) $(distdir)/.git
	echo $(git_version) >$(distdir)/.git/HEAD

mostlyclean-local:
	@rm -f .javac-stamp .javac-unittests-stamp .javac-unittests-plugin-stamp .gwtc-stamp* .staticroot-stamp
	rm -rf gwt gwt-unitCache staticroot
	rm -f manifest $(BUILT_SOURCES)
	rm -f $(classes_with_nested_classes) $(test_classes_with_nested_classes) $(test_plugin_classes)
	test -d $(package_dir) || exit 0 \
	  && find $(package_dir) -depth -type d -exec rmdir {} ';' \
	  && dir=$(package_dir) && dir=$${dir%/*} \
	  && while test x"$$dir" != x"$${dir%/*}"; do \
	       rmdir "$$dir" && dir=$${dir%/*} || break; \
	     done \
	  && rmdir "$$dir"

clean-local:
	rm -f $(jar) $(plugin_test_jar) tsdb $(srcdir)/pom.xml
	rm -rf $(JAVADOC_DIR)

distclean-local:
	rm -rf $(srcdir)/target

pom.xml: pom.xml.in Makefile
	(cd $(top_srcdir) ; ./build-aux/create-src-dir-overlay.sh)
	{ \
	  echo '<!-- Generated by Makefile on '`date`' -->'; \
	  sed <$< \
	    -e 's/@ASYNCHBASE_VERSION@/$(ASYNCHBASE_VERSION)/' \
	    -e 's/@GUAVA_VERSION@/$(GUAVA_VERSION)/' \
	    -e 's/@GWT_VERSION@/$(GWT_VERSION)/' \
	    -e 's/@HAMCREST_VERSION@/$(HAMCREST_VERSION)/' \
	    -e 's/@JACKSON_VERSION@/$(JACKSON_VERSION)/' \
	    -e 's/@JAVASSIST_VERSION@/$(JAVASSIST_VERSION)/' \
	    -e 's/@JUNIT_VERSION@/$(JUNIT_VERSION)/' \
	    -e 's/@LOG4J_OVER_SLF4J_VERSION@/$(LOG4J_OVER_SLF4J_VERSION)/' \
	    -e 's/@LOGBACK_CLASSIC_VERSION@/$(LOGBACK_CLASSIC_VERSION)/' \
	    -e 's/@LOGBACK_CORE_VERSION@/$(LOGBACK_CORE_VERSION)/' \
	    -e 's/@MOCKITO_VERSION@/$(MOCKITO_VERSION)/' \
	    -e 's/@NETTY_VERSION@/$(NETTY_VERSION)/' \
	    -e 's/@OBJENESIS_VERSION@/$(OBJENESIS_VERSION)/' \
	    -e 's/@POWERMOCK_MOCKITO_VERSION@/$(POWERMOCK_MOCKITO_VERSION)/' \
	    -e 's/@SLF4J_API_VERSION@/$(SLF4J_API_VERSION)/' \
	    -e 's/@SUASYNC_VERSION@/$(SUASYNC_VERSION)/' \
	    -e 's/@ZOOKEEPER_VERSION@/$(ZOOKEEPER_VERSION)/' \
	    -e 's/@spec_title@/$(spec_title)/' \
	    -e 's/@spec_vendor@/$(spec_vendor)/' \
	    -e 's/@spec_version@/$(PACKAGE_VERSION)/' \
	    ; \
	} >$@-t
	mv $@-t ../$@

TIMESTAMP := $(shell date +"%Y%m%d%H%M%S")
RPM_REVISION := 1
RPM_TARGET := noarch
RPM := opentsdb-$(PACKAGE_VERSION)-$(RPM_REVISION).$(RPM_TARGET).rpm
RPM_SNAPSHOT := opentsdb-$(PACKAGE_VERSION)-$(RPM_REVISION)-$(TIMESTAMP)-"`whoami`".$(RPM_TARGET).rpm
SOURCE_TARBALL := opentsdb-$(PACKAGE_VERSION).tar.gz
rpm: $(RPM)

$(SOURCE_TARBALL): dist
$(RPM): $(SOURCE_TARBALL)
$(RPM): opentsdb.spec
	rpmbuild --target=$(RPM_TARGET) --buildroot=`pwd`/rpmbuildroot -bb $<
	test -f $@ || for rpm in noarch/$@ \
		`awk '$$1=="Name:"{print $$2}' $<`.`awk '$$1=="BuildArch:"{print $$2}' $<`.rpm; do \
	  test -f "$$rpm" && mv "$$rpm" $(RPM_SNAPSHOT) && break; \
	done
	if test -d $(RPM_TARGET); then rmdir $(RPM_TARGET); fi

debian: dist staticroot
	$(mkdir_p) $(distdir)/debian
	$(mkdir_p) $(distdir)/debian/DEBIAN
	$(mkdir_p) $(distdir)/debian/etc/init.d
	$(mkdir_p) $(distdir)/debian/etc/opentsdb
	$(mkdir_p) $(distdir)/debian/usr/share/opentsdb/bin
	$(mkdir_p) $(distdir)/debian/usr/share/opentsdb/lib
	$(mkdir_p) $(distdir)/debian/usr/share/opentsdb/plugins
	$(mkdir_p) $(distdir)/debian/usr/share/opentsdb/static
	$(mkdir_p) $(distdir)/debian/usr/share/opentsdb/tools
	cp $(top_srcdir)/build-aux/deb/logback.xml $(distdir)/debian/etc/opentsdb
	cp $(top_srcdir)/build-aux/deb/opentsdb.conf $(distdir)/debian/etc/opentsdb
	cp $(srcdir)/src/create_table.sh $(distdir)/debian/usr/share/opentsdb/tools
	cp $(srcdir)/src/upgrade_1to2.sh $(distdir)/debian/usr/share/opentsdb/tools
	cp $(srcdir)/src/mygnuplot.sh $(distdir)/debian/usr/share/opentsdb/bin
	script=tsdb; pkgdatadir='/usr/share/opentsdb'; configdir='/etc/opentsdb'; \
       abs_srcdir=''; abs_builddir=''; $(edit_tsdb_script)
	cat tsdb.tmp >"$(distdir)/debian/usr/share/opentsdb/bin/tsdb"
	rm -f tsdb.tmp
	chmod 755 $(distdir)/debian/usr/share/opentsdb/bin/tsdb
	cp $(top_srcdir)/build-aux/deb/control/* $(distdir)/debian/DEBIAN
	sed -e "s:@version[@]:$(PACKAGE_VERSION):g" \
	     $(distdir)/debian/DEBIAN/control >$(distdir)/debian/DEBIAN/control.tmp
	mv $(distdir)/debian/DEBIAN/control.tmp $(distdir)/debian/DEBIAN/control
	chmod 755 $(distdir)/debian/DEBIAN/*
	cp $(top_srcdir)/build-aux/deb/init.d/opentsdb $(distdir)/debian/etc/init.d
	cp $(jar) $(distdir)/debian/usr/share/opentsdb/lib
	cp -r staticroot/favicon.ico $(distdir)/debian/usr/share/opentsdb/static
	cp -r gwt/queryui/* $(distdir)/debian/usr/share/opentsdb/static
	`for dep_jar in $(tsdb_DEPS); do cp $$dep_jar \
	     $(distdir)/debian/usr/share/opentsdb/lib; done;`
	cp $(top_srcdir)/tools/* $(distdir)/debian/usr/share/opentsdb/tools
	dpkg -b $(distdir)/debian $(distdir)/opentsdb-$(PACKAGE_VERSION)_all.deb

.PHONY: jar doc check gwtc gwtdev printdeps staticroot gwttsd rpm
include third_party/include.mk<|MERGE_RESOLUTION|>--- conflicted
+++ resolved
@@ -123,11 +123,7 @@
 	$(JACKSON_CORE)	\
 	$(JACKSON_DATABIND)	\
 	$(NETTY)	\
-<<<<<<< HEAD
-        $(PROTOBUF)	\
-=======
 	$(PROTOBUF)	\
->>>>>>> 105e80ed
 	$(SLF4J_API)	\
 	$(SUASYNC)	\
 	$(ZOOKEEPER)
