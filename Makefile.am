--- conflicted
+++ resolved
@@ -67,27 +67,17 @@
 	src/tsd/ConnectionManager.java	\
 	src/tsd/GnuplotException.java	\
 	src/tsd/GraphHandler.java	\
-<<<<<<< HEAD
-	src/tsd/HttpFormatter.java	\
-=======
 	src/tsd/HttpJsonSerializer.java	\
 	src/tsd/HttpSerializer.java	\
->>>>>>> 44536136
 	src/tsd/HttpQuery.java	\
 	src/tsd/HttpRpc.java	\
-	src/tsd/JsonFormatter.java	\
-	src/tsd/LineBasedFrameDecoder.java \
-	src/tsd/LogsRpc.java \
-	src/tsd/PipelineFactory.java \
-	src/tsd/PutDataPointRpc.java \
+	src/tsd/LineBasedFrameDecoder.java	\
+	src/tsd/LogsRpc.java	\
+	src/tsd/PipelineFactory.java	\
+	src/tsd/PutDataPointRpc.java	\
 	src/tsd/RpcHandler.java	\
-<<<<<<< HEAD
-	src/tsd/StaticFileRpc.java \
-	src/tsd/SuggestRpc.java \
-=======
 	src/tsd/StaticFileRpc.java	\
 	src/tsd/SuggestRpc.java	\
->>>>>>> 44536136
 	src/tsd/TelnetRpc.java	\
 	src/tsd/WordSplitter.java	\
 	src/uid/NoSuchUniqueId.java	\
@@ -140,20 +130,12 @@
 test_plugin_SRC := \
   test/plugin/DummyPluginA.java \
   test/plugin/DummyPluginB.java \
-<<<<<<< HEAD
-  test/tsd/DummyHttpFormatter.java
-=======
   test/tsd/DummyHttpSerializer.java
->>>>>>> 44536136
 
 # Do NOT include the test dir path, just the META portion
 test_plugin_SVCS := \
   META-INF/services/net.opentsdb.plugin.DummyPlugin \
-<<<<<<< HEAD
-  META-INF/services/net.opentsdb.tsd.HttpFormatter
-=======
   META-INF/services/net.opentsdb.tsd.HttpSerializer
->>>>>>> 44536136
   
 test_plugin_MF := \
   test/META-INF/MANIFEST.MF
