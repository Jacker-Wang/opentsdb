--- conflicted
+++ resolved
@@ -16,15 +16,9 @@
 import java.io.InputStream;
 
 import com.fasterxml.jackson.core.JsonFactory;
-<<<<<<< HEAD
-import com.fasterxml.jackson.core.JsonGenerationException;
-import com.fasterxml.jackson.core.JsonParseException;
-import com.fasterxml.jackson.core.JsonParser;
-=======
 import com.fasterxml.jackson.core.JsonParseException;
 import com.fasterxml.jackson.core.JsonParser;
 import com.fasterxml.jackson.core.JsonProcessingException;
->>>>>>> e20bf2a7
 import com.fasterxml.jackson.core.type.TypeReference;
 import com.fasterxml.jackson.databind.JsonMappingException;
 import com.fasterxml.jackson.databind.ObjectMapper;
@@ -207,9 +201,6 @@
   public static final JsonParser parseToStream(final String json) {
     if (json == null || json.isEmpty())
       throw new IllegalArgumentException("Incoming data was null or empty");
-<<<<<<< HEAD
-    return jsonMapper.getFactory().createJsonParser(json);
-=======
     try {
       return jsonMapper.getFactory().createJsonParser(json);
     } catch (JsonParseException e) {
@@ -217,7 +208,6 @@
     } catch (IOException e) {
       throw new JSONException(e);
     }
->>>>>>> e20bf2a7
   }
 
   /**
@@ -233,9 +223,6 @@
   public static final JsonParser parseToStream(final byte[] json) {
     if (json == null)
       throw new IllegalArgumentException("Incoming data was null");
-<<<<<<< HEAD
-    return jsonMapper.getFactory().createJsonParser(json);
-=======
     try {
       return jsonMapper.getFactory().createJsonParser(json);
     } catch (JsonParseException e) {
@@ -243,7 +230,6 @@
     } catch (IOException e) {
       throw new JSONException(e);
     }
->>>>>>> e20bf2a7
   }
 
   /**
@@ -259,9 +245,6 @@
   public static final JsonParser parseToStream(final InputStream json) {
     if (json == null)
       throw new IllegalArgumentException("Incoming data was null");
-<<<<<<< HEAD
-    return jsonMapper.getFactory().createJsonParser(json);
-=======
     try {
       return jsonMapper.getFactory().createJsonParser(json);
     } catch (JsonParseException e) {
@@ -269,7 +252,6 @@
     } catch (IOException e) {
       throw new JSONException(e);
     }
->>>>>>> e20bf2a7
   }
 
   /**
