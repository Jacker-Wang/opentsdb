--- conflicted
+++ resolved
@@ -154,8 +154,6 @@
   /** @return the auto_metric value */
   public boolean auto_metric() {
     return auto_metric;
-<<<<<<< HEAD
-=======
   }
   
   /** @return the auto_tagk value */
@@ -166,7 +164,6 @@
   /** @return the auto_tagv value */
   public boolean auto_tagv() {
     return auto_tagv;
->>>>>>> dcf516f9
   }
   
   /** @param auto_metric whether or not to auto create metrics */
@@ -238,10 +235,7 @@
    */
   public void overrideConfig(final String property, final String value) {
     properties.put(property, value);
-<<<<<<< HEAD
-=======
     loadStaticVariables();
->>>>>>> dcf516f9
   }
 
   /**
@@ -262,9 +256,6 @@
    * @throws NullPointerException if the property did not exist
    */
   public final int getInt(final String property) {
-<<<<<<< HEAD
-    return Integer.parseInt(properties.get(property));
-=======
     return Integer.parseInt(sanitize(properties.get(property)));
   }
 
@@ -279,7 +270,6 @@
     }
 
     return string.trim();
->>>>>>> dcf516f9
   }
 
   /**
@@ -290,11 +280,7 @@
    * @throws NullPointerException if the property did not exist
    */
   public final short getShort(final String property) {
-<<<<<<< HEAD
-    return Short.parseShort(properties.get(property));
-=======
     return Short.parseShort(sanitize(properties.get(property)));
->>>>>>> dcf516f9
   }
 
   /**
@@ -305,11 +291,7 @@
    * @throws NullPointerException if the property did not exist
    */
   public final long getLong(final String property) {
-<<<<<<< HEAD
-    return Long.parseLong(properties.get(property));
-=======
     return Long.parseLong(sanitize(properties.get(property)));
->>>>>>> dcf516f9
   }
 
   /**
@@ -320,11 +302,7 @@
    * @throws NullPointerException if the property did not exist
    */
   public final float getFloat(final String property) {
-<<<<<<< HEAD
-    return Float.parseFloat(properties.get(property));
-=======
     return Float.parseFloat(sanitize(properties.get(property)));
->>>>>>> dcf516f9
   }
 
   /**
@@ -335,11 +313,7 @@
    * @throws NullPointerException if the property did not exist
    */
   public final double getDouble(final String property) {
-<<<<<<< HEAD
-    return Double.parseDouble(properties.get(property));
-=======
     return Double.parseDouble(sanitize(properties.get(property)));
->>>>>>> dcf516f9
   }
 
   /**
@@ -355,11 +329,7 @@
    * @throws NullPointerException if the property was not found
    */
   public final boolean getBoolean(final String property) {
-<<<<<<< HEAD
-    final String val = properties.get(property).toUpperCase();
-=======
     final String val = properties.get(property).trim().toUpperCase();
->>>>>>> dcf516f9
     if (val.equals("1"))
       return true;
     if (val.equals("TRUE"))
@@ -377,9 +347,6 @@
    */
   public final String getDirectoryName(final String property) {
     String directory = properties.get(property);
-    if (directory == null || directory.isEmpty()){
-      return null;
-    }
     if (IS_WINDOWS) {
       // Windows swings both ways. If a forward slash was already used, we'll
       // add one at the end if missing. Otherwise use the windows default of \
@@ -397,13 +364,10 @@
           "Unix path names cannot contain a back slash");
     }
     
-<<<<<<< HEAD
-=======
     if (directory == null || directory.isEmpty()){
     	return null;
     }
     
->>>>>>> dcf516f9
     if (directory.charAt(directory.length() - 1) == '/') {
       return directory;
     }
@@ -512,24 +476,7 @@
         properties.put(entry.getKey(), entry.getValue());
     }
 
-<<<<<<< HEAD
-    // set locals
-    auto_metric = getBoolean("tsd.core.auto_create_metrics");
-    enable_compactions = getBoolean("tsd.storage.enable_compaction");
-    enable_chunked_requests = getBoolean("tsd.http.request.enable_chunked");
-    enable_realtime_ts = getBoolean("tsd.core.meta.enable_realtime_ts");
-    enable_realtime_uid = getBoolean("tsd.core.meta.enable_realtime_uid");
-    enable_tsuid_incrementing = 
-      getBoolean("tsd.core.meta.enable_tsuid_incrementing");
-    enable_tsuid_tracking = 
-      getBoolean("tsd.core.meta.enable_tsuid_tracking");
-    if (hasProperty("tsd.http.request.max_chunk")) {
-      max_chunked_requests = getInt("tsd.http.request.max_chunk");
-    }
-    enable_tree_processing = getBoolean("tsd.core.tree.enable_processing");
-=======
     loadStaticVariables();
->>>>>>> dcf516f9
   }
 
   /**
