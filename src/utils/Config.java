--- conflicted
+++ resolved
@@ -354,13 +354,10 @@
           "Unix path names cannot contain a back slash");
     }
     
-<<<<<<< HEAD
-=======
     if (directory == null || directory.isEmpty()){
     	return null;
     }
     
->>>>>>> a77d8392
     if (directory.charAt(directory.length() - 1) == '/') {
       return directory;
     }
