// This file is part of OpenTSDB.
// Copyright (C) 2013  The OpenTSDB Authors.
//
// This program is free software: you can redistribute it and/or modify it
// under the terms of the GNU Lesser General Public License as published by
// the Free Software Foundation, either version 2.1 of the License, or (at your
// option) any later version.  This program is distributed in the hope that it
// will be useful, but WITHOUT ANY WARRANTY; without even the implied warranty
// of MERCHANTABILITY or FITNESS FOR A PARTICULAR PURPOSE.  See the GNU Lesser
// General Public License for more details.  You should have received a copy
// of the GNU Lesser General Public License along with this program.  If not,
// see <http://www.gnu.org/licenses/>.
package net.opentsdb.meta;

import java.io.ByteArrayOutputStream;
import java.io.IOException;
import java.nio.charset.Charset;
import java.util.ArrayList;
import java.util.Arrays;
import java.util.HashMap;
import java.util.List;
import java.util.Map;

import net.opentsdb.core.TSDB;
import net.opentsdb.uid.UniqueId;
import net.opentsdb.uid.UniqueId.UniqueIdType;
import net.opentsdb.utils.JSON;
import net.opentsdb.utils.JSONException;

import org.hbase.async.AtomicIncrementRequest;
import org.hbase.async.Bytes;
import org.hbase.async.DeleteRequest;
import org.hbase.async.GetRequest;
import org.hbase.async.HBaseException;
import org.hbase.async.KeyValue;
import org.hbase.async.PutRequest;
import org.slf4j.Logger;
import org.slf4j.LoggerFactory;

import com.fasterxml.jackson.annotation.JsonAutoDetect;
import com.fasterxml.jackson.annotation.JsonIgnoreProperties;
import com.fasterxml.jackson.annotation.JsonInclude;
import com.fasterxml.jackson.annotation.JsonAutoDetect.Visibility;
import com.fasterxml.jackson.annotation.JsonInclude.Include;
import com.fasterxml.jackson.core.JsonGenerator;
import com.stumbleupon.async.Callback;
import com.stumbleupon.async.Deferred;

/**
 * Timeseries Metadata is associated with a particular series of data points
 * and includes user configurable values and some stats calculated by OpenTSDB.
 * Whenever a new timeseries is recorded, an associated TSMeta object will
 * be stored with only the tsuid field configured. These meta objects may then
 * be used to determine what combinations of metrics and tags exist in the
 * system.
 * <p>
 * When you call {@link #syncToStorage} on this object, it will verify that the
 * associated UID objects this meta data is linked with still exist. Then it 
 * will fetch the existing data and copy changes, overwriting the user fields if
 * specific (e.g. via a PUT command). If overwriting is not called for (e.g. a 
 * POST was issued), then only the fields provided by the user will be saved, 
 * preserving all of the other fields in storage. Hence the need for the 
 * {@code changed} hash map and the {@link #syncMeta} method. 
 * <p>
 * The metric and tag UIDMeta objects may be loaded from their respective 
 * locations in the data storage system if requested. Note that this will cause
 * at least 3 extra storage calls when loading.
 * @since 2.0
 */
@JsonIgnoreProperties(ignoreUnknown = true)
@JsonInclude(Include.NON_NULL)
@JsonAutoDetect(fieldVisibility = Visibility.PUBLIC_ONLY)
public final class TSMeta {
  private static final Logger LOG = LoggerFactory.getLogger(TSMeta.class);

  /** Charset used to convert Strings to byte arrays and back. */
  private static final Charset CHARSET = Charset.forName("ISO-8859-1");
  
  /** The single column family used by this class. */
  private static final byte[] FAMILY = "name".getBytes(CHARSET);
  
  /** The cell qualifier to use for timeseries meta */
  private static final byte[] META_QUALIFIER = "ts_meta".getBytes(CHARSET);
  
  /** The cell qualifier to use for timeseries meta */
  private static final byte[] COUNTER_QUALIFIER = "ts_ctr".getBytes(CHARSET);
  
  /** Hexadecimal representation of the TSUID this metadata is associated with */
  private String tsuid = "";
  
  /** The metric associated with this timeseries */
  private UIDMeta metric = null;
  
  /** A list of tagk/tagv pairs of UIDMetadata associated with this timeseries */
  private ArrayList<UIDMeta> tags = null;
  
  /** An optional, user supplied descriptive name */
  private String display_name = "";
  
  /** An optional short description of the timeseries */
  private String description = "";
  
  /** Optional detailed notes about the timeseries */
  private String notes = "";
  
  /** A timestamp of when this timeseries was first recorded in seconds */
  private long created = 0;
  
  /** Optional user supplied key/values */
  private HashMap<String, String> custom = null;
  
  /** An optional field recording the units of data in this timeseries */
  private String units = "";
  
  /** An optional field used to record the type of data, e.g. counter, gauge */
  private String data_type = "";
  
  /** How long to keep raw data in this timeseries */
  private int retention = 0;
  
  /** 
   * A user defined maximum value for this timeseries, can be used to 
   * calculate percentages
   */
  private double max = Double.NaN;
  
  /** 
   * A user defined minimum value for this timeseries, can be used to 
   * calculate percentages
   */
  private double min = Double.NaN; 
  
  /** The last time this data was recorded in seconds */
  private long last_received = 0;
  
  /** The total number of data points recorded since meta has been enabled */
  private long total_dps;

  /** Tracks fields that have changed by the user to avoid overwrites */
  private final HashMap<String, Boolean> changed = 
    new HashMap<String, Boolean>();

  /**
   * Default constructor necessary for POJO de/serialization
   */
  public TSMeta() {
    initializeChangedMap();
  }
  
  /**
   * Constructor for RPC timeseries parsing that will not set the timestamps
   * @param tsuid The UID of the timeseries
   */
  public TSMeta(final String tsuid) {
    this.tsuid = tsuid;
    initializeChangedMap();
  }
  
  /**
   * Constructor for new timeseries that initializes the created and 
   * last_received times to the current system time
   * @param tsuid The UID of the timeseries
   */
  public TSMeta(final byte[] tsuid, final long created) {
    this.tsuid = UniqueId.uidToString(tsuid);
    // downgrade to seconds
    this.created = created > 9999999999L ? created / 1000 : created;
    initializeChangedMap();
    changed.put("created", true);
  }
  
  /** @return a string with details about this object */
  @Override
  public String toString() {
    return tsuid;
  }
  
  /**
   * Attempts to delete the meta object from storage
   * @param tsdb The TSDB to use for access to storage
   * @return A deferred without meaning. The response may be null and should
   * only be used to track completion.
   * @throws HBaseException if there was an issue
   * @throws IllegalArgumentException if data was missing (uid and type)
   */
  public Deferred<Object> delete(final TSDB tsdb) {
    if (tsuid == null || tsuid.isEmpty()) {
      throw new IllegalArgumentException("Missing UID");
    }

    final DeleteRequest delete = new DeleteRequest(tsdb.uidTable(), 
        UniqueId.stringToUid(tsuid), FAMILY, META_QUALIFIER);
    return tsdb.getClient().delete(delete);
  }
  
  /**
   * Attempts a CompareAndSet storage call, loading the object from storage, 
   * synchronizing changes, and attempting a put. Also verifies that associated 
   * UID name mappings exist before merging.
   * <b>Note:</b> If the local object didn't have any fields set by the caller
   * or there weren't any changes, then the data will not be written and an 
   * exception will be thrown.
   * <b>Note:</b> We do not store the UIDMeta information with TSMeta's since
   * users may change a single UIDMeta object and we don't want to update every
   * TSUID that includes that object with the new data. Instead, UIDMetas are
   * merged into the TSMeta on retrieval so we always have canonical data. This
   * also saves space in storage. 
   * @param tsdb The TSDB to use for storage access
   * @param overwrite When the RPC method is PUT, will overwrite all user
   * accessible fields
   * @return True if the storage call was successful, false if the object was
   * modified in storage during the CAS call. If false, retry the call. Other 
   * failures will result in an exception being thrown.
   * @throws HBaseException if there was an issue
   * @throws IllegalArgumentException if parsing failed
   * @throws NoSuchUniqueId If any of the UID name mappings do not exist
   * @throws IllegalStateException if the data hasn't changed. This is OK!
   * @throws JSONException if the object could not be serialized
   */
  public Deferred<Boolean> syncToStorage(final TSDB tsdb, 
      final boolean overwrite) {
    if (tsuid == null || tsuid.isEmpty()) {
      throw new IllegalArgumentException("Missing TSUID");
    }
    
    boolean has_changes = false;
    for (Map.Entry<String, Boolean> entry : changed.entrySet()) {
      if (entry.getValue()) {
        has_changes = true;
        break;
      }
    }
    if (!has_changes) {
      LOG.debug(this + " does not have changes, skipping sync to storage");
      throw new IllegalStateException("No changes detected in TSUID meta data");
    }

    /**
     * Callback used to verify that the UID name mappings exist. We don't need
     * to process the actual name, we just want it to throw an error if any
     * of the UIDs don't exist.
     */
    class UidCB implements Callback<Object, String> {

      @Override
      public Object call(String name) throws Exception {
        // nothing to do as missing mappings will throw a NoSuchUniqueId
        return null;
      }
      
    }
    
    // parse out the tags from the tsuid
    final List<byte[]> parsed_tags = UniqueId.getTagPairsFromTSUID(tsuid, 
        TSDB.metrics_width(), TSDB.tagk_width(), TSDB.tagv_width());
    
    // Deferred group used to accumulate UidCB callbacks so the next call
    // can wait until all of the UIDs have been verified
    ArrayList<Deferred<Object>> uid_group = 
      new ArrayList<Deferred<Object>>(parsed_tags.size() + 1);
    
    // calculate the metric UID and fetch it's name mapping
    final byte[] metric_uid = UniqueId.stringToUid(
        tsuid.substring(0, TSDB.metrics_width() * 2));
    uid_group.add(tsdb.getUidName(UniqueIdType.METRIC, metric_uid)
        .addCallback(new UidCB()));
    
    int idx = 0;
    for (byte[] tag : parsed_tags) {
      if (idx % 2 == 0) {
        uid_group.add(tsdb.getUidName(UniqueIdType.TAGK, tag)
            .addCallback(new UidCB()));
      } else {
        uid_group.add(tsdb.getUidName(UniqueIdType.TAGV, tag)
            .addCallback(new UidCB()));
      }
      idx++;
    }
    
    /**
     * Callback executed after all of the UID mappings have been verified. This
     * will then proceed with the CAS call.
     */
    final class ValidateCB implements Callback<Deferred<Boolean>, 
      ArrayList<Object>> {
      private final TSMeta local_meta;
      
      public ValidateCB(final TSMeta local_meta) {
        this.local_meta = local_meta;
      }
      
      /**
       * Nested class that executes the CAS after retrieving existing TSMeta
       * from storage.
       */
      final class StoreCB implements Callback<Deferred<Boolean>, TSMeta> {

        /**
         * Executes the CAS if the TSMeta was successfully retrieved
         * @return True if the CAS was successful, false if the stored data
         * was modified in flight
         * @throws IllegalArgumentException if the TSMeta did not exist in
         * storage. Only the TSD should be able to create TSMeta objects.
         */
        @Override
        public Deferred<Boolean> call(TSMeta stored_meta) throws Exception {
          if (stored_meta == null) {
            throw new IllegalArgumentException("Requested TSMeta did not exist");
          }
          
          final byte[] original_meta = stored_meta.getStorageJSON();
          local_meta.syncMeta(stored_meta, overwrite);

          final PutRequest put = new PutRequest(tsdb.uidTable(), 
              UniqueId.stringToUid(local_meta.tsuid), FAMILY, META_QUALIFIER, 
              local_meta.getStorageJSON());

          return tsdb.getClient().compareAndSet(put, original_meta);
        }
        
      }
      
      /**
       * Called on UID mapping verification and continues executing the CAS 
       * procedure.
       * @return Results from the {@link #StoreCB} callback
       */
      @Override
      public Deferred<Boolean> call(ArrayList<Object> validated) 
        throws Exception {
        return getFromStorage(tsdb, UniqueId.stringToUid(tsuid))
          .addCallbackDeferring(new StoreCB());
      }
      
    }
    
    // Begins the callback chain by validating that the UID mappings exist
    return Deferred.group(uid_group).addCallbackDeferring(new ValidateCB(this));
  }
  
  /**
   * Attempts to store a new, blank timeseries meta object via a CompareAndSet
   * <b>Note:</b> This should not be called by user accessible methods as it will 
   * overwrite any data already in the column.
   * <b>Note:</b> This call does not guarantee that the UIDs exist before
   * storing as it should only be called *after* a data point has been recorded
   * or during a meta sync. 
   * @param tsdb The TSDB to use for storage access
   * @return True if the CAS completed successfully (and no TSMeta existed 
   * previously), false if something was already stored in the TSMeta column.
   * @throws HBaseException if there was an issue fetching
   * @throws IllegalArgumentException if parsing failed
   * @throws JSONException if the object could not be serialized
   */
  public Deferred<Boolean> storeNew(final TSDB tsdb) {
    if (tsuid == null || tsuid.isEmpty()) {
      throw new IllegalArgumentException("Missing TSUID");
    }

    final PutRequest put = new PutRequest(tsdb.uidTable(), 
        UniqueId.stringToUid(tsuid), FAMILY, META_QUALIFIER, getStorageJSON());
    return tsdb.getClient().compareAndSet(put, new byte[0]);
  }
  
  /**
   * Attempts to fetch the timeseries meta data and associated UIDMeta objects
   * from storage.
   * <b>Note:</b> Until we have a caching layer implemented, this will make at
   * least 4 reads to the storage system, 1 for the TSUID meta, 1 for the 
   * metric UIDMeta and 1 each for every tagk/tagv UIDMeta object.
   * <p>
   * See {@link #getFromStorage(TSDB, byte[])} for details.
   * @param tsdb The TSDB to use for storage access
   * @param tsuid The UID of the meta to fetch
   * @return A TSMeta object if found, null if not
   * @throws HBaseException if there was an issue fetching
   * @throws IllegalArgumentException if parsing failed
   * @throws JSONException if the data was corrupted
   * @throws NoSuchUniqueName if one of the UIDMeta objects does not exist
   */
  public static Deferred<TSMeta> getTSMeta(final TSDB tsdb, final String tsuid) {
    return getFromStorage(tsdb, UniqueId.stringToUid(tsuid))
      .addCallbackDeferring(new LoadUIDs(tsdb, tsuid));
  }
  
  /**
   * Parses a TSMeta object from the given column, optionally loading the 
   * UIDMeta objects
   * @param tsdb The TSDB to use for storage access
   * @param column The KeyValue column to parse
   * @param load_uidmetas Whether or not UIDmeta objects should be loaded
   * @return A TSMeta if parsed successfully
   * @throws NoSuchUniqueName if one of the UIDMeta objects does not exist
   * @throws JSONException if the data was corrupted
   */
  public static Deferred<TSMeta> parseFromColumn(final TSDB tsdb, 
      final KeyValue column, final boolean load_uidmetas) {
    if (column.value() == null || column.value().length < 1) {
      throw new IllegalArgumentException("Empty column value");
    }
    
    final TSMeta meta = JSON.parseToObject(column.value(), TSMeta.class);
    
    // fix in case the tsuid is missing
    if (meta.tsuid == null || meta.tsuid.isEmpty()) {
      meta.tsuid = UniqueId.uidToString(column.key());
    }
    
    if (!load_uidmetas) {
      return Deferred.fromResult(meta);
    }
    
    final LoadUIDs deferred = new LoadUIDs(tsdb, meta.tsuid);
    try {
      return deferred.call(meta);
    } catch (Exception e) {
      throw new RuntimeException(e);
    }
  }
  
  /**
   * Determines if an entry exists in storage or not. 
   * This is used by the UID Manager tool to determine if we need to write a 
   * new TSUID entry or not. It will not attempt to verify if the stored data is 
   * valid, just checks to see if something is stored in the proper column.
   * @param tsdb  The TSDB to use for storage access
   * @param tsuid The UID of the meta to verify
   * @return True if data was found, false if not
   * @throws HBaseException if there was an issue fetching
   */
  public static Deferred<Boolean> metaExistsInStorage(final TSDB tsdb, final String tsuid) {
    final GetRequest get = new GetRequest(tsdb.uidTable(), 
        UniqueId.stringToUid(tsuid));
    get.family(FAMILY);
    get.qualifier(META_QUALIFIER);
    
    /**
     * Callback from the GetRequest that simply determines if the row is empty
     * or not
     */
    final class ExistsCB implements Callback<Boolean, ArrayList<KeyValue>> {

      @Override
      public Boolean call(ArrayList<KeyValue> row) throws Exception {
        if (row == null || row.isEmpty() || row.get(0).value() == null) {
          return false;
        }
        return true;
      }
      
    }
    
    return tsdb.getClient().get(get).addCallback(new ExistsCB());
  }
  
  /**
   * Determines if the counter column exists for the TSUID. 
   * This is used by the UID Manager tool to determine if we need to write a 
   * new TSUID entry or not. It will not attempt to verify if the stored data is 
   * valid, just checks to see if something is stored in the proper column.
   * @param tsdb The TSDB to use for storage access
   * @param tsuid The UID of the meta to verify
   * @return True if data was found, false if not
   * @throws HBaseException if there was an issue fetching
   */
  public static Deferred<Boolean> counterExistsInStorage(final TSDB tsdb, 
      final byte[] tsuid) {
    final GetRequest get = new GetRequest(tsdb.uidTable(), tsuid);
    get.family(FAMILY);
    get.qualifier(COUNTER_QUALIFIER);
    
    /**
     * Callback from the GetRequest that simply determines if the row is empty
     * or not
     */
    final class ExistsCB implements Callback<Boolean, ArrayList<KeyValue>> {

      @Override
      public Boolean call(ArrayList<KeyValue> row) throws Exception {
        if (row == null || row.isEmpty() || row.get(0).value() == null) {
          return false;
        }
        return true;
      }
      
    }
    
    return tsdb.getClient().get(get).addCallback(new ExistsCB());
  }
  
  /**
   * Increments the tsuid datapoint counter or creates a new counter. Also
   * creates a new meta data entry if the counter did not exist.
   * <b>Note:</b> This method also:
   * <ul><li>Passes the new TSMeta object to the Search plugin after loading 
   * UIDMeta objects</li>
   * <li>Passes the new TSMeta through all configured trees if enabled</li></ul>
   * @param tsdb The TSDB to use for storage access
   * @param tsuid The TSUID to increment or create
   * @return 0 if the put failed, a positive LONG if the put was successful
   * @throws HBaseException if there was a storage issue
   * @throws JSONException if the data was corrupted
   * @throws NoSuchUniqueName if one of the UIDMeta objects does not exist
   */
  public static Deferred<Long> incrementAndGetCounter(final TSDB tsdb, 
      final byte[] tsuid) {
    
    /**
     * Callback that will create a new TSMeta if the increment result is 1 or
     * will simply return the new value.
     */
    final class TSMetaCB implements Callback<Deferred<Long>, Long> {

      /**
       * Called after incrementing the counter and will create a new TSMeta if
       * the returned value was 1 as well as pass the new meta through trees
       * and the search indexer if configured.
       * @return 0 if the put failed, a positive LONG if the put was successful
       */
      @Override
      public Deferred<Long> call(final Long incremented_value) 
        throws Exception {
        
        if (incremented_value > 1) {
          // TODO - maybe update the search index every X number of increments?
          // Otherwise the search engine would only get last_updated/count 
          // whenever the user runs the full sync CLI
          return Deferred.fromResult(incremented_value);
        }
        
        // create a new meta object with the current system timestamp. Ideally
        // we would want the data point's timestamp, but that's much more data
        // to keep track of and may not be accurate.
        final TSMeta meta = new TSMeta(tsuid, 
            System.currentTimeMillis() / 1000);
        
        /**
         * Called after the meta has been passed through tree processing. The 
         * result of the processing doesn't matter and the user may not even
         * have it enabled, so we'll just return the counter.
         */
        final class TreeCB implements Callback<Deferred<Long>, Boolean> {

          @Override
          public Deferred<Long> call(Boolean success) throws Exception {
            return Deferred.fromResult(incremented_value);
          }
          
        }
        
        /**
         * Called after retrieving the newly stored TSMeta and loading
         * associated UIDMeta objects. This class will also pass the meta to the
         * search plugin and run it through any configured trees
         */
        final class FetchNewCB implements Callback<Deferred<Long>, TSMeta> {

          @Override
          public Deferred<Long> call(TSMeta stored_meta) throws Exception {
            
            // pass to the search plugin
            tsdb.indexTSMeta(stored_meta);
            
            // pass through the trees
<<<<<<< HEAD
            return tsdb.processTSMetaThroughTrees(stored_meta).addCallbackDeferring(new TreeCB());
=======
            return tsdb.processTSMetaThroughTrees(stored_meta)
              .addCallbackDeferring(new TreeCB());
>>>>>>> 0fffa11c
          }
          
        }
        
        /**
         * Called after the CAS to store the new TSMeta object. If the CAS
         * failed then we return immediately with a 0 for the counter value.
         * Otherwise we keep processing to load the meta and pass it on.
         */
        final class StoreNewCB implements Callback<Deferred<Long>, Boolean> {

          @Override
          public Deferred<Long> call(Boolean success) throws Exception {
            if (!success) {
              LOG.warn("Unable to save metadata: " + meta);
              return Deferred.fromResult(0L);
            }
            
            LOG.debug("Successfullly created new TSUID entry for: " + meta);
            final Deferred<TSMeta> meta = getFromStorage(tsdb, tsuid)
              .addCallbackDeferring(
                new LoadUIDs(tsdb, UniqueId.uidToString(tsuid)));
            return meta.addCallbackDeferring(new FetchNewCB());
          }
          
        }
        
        // store the new TSMeta object and setup the callback chain
        return meta.storeNew(tsdb).addCallbackDeferring(new StoreNewCB());          
      }
      
    }

    // setup the increment request and execute
    final AtomicIncrementRequest inc = new AtomicIncrementRequest(
        tsdb.uidTable(), tsuid, FAMILY, COUNTER_QUALIFIER);
    return tsdb.getClient().bufferAtomicIncrement(inc).addCallbackDeferring(
        new TSMetaCB());
  }
  
  /**
   * Attempts to fetch the timeseries meta data from storage. 
   * This method will fetch the {@code counter} and {@code meta} columns.
   * <b>Note:</b> This method will not load the UIDMeta objects.
   * @param tsdb The TSDB to use for storage access
   * @param tsuid The UID of the meta to fetch
   * @return A TSMeta object if found, null if not
   * @throws HBaseException if there was an issue fetching
   * @throws IllegalArgumentException if parsing failed
   * @throws JSONException if the data was corrupted
   */
  private static Deferred<TSMeta> getFromStorage(final TSDB tsdb, 
      final byte[] tsuid) {
    
    /**
     * Called after executing the GetRequest to parse the meta data.
     */
    final class GetCB implements Callback<Deferred<TSMeta>, ArrayList<KeyValue>> {

      /**
       * @return Null if the meta did not exist or a valid TSMeta object if it
       * did.
       */
      @Override
      public Deferred<TSMeta> call(final ArrayList<KeyValue> row) throws Exception {
        if (row == null || row.isEmpty()) {
          return Deferred.fromResult(null);
        }
        
        long dps = 0;
        long last_received = 0;
        TSMeta meta = null;
        
        for (KeyValue column : row) {
          if (Arrays.equals(COUNTER_QUALIFIER, column.qualifier())) {
            dps = Bytes.getLong(column.value());
            last_received = column.timestamp() / 1000;
          } else if (Arrays.equals(META_QUALIFIER, column.qualifier())) {
            meta = JSON.parseToObject(column.value(), TSMeta.class);
          }
        }
        
        if (meta == null) {
          LOG.warn("Found a counter TSMeta column without a meta for TSUID: " + 
              UniqueId.uidToString(row.get(0).key()));
          return Deferred.fromResult(null);
        }
        
        meta.total_dps = dps;
        meta.last_received = last_received;
        return Deferred.fromResult(meta);
      }
      
    }
    
    final GetRequest get = new GetRequest(tsdb.uidTable(), tsuid);
    get.family(FAMILY);
    get.qualifiers(new byte[][] { COUNTER_QUALIFIER, META_QUALIFIER });
    return tsdb.getClient().get(get).addCallbackDeferring(new GetCB());
  }
  
  /** @return The configured meta data column qualifier byte array*/
  public static byte[] META_QUALIFIER() {
    return META_QUALIFIER;
  }
  
  /** @return The configured counter column qualifier byte array*/
  public static byte[] COUNTER_QUALIFIER() {
    return COUNTER_QUALIFIER;
  }
  
  /**
   * Syncs the local object with the stored object for atomic writes, 
   * overwriting the stored data if the user issued a PUT request
   * <b>Note:</b> This method also resets the {@code changed} map to false
   * for every field
   * @param meta The stored object to sync from
   * @param overwrite Whether or not all user mutable data in storage should be
   * replaced by the local object
   */
  private void syncMeta(final TSMeta meta, final boolean overwrite) {
    // storage *could* have a missing TSUID if something went pear shaped so
    // only use the one that's configured. If the local is missing, we're foobar
    if (meta.tsuid != null && !meta.tsuid.isEmpty()) {
      tsuid = meta.tsuid;
    }
    if (tsuid == null || tsuid.isEmpty()) {
      throw new IllegalArgumentException("TSUID is empty");
    }
    if (meta.created > 0 && (meta.created < created || created == 0)) {
      created = meta.created;
    }
    
    // handle user-accessible stuff
    if (!overwrite && !changed.get("display_name")) {
      display_name = meta.display_name;
    }
    if (!overwrite && !changed.get("description")) {
      description = meta.description;
    }
    if (!overwrite && !changed.get("notes")) {
      notes = meta.notes;
    }
    if (!overwrite && !changed.get("custom")) {
      custom = meta.custom;
    }
    if (!overwrite && !changed.get("units")) {
      units = meta.units;
    }
    if (!overwrite && !changed.get("data_type")) {
      data_type = meta.data_type;
    }
    if (!overwrite && !changed.get("retention")) {
      retention = meta.retention;
    }
    if (!overwrite && !changed.get("max")) {
      max = meta.max;
    }
    if (!overwrite && !changed.get("min")) {
      min = meta.min;
    }
    
    last_received = meta.last_received;
    total_dps = meta.total_dps;
    
    // reset changed flags
    initializeChangedMap();
  }
  
  /**
   * Sets or resets the changed map flags
   */
  private void initializeChangedMap() {
    // set changed flags
    changed.put("display_name", false);
    changed.put("description", false);
    changed.put("notes", false);
    changed.put("created", false);
    changed.put("custom", false);
    changed.put("units", false);
    changed.put("data_type", false);
    changed.put("retention", false);
    changed.put("max", false);
    changed.put("min", false);
    changed.put("last_received", false);
    changed.put("created", false); 
  }
  
  /**
   * Formats the JSON output for writing to storage. It drops objects we don't
   * need or want to store (such as the UIDMeta objects or the total dps) to
   * save space. It also serializes in order so that we can make a proper CAS
   * call. Otherwise the POJO serializer may place the fields in any order
   * and CAS calls would fail all the time.
   * @return A byte array to write to storage
   */
  private byte[] getStorageJSON() {
    // 256 bytes is a good starting value, assumes default info
    final ByteArrayOutputStream output = new ByteArrayOutputStream(256);
    try {
      final JsonGenerator json = JSON.getFactory().createGenerator(output); 
      json.writeStartObject();
      json.writeStringField("tsuid", tsuid);
      json.writeStringField("displayName", display_name);
      json.writeStringField("description", description);
      json.writeStringField("notes", notes);
      json.writeNumberField("created", created);
      if (custom == null) {
        json.writeNullField("custom");
      } else {
<<<<<<< HEAD
        json.writeStartObject();
=======
        json.writeObjectFieldStart("custom");
>>>>>>> 0fffa11c
        for (Map.Entry<String, String> entry : custom.entrySet()) {
          json.writeStringField(entry.getKey(), entry.getValue());
        }
        json.writeEndObject();
      }
      json.writeStringField("units", units);
      json.writeStringField("dataType", data_type);
      json.writeNumberField("retention", retention);
      json.writeNumberField("max", max);
      json.writeNumberField("min", min);
      
      json.writeEndObject(); 
      json.close();
      return output.toByteArray();
    } catch (IOException e) {
      throw new RuntimeException("Unable to serialize TSMeta", e);
    }
  }
  
  /**
   * Asynchronously loads the UIDMeta objects into the given TSMeta object. Used
   * by multiple methods so it's broken into it's own class here.
   */
  private static class LoadUIDs implements Callback<Deferred<TSMeta>, TSMeta> {

    final private TSDB tsdb;
    final private String tsuid;
    
    public LoadUIDs(final TSDB tsdb, final String tsuid) {
      this.tsdb = tsdb;
      this.tsuid = tsuid;
    }
    
    /**
     * @return A TSMeta object loaded with UIDMetas if successful
     * @throws HBaseException if there was a storage issue
     * @throws JSONException if the data was corrupted
     * @throws NoSuchUniqueName if one of the UIDMeta objects does not exist
     */
    @Override
    public Deferred<TSMeta> call(final TSMeta meta) throws Exception {
      if (meta == null) {
        return Deferred.fromResult(null);
      }
      
      // split up the tags
      final List<byte[]> tags = UniqueId.getTagPairsFromTSUID(tsuid, 
          TSDB.metrics_width(), TSDB.tagk_width(), TSDB.tagv_width());
      meta.tags = new ArrayList<UIDMeta>(tags.size());
      
      // initialize with empty objects, otherwise the "set" operations in 
      // the callback won't work. Each UIDMeta will be given an index so that 
      // the callback can store it in the proper location
      for (int i = 0; i < tags.size(); i++) {
        meta.tags.add(new UIDMeta());
      }
      
      // list of fetch calls that we can wait on for completion
      ArrayList<Deferred<Object>> uid_group = 
        new ArrayList<Deferred<Object>>(tags.size() + 1);
      
      /**
       * Callback for each getUIDMeta request that will place the resulting 
       * meta data in the proper location. The meta should always be either an
       * actual stored value or a default. On creation, this callback will have
       * an index to associate the UIDMeta with the proper location.
       */
      final class UIDMetaCB implements Callback<Object, UIDMeta> {

        final int index;
        
        public UIDMetaCB(final int index) {
          this.index = index;
        }
        
        /**
         * @return null always since we don't care about the result, just that
         * the callback has completed.
         */
        @Override
        public Object call(final UIDMeta uid_meta) throws Exception {
          if (index < 0) {
            meta.metric = uid_meta;
          } else {
            meta.tags.set(index, uid_meta);
          }
          return null;
        }
        
      }
      
      // for the UIDMeta indexes: -1 means metric, >= 0 means tag. Each 
      // getUIDMeta request must be added to the uid_group array so that we
      // can wait for them to complete before returning the TSMeta object, 
      // otherwise the caller may get a TSMeta with missing UIDMetas
      uid_group.add(UIDMeta.getUIDMeta(tsdb, UniqueIdType.METRIC, 
        tsuid.substring(0, TSDB.metrics_width() * 2)).addCallback(
            new UIDMetaCB(-1)));
      
      int idx = 0;
      for (byte[] tag : tags) {
        if (idx % 2 == 0) {
          uid_group.add(UIDMeta.getUIDMeta(tsdb, UniqueIdType.TAGK, tag)
                .addCallback(new UIDMetaCB(idx)));
        } else {
          uid_group.add(UIDMeta.getUIDMeta(tsdb, UniqueIdType.TAGV, tag)
              .addCallback(new UIDMetaCB(idx)));
        }          
        idx++;
      }
      
      /**
       * Super simple callback that is used to wait on the group of getUIDMeta
       * deferreds so that we return only when all of the UIDMetas have been
       * loaded.
       */
      final class CollateCB implements Callback<Deferred<TSMeta>, 
        ArrayList<Object>> {

        @Override
        public Deferred<TSMeta> call(ArrayList<Object> uids) throws Exception {
          return Deferred.fromResult(meta);
        }
        
      }
      
      // start the callback chain by grouping and waiting on all of the UIDMeta
      // deferreds
      return Deferred.group(uid_group).addCallbackDeferring(new CollateCB());
    }
    
  }
  
  // Getters and Setters --------------
  
  /** @return the TSUID as a hex encoded string */
  public final String getTSUID() {
    return tsuid;
  }

  /** @return the metric UID meta object */
  public final UIDMeta getMetric() {
    return metric;
  }

  /** @return the tag UID meta objects in an array, tagk first, then tagv, etc */
  public final ArrayList<UIDMeta> getTags() {
    return tags;
  }

  /** @return optional display name */
  public final String getDisplayName() {
    return display_name;
  }

  /** @return optional description */
  public final String getDescription() {
    return description;
  }

  /** @return optional notes */
  public final String getNotes() {
    return notes;
  }

  /** @return when the TSUID was first recorded, Unix epoch */
  public final long getCreated() {
    return created;
  }

  /** @return optional custom key/value map, may be null */
  public final HashMap<String, String> getCustom() {
    return custom;
  }

  /** @return optional units */
  public final String getUnits() {
    return units;
  }

  /** @return optional data type */
  public final String getDataType() {
    return data_type;
  }

  /** @return optional retention, default of 0 means retain indefinitely */
  public final int getRetention() {
    return retention;
  }

  /** @return optional max value, set by the user */
  public final double getMax() {
    return max;
  }

  /** @return optional min value, set by the user */
  public final double getMin() {
    return min;
  }

  /** @return the last received timestamp, Unix epoch */
  public final long getLastReceived() {
    return last_received;
  }

  /** @return the total number of data points as tracked by the meta data */
  public final long getTotalDatapoints() {
    return this.total_dps;
  }
  
  /** @param display_name an optional name for the timeseries */
  public final void setDisplayName(final String display_name) {
    if (!this.display_name.equals(display_name)) {
      changed.put("display_name", true);
      this.display_name = display_name;
    }
  }

  /** @param description an optional description */
  public final void setDescription(final String description) {
    if (!this.description.equals(description)) {
      changed.put("description", true);
      this.description = description;
    }
  }

  /** @param notes optional notes */
  public final void setNotes(final String notes) {
    if (!this.notes.equals(notes)) {
      changed.put("notes", true);
      this.notes = notes;
    }
  }

  /** @param created the created timestamp Unix epoch in seconds */
  public final void setCreated(final long created) {
    if (this.created != created) {
      changed.put("created", true);
      this.created = created;
    }
  }
  
  /** @param custom optional key/value map */
  public final void setCustom(final HashMap<String, String> custom) {
    // equivalency of maps is a pain, users have to submit the whole map
    // anyway so we'll just mark it as changed every time we have a non-null
    // value
    if (this.custom != null || custom != null) {
      changed.put("custom", true);
      this.custom = custom;
    }
  }

  /** @param units optional units designation */
  public final void setUnits(final String units) {
    if (!this.units.equals(units)) {
      changed.put("units", true);
      this.units = units;
    }
  }

  /** @param data_type optional type of data, e.g. "counter", "gauge" */
  public final void setDataType(final String data_type) {
    if (!this.data_type.equals(data_type)) {
      changed.put("data_type", true);
      this.data_type = data_type;
    }
  }

  /** @param retention optional rentention in days, 0 = indefinite */
  public final void setRetention(final int retention) {
    if (this.retention != retention) {
      changed.put("retention", true);
      this.retention = retention;
    }
  }

  /** @param max optional max value for the timeseries, NaN is the default */
  public final void setMax(final double max) {
    if (this.max != max) {
      changed.put("max", true);
      this.max = max;
    }
  }

  /** @param min optional min value for the timeseries, NaN is the default */
  public final void setMin(final double min) {
    if (this.min != min) {
      changed.put("min", true);
      this.min = min;
    }
  }
}<|MERGE_RESOLUTION|>--- conflicted
+++ resolved
@@ -562,12 +562,8 @@
             tsdb.indexTSMeta(stored_meta);
             
             // pass through the trees
-<<<<<<< HEAD
-            return tsdb.processTSMetaThroughTrees(stored_meta).addCallbackDeferring(new TreeCB());
-=======
             return tsdb.processTSMetaThroughTrees(stored_meta)
               .addCallbackDeferring(new TreeCB());
->>>>>>> 0fffa11c
           }
           
         }
@@ -778,11 +774,7 @@
       if (custom == null) {
         json.writeNullField("custom");
       } else {
-<<<<<<< HEAD
-        json.writeStartObject();
-=======
         json.writeObjectFieldStart("custom");
->>>>>>> 0fffa11c
         for (Map.Entry<String, String> entry : custom.entrySet()) {
           json.writeStringField(entry.getKey(), entry.getValue());
         }
