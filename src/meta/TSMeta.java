// This file is part of OpenTSDB.
// Copyright (C) 2010-2012  The OpenTSDB Authors.
//
// This program is free software: you can redistribute it and/or modify it
// under the terms of the GNU Lesser General Public License as published by
// the Free Software Foundation, either version 2.1 of the License, or (at your
// option) any later version.  This program is distributed in the hope that it
// will be useful, but WITHOUT ANY WARRANTY; without even the implied warranty
// of MERCHANTABILITY or FITNESS FOR A PARTICULAR PURPOSE.  See the GNU Lesser
// General Public License for more details.  You should have received a copy
// of the GNU Lesser General Public License along with this program.  If not,
// see <http://www.gnu.org/licenses/>.
package net.opentsdb.meta;

import java.io.ByteArrayOutputStream;
import java.io.IOException;
import java.nio.charset.Charset;
import java.util.ArrayList;
import java.util.Arrays;
import java.util.HashMap;
import java.util.List;
import java.util.Map;

import net.opentsdb.core.TSDB;
import net.opentsdb.uid.UniqueId;
import net.opentsdb.uid.UniqueId.UniqueIdType;
import net.opentsdb.utils.JSON;
import net.opentsdb.utils.JSONException;

import org.hbase.async.AtomicIncrementRequest;
import org.hbase.async.Bytes;
import org.hbase.async.DeleteRequest;
import org.hbase.async.GetRequest;
import org.hbase.async.HBaseException;
import org.hbase.async.KeyValue;
import org.hbase.async.PutRequest;
import org.hbase.async.RowLock;
import org.slf4j.Logger;
import org.slf4j.LoggerFactory;

import com.fasterxml.jackson.annotation.JsonAutoDetect;
import com.fasterxml.jackson.annotation.JsonIgnoreProperties;
import com.fasterxml.jackson.annotation.JsonInclude;
import com.fasterxml.jackson.annotation.JsonAutoDetect.Visibility;
import com.fasterxml.jackson.annotation.JsonInclude.Include;
import com.fasterxml.jackson.core.JsonGenerator;
import com.stumbleupon.async.Callback;

/**
 * Timeseries Metadata is associated with a particular series of data points
 * and includes user configurable values and some stats calculated by OpenTSDB.
 * Whenever a new timeseries is recorded, an associated TSMeta object will
 * be recorded with only the tsuid field configured.
 * <p>
 * The metric and tag UIDMeta objects are loaded from their respective locations
 * in the data storage system.
 * @since 2.0
 */
@JsonIgnoreProperties(ignoreUnknown = true)
@JsonInclude(Include.NON_NULL)
@JsonAutoDetect(fieldVisibility = Visibility.PUBLIC_ONLY)
public final class TSMeta {
  private static final Logger LOG = LoggerFactory.getLogger(TSMeta.class);

  /** Charset used to convert Strings to byte arrays and back. */
  private static final Charset CHARSET = Charset.forName("ISO-8859-1");
  
  /** The single column family used by this class. */
  private static final byte[] FAMILY = "name".getBytes(CHARSET);
  
  /** The cell qualifier to use for timeseries meta */
  private static final byte[] META_QUALIFIER = "ts_meta".getBytes(CHARSET);
  
  /** The cell qualifier to use for timeseries meta */
  private static final byte[] COUNTER_QUALIFIER = "ts_ctr".getBytes(CHARSET);
  
  /** Hexadecimal representation of the TSUID this metadata is associated with */
  private String tsuid = "";
  
  /** The metric associated with this timeseries */
  private UIDMeta metric = null;
  
  /** A list of tagk/tagv pairs of UIDMetadata associated with this timeseries */
  private ArrayList<UIDMeta> tags = null;
  
  /** An optional, user supplied descriptive name */
  private String display_name = "";
  
  /** An optional short description of the timeseries */
  private String description = "";
  
  /** Optional detailed notes about the timeseries */
  private String notes = "";
  
  /** A timestamp of when this timeseries was first recorded in seconds */
  private long created = 0;
  
  /** Optional user supplied key/values */
  private HashMap<String, String> custom = null;
  
  /** An optional field recording the units of data in this timeseries */
  private String units = "";
  
  /** An optional field used to record the type of data, e.g. counter, gauge */
  private String data_type = "";
  
  /** How long to keep raw data in this timeseries */
  private int retention = 0;
  
  /** 
   * A user defined maximum value for this timeseries, can be used to 
   * calculate percentages
   */
  private double max = Double.NaN;
  
  /** 
   * A user defined minimum value for this timeseries, can be used to 
   * calculate percentages
   */
  private double min = Double.NaN; 
  
  /** The last time this data was recorded in seconds */
  private long last_received = 0;
  
  /** The total number of data points recorded since meta has been enabled */
  private long total_dps;

  /** Tracks fields that have changed by the user to avoid overwrites */
  private final HashMap<String, Boolean> changed = 
    new HashMap<String, Boolean>();

  /**
   * Default constructor necessary for POJO de/serialization
   */
  public TSMeta() {
    initializeChangedMap();
  }
  
  /**
   * Constructor for RPC timeseries parsing that will not set the timestamps
   * @param tsuid The UID of the timeseries
   */
  public TSMeta(final String tsuid) {
    this.tsuid = tsuid;
    initializeChangedMap();
  }
  
  /**
   * Constructor for new timeseries that initializes the created and 
   * last_received times to the current system time
   * @param tsuid The UID of the timeseries
   */
  public TSMeta(final byte[] tsuid, final long created) {
    this.tsuid = UniqueId.uidToString(tsuid);
    // downgrade to seconds
    this.created = created > 9999999999L ? created / 1000 : created;
    initializeChangedMap();
    changed.put("created", true);
  }
<<<<<<< HEAD

  /**
   * Constructor for new timeseries that stores the given created time
   * @param tsuid The UID of the timeseries
   * @param created When the timeseries was first encountered, Unix epoch in 
   * seconds
   */
  public TSMeta(final byte[] tsuid, final long created) {
    this.tsuid = UniqueId.uidToString(tsuid);
    this.created = created;
    initializeChangedMap();
    changed.put("created", true);
  }
=======
>>>>>>> b7d5105a
  
  /** @return a string with details about this object */
  @Override
  public String toString() {
    return tsuid;
  }
  
  /**
   * Attempts to delete the meta object from storage
   * @param tsdb The TSDB to use for access to storage
   * @throws HBaseException if there was an issue
   * @throws IllegalArgumentException if data was missing (uid and type)
   */
  public void delete(final TSDB tsdb) {
    if (tsuid == null || tsuid.isEmpty()) {
      throw new IllegalArgumentException("Missing UID");
    }

    final DeleteRequest delete = new DeleteRequest(tsdb.uidTable(), 
        UniqueId.stringToUid(tsuid), FAMILY, META_QUALIFIER);
    try {
      tsdb.getClient().delete(delete);
    } catch (Exception e) {
      throw new RuntimeException("Unable to delete UID", e);
    }
  }
  
  /**
   * Attempts an atomic write to storage, loading the object first and copying
   * any changes while holding a lock on the row. After calling, this object
   * will have data loaded from storage.
   * <b>Note:</b> If the local object didn't have any fields set by the caller
   * then the data will not be written.
   * <p>
   * <b>Note:</b> We do not store the UIDMeta information with TSMeta's since
   * users may change a single UIDMeta object and we don't want to update every
   * TSUID that includes that object with the new data. Instead, UIDMetas are
   * merged into the TSMeta on retrieval so we always have canonical data. This
   * also saves space in storage. 
   * @param tsdb The TSDB to use for storage access
   * @param overwrite When the RPC method is PUT, will overwrite all user
   * accessible fields
   * @throws HBaseException if there was an issue fetching
   * @throws IllegalArgumentException if parsing failed
   * @throws IllegalStateException if the data hasn't changed. This is OK!
   * @throws JSONException if the object could not be serialized
   */
  public void syncToStorage(final TSDB tsdb, final boolean overwrite) {
    if (tsuid == null || tsuid.isEmpty()) {
      throw new IllegalArgumentException("Missing TSUID");
    }
    
    boolean has_changes = false;
    for (Map.Entry<String, Boolean> entry : changed.entrySet()) {
      if (entry.getValue()) {
        has_changes = true;
        break;
      }
    }
    if (!has_changes) {
      LOG.debug(this + " does not have changes, skipping sync to storage");
      throw new IllegalStateException("No changes detected in TSUID meta data");
    }
    
    // before proceeding, make sure each UID object exists by loading the info
    metric = UIDMeta.getUIDMeta(tsdb, UniqueIdType.METRIC, 
        tsuid.substring(0, TSDB.metrics_width() * 2));
    final List<byte[]> parsed_tags = UniqueId.getTagPairsFromTSUID(tsuid, 
        TSDB.metrics_width(), TSDB.tagk_width(), TSDB.tagv_width());
    tags = new ArrayList<UIDMeta>(parsed_tags.size());
    int idx = 0;
    for (byte[] tag : parsed_tags) {
      if (idx % 2 == 0) {
        tags.add(UIDMeta.getUIDMeta(tsdb, UniqueIdType.TAGK, tag));
      } else {
        tags.add(UIDMeta.getUIDMeta(tsdb, UniqueIdType.TAGV, tag));
      }
      idx++;
    }
    
    final RowLock lock = tsdb.hbaseAcquireLock(tsdb.uidTable(), 
        UniqueId.stringToUid(tsuid), (short)3);
    try {
      TSMeta stored_meta = 
        getFromStorage(tsdb, UniqueId.stringToUid(tsuid), lock);
      if (stored_meta != null) {
        syncMeta(stored_meta, overwrite);
      } else {
        // users can't create new timeseries, they must be created by the tsd
        // or the meta sync app
        throw new IllegalArgumentException("Requested TSUID did not exist");
      }

      final PutRequest put = new PutRequest(tsdb.uidTable(), 
<<<<<<< HEAD
          UniqueId.stringToUid(stored_meta.tsuid), FAMILY, QUALIFIER, 
          JSON.serializeToBytes(stored_meta), lock);
=======
          UniqueId.stringToUid(stored_meta.tsuid), FAMILY, META_QUALIFIER, 
          getStorageJSON(), lock);
>>>>>>> b7d5105a
      tsdb.hbasePutWithRetry(put, (short)3, (short)800);
      
    } finally {
      // release the lock!
      try {
        tsdb.getClient().unlockRow(lock);
      } catch (HBaseException e) {
        LOG.error("Error while releasing the lock on row: " + tsuid, e);
      }
    }
  }
  
  /**
   * Attempts to store a new, blank timeseries meta object.
   * <b>Note:</b> This should not be called by user accessible methods as it will 
   * overwrite any data already in the column.
<<<<<<< HEAD
   * <p>
   * <b>Note:</b> We do not store the UIDMeta information with TSMeta's since
   * users may change a single UIDMeta object and we don't want to update every
   * TSUID that includes that object with the new data. Instead, UIDMetas are
   * merged into the TSMeta on retrieval so we always have canonical data. This
   * also saves space in storage. 
=======
   * <b>Note:</b> This call does not gaurantee that the UIDs exist before
   * storing as it should only be called *after* a data point has been recorded
   * or during a meta sync. 
>>>>>>> b7d5105a
   * @param tsdb The TSDB to use for storage access
   * @throws HBaseException if there was an issue fetching
   * @throws IllegalArgumentException if parsing failed
   * @throws JSONException if the object could not be serialized
   */
  public void storeNew(final TSDB tsdb) {
    if (tsuid == null || tsuid.isEmpty()) {
      throw new IllegalArgumentException("Missing TSUID");
    }
<<<<<<< HEAD
    
    // before proceeding, make sure each UID object exists by loading the info
    metric = UIDMeta.getUIDMeta(tsdb, UniqueIdType.METRIC, 
        tsuid.substring(0, TSDB.metrics_width() * 2));
    final List<byte[]> parsed_tags = UniqueId.getTagPairsFromTSUID(tsuid, 
        TSDB.metrics_width(), TSDB.tagk_width(), TSDB.tagv_width());
    tags = new ArrayList<UIDMeta>(parsed_tags.size());
    int idx = 0;
    for (byte[] tag : parsed_tags) {
      if (idx % 2 == 0) {
        tags.add(UIDMeta.getUIDMeta(tsdb, UniqueIdType.TAGK, tag));
      } else {
        tags.add(UIDMeta.getUIDMeta(tsdb, UniqueIdType.TAGV, tag));
      }
      idx++;
    }

    // We don't want to store any loaded UIDMeta objects (metric or tags) here
    // since the UIDMeta's are canonical. We can't just set the fields to null
    // before storage since callers may be looking at them later. So we'll 
    // copy all fields BUT the UIDMetas and serialize those
    final TSMeta stored_meta = copyToStorageObject();
    final PutRequest put = new PutRequest(tsdb.uidTable(), 
        UniqueId.stringToUid(stored_meta.tsuid), FAMILY, QUALIFIER, 
        JSON.serializeToBytes(stored_meta), null);
    tsdb.hbasePutWithRetry(put, (short)3, (short)800);
=======

    final PutRequest put = new PutRequest(tsdb.uidTable(), 
        UniqueId.stringToUid(tsuid), FAMILY, META_QUALIFIER, getStorageJSON());
    tsdb.getClient().put(put);
>>>>>>> b7d5105a
  }
  
  /**
   * Attempts to fetch the timeseries meta data from storage
   * <b>Note:</b> Until we have a caching layer implemented, this will make at
   * least 4 reads to the storage system, 1 for the TSUID meta, 1 for the 
   * metric UIDMeta and 1 each for every tagk/tagv UIDMeta object.
   * @param tsdb The TSDB to use for storage access
   * @param tsuid The UID of the meta to fetch
   * @return A TSMeta object if found, null if not
   * @throws HBaseException if there was an issue fetching
   * @throws IllegalArgumentException if parsing failed
   * @throws JSONException if the data was corrupted
   * @throws NoSuchUniqueName if one of the UIDMeta objects does not exist
   */
  public static TSMeta getTSMeta(final TSDB tsdb, final String tsuid) {
    final TSMeta meta = getFromStorage(tsdb, UniqueId.stringToUid(tsuid), null);
    if (meta == null) {
      return meta;
    }

    // load each of the UIDMetas parsed from the TSUID
    meta.metric = UIDMeta.getUIDMeta(tsdb, UniqueIdType.METRIC, 
        tsuid.substring(0, TSDB.metrics_width() * 2));

    final List<byte[]> tags = UniqueId.getTagPairsFromTSUID(tsuid, 
        TSDB.metrics_width(), TSDB.tagk_width(), TSDB.tagv_width());
    meta.tags = new ArrayList<UIDMeta>(tags.size());
    int idx = 0;
    for (byte[] tag : tags) {
      if (idx % 2 == 0) {
        meta.tags.add(UIDMeta.getUIDMeta(tsdb, UniqueIdType.TAGK, tag));
      } else {
        meta.tags.add(UIDMeta.getUIDMeta(tsdb, UniqueIdType.TAGV, tag));
      }
      idx++;
    }
    return meta;
  }
  
  /**
   * Determines if an entry exists in storage or not. This is used by the 
   * MetaManager thread to determine if we need to write a new TSUID entry or
   * not. It will not attempt to verify if the stored data is valid, just 
   * checks to see if something is stored there.
   * @param tsdb  The TSDB to use for storage access
   * @param tsuid The UID of the meta to verify
   * @return True if data was found, false if not
   * @throws HBaseException if there was an issue fetching
   */
  public static boolean metaExistsInStorage(final TSDB tsdb, final String tsuid) {
    final GetRequest get = new GetRequest(tsdb.uidTable(), 
        UniqueId.stringToUid(tsuid));
    get.family(FAMILY);
    get.qualifier(META_QUALIFIER);
    
    try {
      final ArrayList<KeyValue> row = 
        tsdb.getClient().get(get).joinUninterruptibly();
      if (row == null || row.isEmpty()) {
        return false;
      }
      return true;
    } catch (HBaseException e) {
      throw e;
    } catch (Exception e) {
      throw new RuntimeException("Should never be here", e);
    }
  }
  
  /**
   * Increments the tsuid datapoint counter or creates a new counter. Also
   * creates a new meta data entry if the counter did not exist.
   * @param tsdb The TSDB to use for communcation
   * @param tsuid The TSUID to increment or create
   */
  public static void incrementAndGetCounter(final TSDB tsdb, final byte[] tsuid) {
    /**
     * Internal callback class that will create a new TSMeta object if the 
     * increment call returns a 1
     */
    final class TSMetaCB implements Callback<Object, Long> {
      final TSDB tsdb;
      final byte[] tsuid;
      
      public TSMetaCB(final TSDB tsdb, final byte[] tsuid) {
        this.tsdb = tsdb;
        this.tsuid = tsuid;
      }
      
      @Override
      public Object call(final Long incremented_value) throws Exception {
        if (incremented_value == 1) {
          final TSMeta meta = new TSMeta(tsuid, 
              System.currentTimeMillis() / 1000);
          meta.storeNew(tsdb);
          tsdb.indexTSMeta(meta);
          LOG.trace("Created new TSUID entry for: " + meta);
        }
        // TODO - maybe update the search index every X number of increments?
        // Otherwise the search would only get last_updated/count whenever
        // the user runs the full sync CLI
        return null;
      }
    }
    
    final AtomicIncrementRequest inc = new AtomicIncrementRequest(
        tsdb.uidTable(), tsuid, FAMILY, COUNTER_QUALIFIER);
    tsdb.getClient().bufferAtomicIncrement(inc).addCallback(
        new TSMetaCB(tsdb, tsuid));
  }
  
  /**
   * Attempts to fetch the timeseries meta data from storage
   * @param tsdb The TSDB to use for storage access
   * @param tsuid The UID of the meta to fetch
   * @param lock An optional lock when performing an atomic update, pass null
   * if not needed.
   * @return A TSMeta object if found, null if not
   * @throws HBaseException if there was an issue fetching
   * @throws IllegalArgumentException if parsing failed
   * @throws JSONException if the data was corrupted
   */
  private static TSMeta getFromStorage(final TSDB tsdb, final byte[] tsuid, 
      final RowLock lock) {
    final GetRequest get = new GetRequest(tsdb.uidTable(), tsuid);
    get.family(FAMILY);
    get.qualifiers(new byte[][] { COUNTER_QUALIFIER, META_QUALIFIER });
    if (lock != null) {
      get.withRowLock(lock);
    }    
    
    try {
      final ArrayList<KeyValue> row = 
        tsdb.getClient().get(get).joinUninterruptibly();
      if (row == null || row.isEmpty()) {
        return null;
      }
      long dps = 0;
      long last_received = 0;
      TSMeta meta = null;
      for (KeyValue column : row) {
        if (Arrays.equals(COUNTER_QUALIFIER, column.qualifier())) {
          dps = Bytes.getLong(column.value());
          last_received = column.timestamp() / 1000;
        } else if (Arrays.equals(META_QUALIFIER, column.qualifier())) {
          meta = JSON.parseToObject(column.value(), TSMeta.class);
        }
      }
      if (meta == null) {
        return null;
      }
      meta.total_dps = dps;
      meta.last_received = last_received;
      return meta;
    } catch (HBaseException e) {
      throw e;
    } catch (IllegalArgumentException e) {
      throw e;
    } catch (JSONException e) {
        throw e;
    } catch (Exception e) {
      throw new RuntimeException("Should never be here", e);
    }
  }
  
  /**
   * Syncs the local object with the stored object for atomic writes, 
   * overwriting the stored data if the user issued a PUT request
   * <b>Note:</b> This method also resets the {@code changed} map to false
   * for every field
   * @param meta The stored object to sync from
   * @param overwrite Whether or not all user mutable data in storage should be
   * replaced by the local object
   */
  private void syncMeta(final TSMeta meta, final boolean overwrite) {
    // storage *could* have a missing TSUID if something went pear shaped so
    // only use the one that's configured. If the local is missing, we're foobar
    if (meta.tsuid != null && !meta.tsuid.isEmpty()) {
      tsuid = meta.tsuid;
    }
    if (tsuid == null || tsuid.isEmpty()) {
      throw new IllegalArgumentException("TSUID is empty");
    }
    if (meta.created > 0 && meta.created < created) {
      created = meta.created;
    }
<<<<<<< HEAD
    if (meta.last_received > 0 && meta.last_received > last_received) {
      last_received = meta.last_received;
    }
=======
>>>>>>> b7d5105a
    
    // handle user-accessible stuff
    if (!overwrite && !changed.get("display_name")) {
      display_name = meta.display_name;
    }
    if (!overwrite && !changed.get("description")) {
      description = meta.description;
    }
    if (!overwrite && !changed.get("notes")) {
      notes = meta.notes;
    }
    if (!overwrite && !changed.get("custom")) {
      custom = meta.custom;
    }
    if (!overwrite && !changed.get("units")) {
      units = meta.units;
    }
    if (!overwrite && !changed.get("data_type")) {
      data_type = meta.data_type;
    }
    if (!overwrite && !changed.get("retention")) {
      retention = meta.retention;
    }
    if (!overwrite && !changed.get("max")) {
      max = meta.max;
    }
    if (!overwrite && !changed.get("min")) {
      min = meta.min;
    }
    
    last_received = meta.last_received;
    total_dps = meta.total_dps;
    
    // reset changed flags
    initializeChangedMap();
  }
  
  /**
   * Sets or resets the changed map flags
   */
  private void initializeChangedMap() {
    // set changed flags
    changed.put("display_name", false);
    changed.put("description", false);
    changed.put("notes", false);
    changed.put("created", false);
    changed.put("custom", false);
    changed.put("units", false);
    changed.put("data_type", false);
    changed.put("retention", false);
    changed.put("max", false);
    changed.put("min", false);
    changed.put("last_received", false);
    changed.put("created", false); 
  }
  
  /**
   * Formats the JSON output for writing to storage. It drops objects we don't
   * need or want to store (such as the UIDMeta objects or the total dps) to
   * save space.
   * @return A byte array to write to storage
   */
  private byte[] getStorageJSON() {
    // 256 bytes is a good starting value, assumes default info
    final ByteArrayOutputStream output = new ByteArrayOutputStream(256);
    try {
      final JsonGenerator json = JSON.getFactory().createGenerator(output); 
      json.writeStartObject();
      json.writeStringField("tsuid", tsuid);
      json.writeStringField("displayName", display_name);
      json.writeStringField("description", description);
      json.writeStringField("notes", notes);
      json.writeNumberField("created", created);
      if (custom == null) {
        json.writeNullField("custom");
      } else {
        json.writeStartObject();
        for (Map.Entry<String, String> entry : custom.entrySet()) {
          json.writeStringField(entry.getKey(), entry.getValue());
        }
        json.writeEndObject();
      }
      json.writeStringField("units", units);
      json.writeStringField("dateType", data_type);
      json.writeNumberField("retention", retention);
      json.writeNumberField("max", max);
      json.writeNumberField("min", min);
      
      json.writeEndObject(); 
      json.close();
      return output.toByteArray();
    } catch (IOException e) {
      throw new RuntimeException("Unable to serialize TSMeta", e);
    }
  }
  
  // Getters and Setters --------------
  
  /** @return the TSUID as a hex encoded string */
  public final String getTSUID() {
    return tsuid;
  }

  /** @return the metric UID meta object */
  public final UIDMeta getMetric() {
    return metric;
  }

  /** @return the tag UID meta objects in an array, tagk first, then tagv, etc */
  public final ArrayList<UIDMeta> getTags() {
    return tags;
  }

  /** @return optional display name */
  public final String getDisplayName() {
    return display_name;
  }

  /** @return optional description */
  public final String getDescription() {
    return description;
  }

  /** @return optional notes */
  public final String getNotes() {
    return notes;
  }

  /** @return when the TSUID was first recorded, Unix epoch */
  public final long getCreated() {
    return created;
  }

  /** @return optional custom key/value map, may be null */
  public final HashMap<String, String> getCustom() {
    return custom;
  }

  /** @return optional units */
  public final String getUnits() {
    return units;
  }

  /** @return optional data type */
  public final String getDataType() {
    return data_type;
  }

  /** @return optional retention, default of 0 means retain indefinitely */
  public final int getRetention() {
    return retention;
  }

  /** @return optional max value, set by the user */
  public final double getMax() {
    return max;
  }

  /** @return optional min value, set by the user */
  public final double getMin() {
    return min;
  }

  /** @return the last received timestamp, Unix epoch */
  public final long getLastReceived() {
    return last_received;
  }

  /** @return the total number of data points as tracked by the meta data */
  public final long getTotalDatapoints() {
    return this.total_dps;
  }
  
  /** @param display_name an optional name for the timeseries */
  public final void setDisplayName(final String display_name) {
    if (!this.display_name.equals(display_name)) {
      changed.put("display_name", true);
      this.display_name = display_name;
    }
  }

  /** @param description an optional description */
  public final void setDescription(final String description) {
    if (!this.description.equals(description)) {
      changed.put("description", true);
      this.description = description;
    }
  }

  /** @param notes optional notes */
  public final void setNotes(final String notes) {
    if (!this.notes.equals(notes)) {
      changed.put("notes", true);
      this.notes = notes;
    }
  }

  /** @param created the created timestamp Unix epoch in seconds */
  public final void setCreated(final long created) {
    if (this.created != created) {
      changed.put("created", true);
      this.created = created;
    }
  }
  
  /** @param custom optional key/value map */
  public final void setCustom(final HashMap<String, String> custom) {
    // equivalency of maps is a pain, users have to submit the whole map
    // anyway so we'll just mark it as changed every time we have a non-null
    // value
    if (this.custom != null || custom != null) {
      changed.put("custom", true);
      this.custom = custom;
    }
  }

  /** @param units optional units designation */
  public final void setUnits(final String units) {
    if (!this.units.equals(units)) {
      changed.put("units", true);
      this.units = units;
    }
  }

  /** @param data_type optional type of data, e.g. "counter", "gauge" */
  public final void setDataType(final String data_type) {
    if (!this.data_type.equals(data_type)) {
      changed.put("data_type", true);
      this.data_type = data_type;
    }
  }

  /** @param retention optional rentention in days, 0 = indefinite */
  public final void setRetention(final int retention) {
    if (this.retention != retention) {
      changed.put("retention", true);
      this.retention = retention;
    }
  }

  /** @param max optional max value for the timeseries, NaN is the default */
  public final void setMax(final double max) {
    if (this.max != max) {
      changed.put("max", true);
      this.max = max;
    }
  }

  /** @param min optional min value for the timeseries, NaN is the default */
  public final void setMin(final double min) {
    if (this.min != min) {
      changed.put("min", true);
      this.min = min;
    }
  }
}<|MERGE_RESOLUTION|>--- conflicted
+++ resolved
@@ -157,22 +157,6 @@
     initializeChangedMap();
     changed.put("created", true);
   }
-<<<<<<< HEAD
-
-  /**
-   * Constructor for new timeseries that stores the given created time
-   * @param tsuid The UID of the timeseries
-   * @param created When the timeseries was first encountered, Unix epoch in 
-   * seconds
-   */
-  public TSMeta(final byte[] tsuid, final long created) {
-    this.tsuid = UniqueId.uidToString(tsuid);
-    this.created = created;
-    initializeChangedMap();
-    changed.put("created", true);
-  }
-=======
->>>>>>> b7d5105a
   
   /** @return a string with details about this object */
   @Override
@@ -267,13 +251,8 @@
       }
 
       final PutRequest put = new PutRequest(tsdb.uidTable(), 
-<<<<<<< HEAD
-          UniqueId.stringToUid(stored_meta.tsuid), FAMILY, QUALIFIER, 
-          JSON.serializeToBytes(stored_meta), lock);
-=======
           UniqueId.stringToUid(stored_meta.tsuid), FAMILY, META_QUALIFIER, 
           getStorageJSON(), lock);
->>>>>>> b7d5105a
       tsdb.hbasePutWithRetry(put, (short)3, (short)800);
       
     } finally {
@@ -290,18 +269,9 @@
    * Attempts to store a new, blank timeseries meta object.
    * <b>Note:</b> This should not be called by user accessible methods as it will 
    * overwrite any data already in the column.
-<<<<<<< HEAD
-   * <p>
-   * <b>Note:</b> We do not store the UIDMeta information with TSMeta's since
-   * users may change a single UIDMeta object and we don't want to update every
-   * TSUID that includes that object with the new data. Instead, UIDMetas are
-   * merged into the TSMeta on retrieval so we always have canonical data. This
-   * also saves space in storage. 
-=======
    * <b>Note:</b> This call does not gaurantee that the UIDs exist before
    * storing as it should only be called *after* a data point has been recorded
    * or during a meta sync. 
->>>>>>> b7d5105a
    * @param tsdb The TSDB to use for storage access
    * @throws HBaseException if there was an issue fetching
    * @throws IllegalArgumentException if parsing failed
@@ -311,39 +281,10 @@
     if (tsuid == null || tsuid.isEmpty()) {
       throw new IllegalArgumentException("Missing TSUID");
     }
-<<<<<<< HEAD
-    
-    // before proceeding, make sure each UID object exists by loading the info
-    metric = UIDMeta.getUIDMeta(tsdb, UniqueIdType.METRIC, 
-        tsuid.substring(0, TSDB.metrics_width() * 2));
-    final List<byte[]> parsed_tags = UniqueId.getTagPairsFromTSUID(tsuid, 
-        TSDB.metrics_width(), TSDB.tagk_width(), TSDB.tagv_width());
-    tags = new ArrayList<UIDMeta>(parsed_tags.size());
-    int idx = 0;
-    for (byte[] tag : parsed_tags) {
-      if (idx % 2 == 0) {
-        tags.add(UIDMeta.getUIDMeta(tsdb, UniqueIdType.TAGK, tag));
-      } else {
-        tags.add(UIDMeta.getUIDMeta(tsdb, UniqueIdType.TAGV, tag));
-      }
-      idx++;
-    }
-
-    // We don't want to store any loaded UIDMeta objects (metric or tags) here
-    // since the UIDMeta's are canonical. We can't just set the fields to null
-    // before storage since callers may be looking at them later. So we'll 
-    // copy all fields BUT the UIDMetas and serialize those
-    final TSMeta stored_meta = copyToStorageObject();
-    final PutRequest put = new PutRequest(tsdb.uidTable(), 
-        UniqueId.stringToUid(stored_meta.tsuid), FAMILY, QUALIFIER, 
-        JSON.serializeToBytes(stored_meta), null);
-    tsdb.hbasePutWithRetry(put, (short)3, (short)800);
-=======
 
     final PutRequest put = new PutRequest(tsdb.uidTable(), 
         UniqueId.stringToUid(tsuid), FAMILY, META_QUALIFIER, getStorageJSON());
     tsdb.getClient().put(put);
->>>>>>> b7d5105a
   }
   
   /**
@@ -531,12 +472,6 @@
     if (meta.created > 0 && meta.created < created) {
       created = meta.created;
     }
-<<<<<<< HEAD
-    if (meta.last_received > 0 && meta.last_received > last_received) {
-      last_received = meta.last_received;
-    }
-=======
->>>>>>> b7d5105a
     
     // handle user-accessible stuff
     if (!overwrite && !changed.get("display_name")) {
