// This file is part of OpenTSDB.
// Copyright (C) 2013  The OpenTSDB Authors.
//
// This program is free software: you can redistribute it and/or modify it
// under the terms of the GNU Lesser General Public License as published by
// the Free Software Foundation, either version 2.1 of the License, or (at your
// option) any later version.  This program is distributed in the hope that it
// will be useful, but WITHOUT ANY WARRANTY; without even the implied warranty
// of MERCHANTABILITY or FITNESS FOR A PARTICULAR PURPOSE.  See the GNU Lesser
// General Public License for more details.  You should have received a copy
// of the GNU Lesser General Public License along with this program.  If not,
// see <http://www.gnu.org/licenses/>.
package net.opentsdb.meta;

import java.io.ByteArrayOutputStream;
import java.io.IOException;
import java.nio.charset.Charset;
import java.util.ArrayList;
import java.util.Arrays;
import java.util.HashMap;
import java.util.List;
import java.util.Map;

import net.opentsdb.core.TSDB;
import net.opentsdb.uid.UniqueId;
import net.opentsdb.uid.UniqueId.UniqueIdType;
import net.opentsdb.utils.JSON;
import net.opentsdb.utils.JSONException;

import org.hbase.async.AtomicIncrementRequest;
import org.hbase.async.Bytes;
import org.hbase.async.DeleteRequest;
import org.hbase.async.GetRequest;
import org.hbase.async.HBaseException;
import org.hbase.async.KeyValue;
import org.hbase.async.PutRequest;
import org.slf4j.Logger;
import org.slf4j.LoggerFactory;

import com.fasterxml.jackson.annotation.JsonAutoDetect;
import com.fasterxml.jackson.annotation.JsonIgnoreProperties;
import com.fasterxml.jackson.annotation.JsonInclude;
import com.fasterxml.jackson.annotation.JsonAutoDetect.Visibility;
import com.fasterxml.jackson.annotation.JsonInclude.Include;
import com.fasterxml.jackson.core.JsonGenerator;
import com.stumbleupon.async.Callback;
<<<<<<< HEAD
=======
import com.stumbleupon.async.Deferred;
>>>>>>> cd7dbd78

/**
 * Timeseries Metadata is associated with a particular series of data points
 * and includes user configurable values and some stats calculated by OpenTSDB.
 * Whenever a new timeseries is recorded, an associated TSMeta object will
 * be stored with only the tsuid field configured. These meta objects may then
 * be used to determine what combinations of metrics and tags exist in the
 * system.
 * <p>
 * When you call {@link #syncToStorage} on this object, it will verify that the
 * associated UID objects this meta data is linked with still exist. Then it 
 * will fetch the existing data and copy changes, overwriting the user fields if
 * specific (e.g. via a PUT command). If overwriting is not called for (e.g. a 
 * POST was issued), then only the fields provided by the user will be saved, 
 * preserving all of the other fields in storage. Hence the need for the 
 * {@code changed} hash map and the {@link #syncMeta} method. 
 * <p>
 * The metric and tag UIDMeta objects may be loaded from their respective 
 * locations in the data storage system if requested. Note that this will cause
 * at least 3 extra storage calls when loading.
 * @since 2.0
 */
@JsonIgnoreProperties(ignoreUnknown = true)
@JsonInclude(Include.NON_NULL)
@JsonAutoDetect(fieldVisibility = Visibility.PUBLIC_ONLY)
public final class TSMeta {
  private static final Logger LOG = LoggerFactory.getLogger(TSMeta.class);

  /** Charset used to convert Strings to byte arrays and back. */
  private static final Charset CHARSET = Charset.forName("ISO-8859-1");
  
  /** The single column family used by this class. */
  private static final byte[] FAMILY = "name".getBytes(CHARSET);
  
  /** The cell qualifier to use for timeseries meta */
  private static final byte[] META_QUALIFIER = "ts_meta".getBytes(CHARSET);
  
  /** The cell qualifier to use for timeseries meta */
  private static final byte[] COUNTER_QUALIFIER = "ts_ctr".getBytes(CHARSET);
  
  /** Hexadecimal representation of the TSUID this metadata is associated with */
  private String tsuid = "";
  
  /** The metric associated with this timeseries */
  private UIDMeta metric = null;
  
  /** A list of tagk/tagv pairs of UIDMetadata associated with this timeseries */
  private ArrayList<UIDMeta> tags = null;
  
  /** An optional, user supplied descriptive name */
  private String display_name = "";
  
  /** An optional short description of the timeseries */
  private String description = "";
  
  /** Optional detailed notes about the timeseries */
  private String notes = "";
  
  /** A timestamp of when this timeseries was first recorded in seconds */
  private long created = 0;
  
  /** Optional user supplied key/values */
  private HashMap<String, String> custom = null;
  
  /** An optional field recording the units of data in this timeseries */
  private String units = "";
  
  /** An optional field used to record the type of data, e.g. counter, gauge */
  private String data_type = "";
  
  /** How long to keep raw data in this timeseries */
  private int retention = 0;
  
  /** 
   * A user defined maximum value for this timeseries, can be used to 
   * calculate percentages
   */
  private double max = Double.NaN;
  
  /** 
   * A user defined minimum value for this timeseries, can be used to 
   * calculate percentages
   */
  private double min = Double.NaN; 
  
  /** The last time this data was recorded in seconds */
  private long last_received = 0;
  
  /** The total number of data points recorded since meta has been enabled */
  private long total_dps;

  /** Tracks fields that have changed by the user to avoid overwrites */
  private final HashMap<String, Boolean> changed = 
    new HashMap<String, Boolean>();

  /**
   * Default constructor necessary for POJO de/serialization
   */
  public TSMeta() {
    initializeChangedMap();
  }
  
  /**
   * Constructor for RPC timeseries parsing that will not set the timestamps
   * @param tsuid The UID of the timeseries
   */
  public TSMeta(final String tsuid) {
    this.tsuid = tsuid;
    initializeChangedMap();
  }
  
  /**
   * Constructor for new timeseries that initializes the created and 
   * last_received times to the current system time
   * @param tsuid The UID of the timeseries
   */
  public TSMeta(final byte[] tsuid, final long created) {
    this.tsuid = UniqueId.uidToString(tsuid);
    // downgrade to seconds
    this.created = created > 9999999999L ? created / 1000 : created;
    initializeChangedMap();
    changed.put("created", true);
  }
  
  /** @return a string with details about this object */
  @Override
  public String toString() {
    return tsuid;
  }
  
  /**
   * Attempts to delete the meta object from storage
   * @param tsdb The TSDB to use for access to storage
   * @return A deferred without meaning. The response may be null and should
   * only be used to track completion.
   * @throws HBaseException if there was an issue
   * @throws IllegalArgumentException if data was missing (uid and type)
   */
  public Deferred<Object> delete(final TSDB tsdb) {
    if (tsuid == null || tsuid.isEmpty()) {
      throw new IllegalArgumentException("Missing UID");
    }

    final DeleteRequest delete = new DeleteRequest(tsdb.uidTable(), 
        UniqueId.stringToUid(tsuid), FAMILY, META_QUALIFIER);
<<<<<<< HEAD
    try {
      tsdb.getClient().delete(delete);
    } catch (Exception e) {
      throw new RuntimeException("Unable to delete UID", e);
    }
=======
    return tsdb.getClient().delete(delete);
>>>>>>> cd7dbd78
  }
  
  /**
   * Attempts a CompareAndSet storage call, loading the object from storage, 
   * synchronizing changes, and attempting a put. Also verifies that associated 
   * UID name mappings exist before merging.
   * <b>Note:</b> If the local object didn't have any fields set by the caller
   * or there weren't any changes, then the data will not be written and an 
   * exception will be thrown.
   * <b>Note:</b> We do not store the UIDMeta information with TSMeta's since
   * users may change a single UIDMeta object and we don't want to update every
   * TSUID that includes that object with the new data. Instead, UIDMetas are
   * merged into the TSMeta on retrieval so we always have canonical data. This
   * also saves space in storage. 
   * @param tsdb The TSDB to use for storage access
   * @param overwrite When the RPC method is PUT, will overwrite all user
   * accessible fields
   * @return True if the storage call was successful, false if the object was
   * modified in storage during the CAS call. If false, retry the call. Other 
   * failures will result in an exception being thrown.
   * @throws HBaseException if there was an issue
   * @throws IllegalArgumentException if parsing failed
   * @throws NoSuchUniqueId If any of the UID name mappings do not exist
   * @throws IllegalStateException if the data hasn't changed. This is OK!
   * @throws JSONException if the object could not be serialized
   */
  public Deferred<Boolean> syncToStorage(final TSDB tsdb, 
      final boolean overwrite) {
    if (tsuid == null || tsuid.isEmpty()) {
      throw new IllegalArgumentException("Missing TSUID");
    }
    
    boolean has_changes = false;
    for (Map.Entry<String, Boolean> entry : changed.entrySet()) {
      if (entry.getValue()) {
        has_changes = true;
        break;
      }
    }
    if (!has_changes) {
      LOG.debug(this + " does not have changes, skipping sync to storage");
      throw new IllegalStateException("No changes detected in TSUID meta data");
    }

    /**
     * Callback used to verify that the UID name mappings exist. We don't need
     * to process the actual name, we just want it to throw an error if any
     * of the UIDs don't exist.
     */
    class UidCB implements Callback<Object, String> {

      @Override
      public Object call(String name) throws Exception {
        // nothing to do as missing mappings will throw a NoSuchUniqueId
        return null;
      }
      
    }
    
    // parse out the tags from the tsuid
    final List<byte[]> parsed_tags = UniqueId.getTagPairsFromTSUID(tsuid, 
        TSDB.metrics_width(), TSDB.tagk_width(), TSDB.tagv_width());
    
    // Deferred group used to accumulate UidCB callbacks so the next call
    // can wait until all of the UIDs have been verified
    ArrayList<Deferred<Object>> uid_group = 
      new ArrayList<Deferred<Object>>(parsed_tags.size() + 1);
    
    // calculate the metric UID and fetch it's name mapping
    final byte[] metric_uid = UniqueId.stringToUid(
        tsuid.substring(0, TSDB.metrics_width() * 2));
    uid_group.add(tsdb.getUidName(UniqueIdType.METRIC, metric_uid)
        .addCallback(new UidCB()));
    
    int idx = 0;
    for (byte[] tag : parsed_tags) {
      if (idx % 2 == 0) {
        uid_group.add(tsdb.getUidName(UniqueIdType.TAGK, tag)
            .addCallback(new UidCB()));
      } else {
        uid_group.add(tsdb.getUidName(UniqueIdType.TAGV, tag)
            .addCallback(new UidCB()));
      }
      idx++;
    }
    
<<<<<<< HEAD
    final RowLock lock = tsdb.hbaseAcquireLock(tsdb.uidTable(), 
        UniqueId.stringToUid(tsuid), (short)3);
    try {
      TSMeta stored_meta = 
        getFromStorage(tsdb, UniqueId.stringToUid(tsuid), lock);
      if (stored_meta != null) {
        syncMeta(stored_meta, overwrite);
      } else {
        // users can't create new timeseries, they must be created by the tsd
        // or the meta sync app
        throw new IllegalArgumentException("Requested TSUID did not exist");
=======
    /**
     * Callback executed after all of the UID mappings have been verified. This
     * will then proceed with the CAS call.
     */
    final class ValidateCB implements Callback<Deferred<Boolean>, 
      ArrayList<Object>> {
      private final TSMeta local_meta;
      
      public ValidateCB(final TSMeta local_meta) {
        this.local_meta = local_meta;
>>>>>>> cd7dbd78
      }
      
      /**
       * Nested class that executes the CAS after retrieving existing TSMeta
       * from storage.
       */
      final class StoreCB implements Callback<Deferred<Boolean>, TSMeta> {

<<<<<<< HEAD
      final PutRequest put = new PutRequest(tsdb.uidTable(), 
          UniqueId.stringToUid(stored_meta.tsuid), FAMILY, META_QUALIFIER, 
          getStorageJSON(), lock);
      tsdb.hbasePutWithRetry(put, (short)3, (short)800);
=======
        /**
         * Executes the CAS if the TSMeta was successfully retrieved
         * @return True if the CAS was successful, false if the stored data
         * was modified in flight
         * @throws IllegalArgumentException if the TSMeta did not exist in
         * storage. Only the TSD should be able to create TSMeta objects.
         */
        @Override
        public Deferred<Boolean> call(TSMeta stored_meta) throws Exception {
          if (stored_meta == null) {
            throw new IllegalArgumentException("Requested TSMeta did not exist");
          }
          
          final byte[] original_meta = stored_meta.getStorageJSON();
          local_meta.syncMeta(stored_meta, overwrite);

          final PutRequest put = new PutRequest(tsdb.uidTable(), 
              UniqueId.stringToUid(local_meta.tsuid), FAMILY, META_QUALIFIER, 
              local_meta.getStorageJSON());

          return tsdb.getClient().compareAndSet(put, original_meta);
        }
        
      }
>>>>>>> cd7dbd78
      
      /**
       * Called on UID mapping verification and continues executing the CAS 
       * procedure.
       * @return Results from the {@link #StoreCB} callback
       */
      @Override
      public Deferred<Boolean> call(ArrayList<Object> validated) 
        throws Exception {
        return getFromStorage(tsdb, UniqueId.stringToUid(tsuid))
          .addCallbackDeferring(new StoreCB());
      }
      
    }
    
    // Begins the callback chain by validating that the UID mappings exist
    return Deferred.group(uid_group).addCallbackDeferring(new ValidateCB(this));
  }
  
  /**
   * Attempts to store a new, blank timeseries meta object via a CompareAndSet
   * <b>Note:</b> This should not be called by user accessible methods as it will 
   * overwrite any data already in the column.
   * <b>Note:</b> This call does not guarantee that the UIDs exist before
   * storing as it should only be called *after* a data point has been recorded
   * or during a meta sync. 
   * @param tsdb The TSDB to use for storage access
   * @return True if the CAS completed successfully (and no TSMeta existed 
   * previously), false if something was already stored in the TSMeta column.
   * @throws HBaseException if there was an issue fetching
   * @throws IllegalArgumentException if parsing failed
   * @throws JSONException if the object could not be serialized
   */
  public Deferred<Boolean> storeNew(final TSDB tsdb) {
    if (tsuid == null || tsuid.isEmpty()) {
      throw new IllegalArgumentException("Missing TSUID");
    }

    final PutRequest put = new PutRequest(tsdb.uidTable(), 
        UniqueId.stringToUid(tsuid), FAMILY, META_QUALIFIER, getStorageJSON());
    
    final class PutCB implements Callback<Deferred<Boolean>, Object> {
      @Override
      public Deferred<Boolean> call(Object arg0) throws Exception {
        return Deferred.fromResult(true);
      }      
    }
    
    return tsdb.getClient().put(put).addCallbackDeferring(new PutCB());
  }
  
  /**
<<<<<<< HEAD
   * Attempts to store a new, blank timeseries meta object.
   * <b>Note:</b> This should not be called by user accessible methods as it will 
   * overwrite any data already in the column.
   * <b>Note:</b> This call does not gaurantee that the UIDs exist before
   * storing as it should only be called *after* a data point has been recorded
   * or during a meta sync. 
   * @param tsdb The TSDB to use for storage access
   * @throws HBaseException if there was an issue fetching
   * @throws IllegalArgumentException if parsing failed
   * @throws JSONException if the object could not be serialized
   */
  public void storeNew(final TSDB tsdb) {
    if (tsuid == null || tsuid.isEmpty()) {
      throw new IllegalArgumentException("Missing TSUID");
    }

    final PutRequest put = new PutRequest(tsdb.uidTable(), 
        UniqueId.stringToUid(tsuid), FAMILY, META_QUALIFIER, getStorageJSON());
    tsdb.getClient().put(put);
  }
  
  /**
   * Attempts to fetch the timeseries meta data from storage
=======
   * Attempts to fetch the timeseries meta data and associated UIDMeta objects
   * from storage.
>>>>>>> cd7dbd78
   * <b>Note:</b> Until we have a caching layer implemented, this will make at
   * least 4 reads to the storage system, 1 for the TSUID meta, 1 for the 
   * metric UIDMeta and 1 each for every tagk/tagv UIDMeta object.
   * <p>
   * See {@link #getFromStorage(TSDB, byte[])} for details.
   * @param tsdb The TSDB to use for storage access
   * @param tsuid The UID of the meta to fetch
   * @return A TSMeta object if found, null if not
   * @throws HBaseException if there was an issue fetching
   * @throws IllegalArgumentException if parsing failed
   * @throws JSONException if the data was corrupted
   * @throws NoSuchUniqueName if one of the UIDMeta objects does not exist
   */
  public static Deferred<TSMeta> getTSMeta(final TSDB tsdb, final String tsuid) {
    return getFromStorage(tsdb, UniqueId.stringToUid(tsuid))
      .addCallbackDeferring(new LoadUIDs(tsdb, tsuid));
  }
  
  /**
   * Parses a TSMeta object from the given column, optionally loading the 
   * UIDMeta objects
   * @param tsdb The TSDB to use for storage access
   * @param column The KeyValue column to parse
   * @param load_uidmetas Whether or not UIDmeta objects should be loaded
   * @return A TSMeta if parsed successfully
   * @throws NoSuchUniqueName if one of the UIDMeta objects does not exist
   * @throws JSONException if the data was corrupted
   */
  public static Deferred<TSMeta> parseFromColumn(final TSDB tsdb, 
      final KeyValue column, final boolean load_uidmetas) {
    if (column.value() == null || column.value().length < 1) {
      throw new IllegalArgumentException("Empty column value");
    }
    
    final TSMeta meta = JSON.parseToObject(column.value(), TSMeta.class);
    
    // fix in case the tsuid is missing
    if (meta.tsuid == null || meta.tsuid.isEmpty()) {
      meta.tsuid = UniqueId.uidToString(column.key());
    }
    
    if (!load_uidmetas) {
      return Deferred.fromResult(meta);
    }
    
    final LoadUIDs deferred = new LoadUIDs(tsdb, meta.tsuid);
    try {
      return deferred.call(meta);
    } catch (Exception e) {
      throw new RuntimeException(e);
    }
  }
  
  /**
   * Determines if an entry exists in storage or not. 
   * This is used by the UID Manager tool to determine if we need to write a 
   * new TSUID entry or not. It will not attempt to verify if the stored data is 
   * valid, just checks to see if something is stored in the proper column.
   * @param tsdb  The TSDB to use for storage access
   * @param tsuid The UID of the meta to verify
   * @return True if data was found, false if not
   * @throws HBaseException if there was an issue fetching
   */
  public static Deferred<Boolean> metaExistsInStorage(final TSDB tsdb, final String tsuid) {
    final GetRequest get = new GetRequest(tsdb.uidTable(), 
        UniqueId.stringToUid(tsuid));
    get.family(FAMILY);
    get.qualifier(META_QUALIFIER);
    
    /**
     * Callback from the GetRequest that simply determines if the row is empty
     * or not
     */
    final class ExistsCB implements Callback<Boolean, ArrayList<KeyValue>> {

      @Override
      public Boolean call(ArrayList<KeyValue> row) throws Exception {
        if (row == null || row.isEmpty() || row.get(0).value() == null) {
          return false;
        }
        return true;
      }
      
    }
    
    return tsdb.getClient().get(get).addCallback(new ExistsCB());
  }
  
  /**
   * Determines if the counter column exists for the TSUID. 
   * This is used by the UID Manager tool to determine if we need to write a 
   * new TSUID entry or not. It will not attempt to verify if the stored data is 
   * valid, just checks to see if something is stored in the proper column.
   * @param tsdb The TSDB to use for storage access
   * @param tsuid The UID of the meta to verify
   * @return True if data was found, false if not
   * @throws HBaseException if there was an issue fetching
   */
  public static Deferred<Boolean> counterExistsInStorage(final TSDB tsdb, 
      final byte[] tsuid) {
    final GetRequest get = new GetRequest(tsdb.uidTable(), tsuid);
    get.family(FAMILY);
    get.qualifier(COUNTER_QUALIFIER);
    
    /**
     * Callback from the GetRequest that simply determines if the row is empty
     * or not
     */
    final class ExistsCB implements Callback<Boolean, ArrayList<KeyValue>> {

      @Override
      public Boolean call(ArrayList<KeyValue> row) throws Exception {
        if (row == null || row.isEmpty() || row.get(0).value() == null) {
          return false;
        }
        return true;
      }
      
    }
    
    return tsdb.getClient().get(get).addCallback(new ExistsCB());
  }
  
  /**
   * Increments the tsuid datapoint counter or creates a new counter. Also
   * creates a new meta data entry if the counter did not exist.
   * <b>Note:</b> This method also:
   * <ul><li>Passes the new TSMeta object to the Search plugin after loading 
   * UIDMeta objects</li>
   * <li>Passes the new TSMeta through all configured trees if enabled</li></ul>
   * @param tsdb The TSDB to use for storage access
   * @param tsuid The TSUID to increment or create
   * @return 0 if the put failed, a positive LONG if the put was successful
   * @throws HBaseException if there was a storage issue
   * @throws JSONException if the data was corrupted
   * @throws NoSuchUniqueName if one of the UIDMeta objects does not exist
   */
  public static Deferred<Long> incrementAndGetCounter(final TSDB tsdb, 
      final byte[] tsuid) {
    
    /**
     * Callback that will create a new TSMeta if the increment result is 1 or
     * will simply return the new value.
     */
    final class TSMetaCB implements Callback<Deferred<Long>, Long> {

      /**
       * Called after incrementing the counter and will create a new TSMeta if
       * the returned value was 1 as well as pass the new meta through trees
       * and the search indexer if configured.
       * @return 0 if the put failed, a positive LONG if the put was successful
       */
      @Override
      public Deferred<Long> call(final Long incremented_value) 
        throws Exception {
        
        if (incremented_value > 1) {
          // TODO - maybe update the search index every X number of increments?
          // Otherwise the search engine would only get last_updated/count 
          // whenever the user runs the full sync CLI
          return Deferred.fromResult(incremented_value);
        }
        
        // create a new meta object with the current system timestamp. Ideally
        // we would want the data point's timestamp, but that's much more data
        // to keep track of and may not be accurate.
        final TSMeta meta = new TSMeta(tsuid, 
            System.currentTimeMillis() / 1000);
        
        /**
         * Called after the meta has been passed through tree processing. The 
         * result of the processing doesn't matter and the user may not even
         * have it enabled, so we'll just return the counter.
         */
        final class TreeCB implements Callback<Deferred<Long>, Boolean> {

          @Override
          public Deferred<Long> call(Boolean success) throws Exception {
            return Deferred.fromResult(incremented_value);
          }
          
        }
        
        /**
         * Called after retrieving the newly stored TSMeta and loading
         * associated UIDMeta objects. This class will also pass the meta to the
         * search plugin and run it through any configured trees
         */
        final class FetchNewCB implements Callback<Deferred<Long>, TSMeta> {

          @Override
          public Deferred<Long> call(TSMeta stored_meta) throws Exception {
            
            // pass to the search plugin
            tsdb.indexTSMeta(stored_meta);
            
            // pass through the trees
            return tsdb.processTSMetaThroughTrees(stored_meta)
              .addCallbackDeferring(new TreeCB());
          }
          
        }
        
        /**
         * Called after the CAS to store the new TSMeta object. If the CAS
         * failed then we return immediately with a 0 for the counter value.
         * Otherwise we keep processing to load the meta and pass it on.
         */
        final class StoreNewCB implements Callback<Deferred<Long>, Boolean> {

          @Override
          public Deferred<Long> call(Boolean success) throws Exception {
            if (!success) {
              LOG.warn("Unable to save metadata: " + meta);
              return Deferred.fromResult(0L);
            }
            
            LOG.debug("Successfullly created new TSUID entry for: " + meta);
            final Deferred<TSMeta> meta = getFromStorage(tsdb, tsuid)
              .addCallbackDeferring(
                new LoadUIDs(tsdb, UniqueId.uidToString(tsuid)));
            return meta.addCallbackDeferring(new FetchNewCB());
          }
          
        }
        
        // store the new TSMeta object and setup the callback chain
        return meta.storeNew(tsdb).addCallbackDeferring(new StoreNewCB());          
      }
      
    }

    // setup the increment request and execute
    final AtomicIncrementRequest inc = new AtomicIncrementRequest(
        tsdb.uidTable(), tsuid, FAMILY, COUNTER_QUALIFIER);
    return tsdb.getClient().bufferAtomicIncrement(inc).addCallbackDeferring(
        new TSMetaCB());
  }
  
  /**
<<<<<<< HEAD
   * Determines if an entry exists in storage or not. This is used by the 
   * MetaManager thread to determine if we need to write a new TSUID entry or
   * not. It will not attempt to verify if the stored data is valid, just 
   * checks to see if something is stored there.
   * @param tsdb  The TSDB to use for storage access
   * @param tsuid The UID of the meta to verify
   * @return True if data was found, false if not
   * @throws HBaseException if there was an issue fetching
   */
  public static boolean metaExistsInStorage(final TSDB tsdb, final String tsuid) {
    final GetRequest get = new GetRequest(tsdb.uidTable(), 
        UniqueId.stringToUid(tsuid));
    get.family(FAMILY);
    get.qualifier(META_QUALIFIER);
    
    try {
      final ArrayList<KeyValue> row = 
        tsdb.getClient().get(get).joinUninterruptibly();
      if (row == null || row.isEmpty()) {
        return false;
      }
      return true;
    } catch (HBaseException e) {
      throw e;
    } catch (Exception e) {
      throw new RuntimeException("Should never be here", e);
    }
  }
  
  /**
   * Increments the tsuid datapoint counter or creates a new counter. Also
   * creates a new meta data entry if the counter did not exist.
   * @param tsdb The TSDB to use for communcation
   * @param tsuid The TSUID to increment or create
   */
  public static void incrementAndGetCounter(final TSDB tsdb, final byte[] tsuid) {
    /**
     * Internal callback class that will create a new TSMeta object if the 
     * increment call returns a 1
     */
    final class TSMetaCB implements Callback<Object, Long> {
      final TSDB tsdb;
      final byte[] tsuid;
      
      public TSMetaCB(final TSDB tsdb, final byte[] tsuid) {
        this.tsdb = tsdb;
        this.tsuid = tsuid;
      }
      
      @Override
      public Object call(final Long incremented_value) throws Exception {
        if (incremented_value == 1) {
          final TSMeta meta = new TSMeta(tsuid, 
              System.currentTimeMillis() / 1000);
          meta.storeNew(tsdb);
          tsdb.indexTSMeta(meta);
          LOG.trace("Created new TSUID entry for: " + meta);
        }
        // TODO - maybe update the search index every X number of increments?
        // Otherwise the search would only get last_updated/count whenever
        // the user runs the full sync CLI
        return null;
      }
    }
    
    final AtomicIncrementRequest inc = new AtomicIncrementRequest(
        tsdb.uidTable(), tsuid, FAMILY, COUNTER_QUALIFIER);
    tsdb.getClient().bufferAtomicIncrement(inc).addCallback(
        new TSMetaCB(tsdb, tsuid));
  }
  
  /**
   * Attempts to fetch the timeseries meta data from storage
=======
   * Attempts to fetch the timeseries meta data from storage. 
   * This method will fetch the {@code counter} and {@code meta} columns.
   * <b>Note:</b> This method will not load the UIDMeta objects.
>>>>>>> cd7dbd78
   * @param tsdb The TSDB to use for storage access
   * @param tsuid The UID of the meta to fetch
   * @return A TSMeta object if found, null if not
   * @throws HBaseException if there was an issue fetching
   * @throws IllegalArgumentException if parsing failed
   * @throws JSONException if the data was corrupted
   */
<<<<<<< HEAD
  private static TSMeta getFromStorage(final TSDB tsdb, final byte[] tsuid, 
      final RowLock lock) {
    final GetRequest get = new GetRequest(tsdb.uidTable(), tsuid);
    get.family(FAMILY);
    get.qualifiers(new byte[][] { COUNTER_QUALIFIER, META_QUALIFIER });
    if (lock != null) {
      get.withRowLock(lock);
    }    
=======
  private static Deferred<TSMeta> getFromStorage(final TSDB tsdb, 
      final byte[] tsuid) {
>>>>>>> cd7dbd78
    
    /**
     * Called after executing the GetRequest to parse the meta data.
     */
    final class GetCB implements Callback<Deferred<TSMeta>, ArrayList<KeyValue>> {

      /**
       * @return Null if the meta did not exist or a valid TSMeta object if it
       * did.
       */
      @Override
      public Deferred<TSMeta> call(final ArrayList<KeyValue> row) throws Exception {
        if (row == null || row.isEmpty()) {
          return Deferred.fromResult(null);
        }
        
        long dps = 0;
        long last_received = 0;
        TSMeta meta = null;
        
        for (KeyValue column : row) {
          if (Arrays.equals(COUNTER_QUALIFIER, column.qualifier())) {
            dps = Bytes.getLong(column.value());
            last_received = column.timestamp() / 1000;
          } else if (Arrays.equals(META_QUALIFIER, column.qualifier())) {
            meta = JSON.parseToObject(column.value(), TSMeta.class);
          }
        }
        
        if (meta == null) {
          LOG.warn("Found a counter TSMeta column without a meta for TSUID: " + 
              UniqueId.uidToString(row.get(0).key()));
          return Deferred.fromResult(null);
        }
        
        meta.total_dps = dps;
        meta.last_received = last_received;
        return Deferred.fromResult(meta);
      }
<<<<<<< HEAD
      long dps = 0;
      long last_received = 0;
      TSMeta meta = null;
      for (KeyValue column : row) {
        if (Arrays.equals(COUNTER_QUALIFIER, column.qualifier())) {
          dps = Bytes.getLong(column.value());
          last_received = column.timestamp() / 1000;
        } else if (Arrays.equals(META_QUALIFIER, column.qualifier())) {
          meta = JSON.parseToObject(column.value(), TSMeta.class);
        }
      }
      if (meta == null) {
        return null;
      }
      meta.total_dps = dps;
      meta.last_received = last_received;
      return meta;
    } catch (HBaseException e) {
      throw e;
    } catch (IllegalArgumentException e) {
      throw e;
    } catch (JSONException e) {
        throw e;
    } catch (Exception e) {
      throw new RuntimeException("Should never be here", e);
=======
      
>>>>>>> cd7dbd78
    }
    
    final GetRequest get = new GetRequest(tsdb.uidTable(), tsuid);
    get.family(FAMILY);
    get.qualifiers(new byte[][] { COUNTER_QUALIFIER, META_QUALIFIER });
    return tsdb.getClient().get(get).addCallbackDeferring(new GetCB());
  }
  
  /** @return The configured meta data column qualifier byte array*/
  public static byte[] META_QUALIFIER() {
    return META_QUALIFIER;
  }
  
  /** @return The configured counter column qualifier byte array*/
  public static byte[] COUNTER_QUALIFIER() {
    return COUNTER_QUALIFIER;
  }
  
  /**
   * Syncs the local object with the stored object for atomic writes, 
   * overwriting the stored data if the user issued a PUT request
   * <b>Note:</b> This method also resets the {@code changed} map to false
   * for every field
   * @param meta The stored object to sync from
   * @param overwrite Whether or not all user mutable data in storage should be
   * replaced by the local object
   */
  private void syncMeta(final TSMeta meta, final boolean overwrite) {
    // storage *could* have a missing TSUID if something went pear shaped so
    // only use the one that's configured. If the local is missing, we're foobar
    if (meta.tsuid != null && !meta.tsuid.isEmpty()) {
      tsuid = meta.tsuid;
    }
    if (tsuid == null || tsuid.isEmpty()) {
      throw new IllegalArgumentException("TSUID is empty");
    }
<<<<<<< HEAD
    if (meta.created > 0 && meta.created < created) {
=======
    if (meta.created > 0 && (meta.created < created || created == 0)) {
>>>>>>> cd7dbd78
      created = meta.created;
    }
    
    // handle user-accessible stuff
    if (!overwrite && !changed.get("display_name")) {
      display_name = meta.display_name;
    }
    if (!overwrite && !changed.get("description")) {
      description = meta.description;
    }
    if (!overwrite && !changed.get("notes")) {
      notes = meta.notes;
    }
    if (!overwrite && !changed.get("custom")) {
      custom = meta.custom;
    }
    if (!overwrite && !changed.get("units")) {
      units = meta.units;
    }
    if (!overwrite && !changed.get("data_type")) {
      data_type = meta.data_type;
    }
    if (!overwrite && !changed.get("retention")) {
      retention = meta.retention;
    }
    if (!overwrite && !changed.get("max")) {
      max = meta.max;
    }
    if (!overwrite && !changed.get("min")) {
      min = meta.min;
    }
    
    last_received = meta.last_received;
    total_dps = meta.total_dps;
    
    // reset changed flags
    initializeChangedMap();
  }
  
  /**
   * Sets or resets the changed map flags
   */
  private void initializeChangedMap() {
    // set changed flags
    changed.put("display_name", false);
    changed.put("description", false);
    changed.put("notes", false);
    changed.put("created", false);
    changed.put("custom", false);
    changed.put("units", false);
    changed.put("data_type", false);
    changed.put("retention", false);
    changed.put("max", false);
    changed.put("min", false);
    changed.put("last_received", false);
<<<<<<< HEAD
    changed.put("created", false);
=======
    changed.put("created", false); 
>>>>>>> cd7dbd78
  }
  
  /**
   * Formats the JSON output for writing to storage. It drops objects we don't
   * need or want to store (such as the UIDMeta objects or the total dps) to
<<<<<<< HEAD
   * save space.
=======
   * save space. It also serializes in order so that we can make a proper CAS
   * call. Otherwise the POJO serializer may place the fields in any order
   * and CAS calls would fail all the time.
>>>>>>> cd7dbd78
   * @return A byte array to write to storage
   */
  private byte[] getStorageJSON() {
    // 256 bytes is a good starting value, assumes default info
    final ByteArrayOutputStream output = new ByteArrayOutputStream(256);
    try {
      final JsonGenerator json = JSON.getFactory().createGenerator(output); 
      json.writeStartObject();
      json.writeStringField("tsuid", tsuid);
      json.writeStringField("displayName", display_name);
      json.writeStringField("description", description);
      json.writeStringField("notes", notes);
      json.writeNumberField("created", created);
      if (custom == null) {
        json.writeNullField("custom");
      } else {
<<<<<<< HEAD
        json.writeStartObject();
=======
        json.writeObjectFieldStart("custom");
>>>>>>> cd7dbd78
        for (Map.Entry<String, String> entry : custom.entrySet()) {
          json.writeStringField(entry.getKey(), entry.getValue());
        }
        json.writeEndObject();
      }
      json.writeStringField("units", units);
<<<<<<< HEAD
      json.writeStringField("dateType", data_type);
=======
      json.writeStringField("dataType", data_type);
>>>>>>> cd7dbd78
      json.writeNumberField("retention", retention);
      json.writeNumberField("max", max);
      json.writeNumberField("min", min);
      
      json.writeEndObject(); 
      json.close();
      return output.toByteArray();
    } catch (IOException e) {
      throw new RuntimeException("Unable to serialize TSMeta", e);
    }
<<<<<<< HEAD
=======
  }
  
  /**
   * Asynchronously loads the UIDMeta objects into the given TSMeta object. Used
   * by multiple methods so it's broken into it's own class here.
   */
  private static class LoadUIDs implements Callback<Deferred<TSMeta>, TSMeta> {

    final private TSDB tsdb;
    final private String tsuid;
    
    public LoadUIDs(final TSDB tsdb, final String tsuid) {
      this.tsdb = tsdb;
      this.tsuid = tsuid;
    }
    
    /**
     * @return A TSMeta object loaded with UIDMetas if successful
     * @throws HBaseException if there was a storage issue
     * @throws JSONException if the data was corrupted
     * @throws NoSuchUniqueName if one of the UIDMeta objects does not exist
     */
    @Override
    public Deferred<TSMeta> call(final TSMeta meta) throws Exception {
      if (meta == null) {
        return Deferred.fromResult(null);
      }
      
      // split up the tags
      final List<byte[]> tags = UniqueId.getTagPairsFromTSUID(tsuid, 
          TSDB.metrics_width(), TSDB.tagk_width(), TSDB.tagv_width());
      meta.tags = new ArrayList<UIDMeta>(tags.size());
      
      // initialize with empty objects, otherwise the "set" operations in 
      // the callback won't work. Each UIDMeta will be given an index so that 
      // the callback can store it in the proper location
      for (int i = 0; i < tags.size(); i++) {
        meta.tags.add(new UIDMeta());
      }
      
      // list of fetch calls that we can wait on for completion
      ArrayList<Deferred<Object>> uid_group = 
        new ArrayList<Deferred<Object>>(tags.size() + 1);
      
      /**
       * Callback for each getUIDMeta request that will place the resulting 
       * meta data in the proper location. The meta should always be either an
       * actual stored value or a default. On creation, this callback will have
       * an index to associate the UIDMeta with the proper location.
       */
      final class UIDMetaCB implements Callback<Object, UIDMeta> {

        final int index;
        
        public UIDMetaCB(final int index) {
          this.index = index;
        }
        
        /**
         * @return null always since we don't care about the result, just that
         * the callback has completed.
         */
        @Override
        public Object call(final UIDMeta uid_meta) throws Exception {
          if (index < 0) {
            meta.metric = uid_meta;
          } else {
            meta.tags.set(index, uid_meta);
          }
          return null;
        }
        
      }
      
      // for the UIDMeta indexes: -1 means metric, >= 0 means tag. Each 
      // getUIDMeta request must be added to the uid_group array so that we
      // can wait for them to complete before returning the TSMeta object, 
      // otherwise the caller may get a TSMeta with missing UIDMetas
      uid_group.add(UIDMeta.getUIDMeta(tsdb, UniqueIdType.METRIC, 
        tsuid.substring(0, TSDB.metrics_width() * 2)).addCallback(
            new UIDMetaCB(-1)));
      
      int idx = 0;
      for (byte[] tag : tags) {
        if (idx % 2 == 0) {
          uid_group.add(UIDMeta.getUIDMeta(tsdb, UniqueIdType.TAGK, tag)
                .addCallback(new UIDMetaCB(idx)));
        } else {
          uid_group.add(UIDMeta.getUIDMeta(tsdb, UniqueIdType.TAGV, tag)
              .addCallback(new UIDMetaCB(idx)));
        }          
        idx++;
      }
      
      /**
       * Super simple callback that is used to wait on the group of getUIDMeta
       * deferreds so that we return only when all of the UIDMetas have been
       * loaded.
       */
      final class CollateCB implements Callback<Deferred<TSMeta>, 
        ArrayList<Object>> {

        @Override
        public Deferred<TSMeta> call(ArrayList<Object> uids) throws Exception {
          return Deferred.fromResult(meta);
        }
        
      }
      
      // start the callback chain by grouping and waiting on all of the UIDMeta
      // deferreds
      return Deferred.group(uid_group).addCallbackDeferring(new CollateCB());
    }
    
>>>>>>> cd7dbd78
  }
  
  // Getters and Setters --------------
  
  /** @return the TSUID as a hex encoded string */
  public final String getTSUID() {
    return tsuid;
  }

  /** @return the metric UID meta object */
  public final UIDMeta getMetric() {
    return metric;
  }

  /** @return the tag UID meta objects in an array, tagk first, then tagv, etc */
  public final ArrayList<UIDMeta> getTags() {
    return tags;
  }

  /** @return optional display name */
  public final String getDisplayName() {
    return display_name;
  }

  /** @return optional description */
  public final String getDescription() {
    return description;
  }

  /** @return optional notes */
  public final String getNotes() {
    return notes;
  }

  /** @return when the TSUID was first recorded, Unix epoch */
  public final long getCreated() {
    return created;
  }

  /** @return optional custom key/value map, may be null */
  public final HashMap<String, String> getCustom() {
    return custom;
  }

  /** @return optional units */
  public final String getUnits() {
    return units;
  }

  /** @return optional data type */
  public final String getDataType() {
    return data_type;
  }

  /** @return optional retention, default of 0 means retain indefinitely */
  public final int getRetention() {
    return retention;
  }

  /** @return optional max value, set by the user */
  public final double getMax() {
    return max;
  }

  /** @return optional min value, set by the user */
  public final double getMin() {
    return min;
  }

  /** @return the last received timestamp, Unix epoch */
  public final long getLastReceived() {
    return last_received;
  }

  /** @return the total number of data points as tracked by the meta data */
  public final long getTotalDatapoints() {
    return this.total_dps;
  }
  
  /** @param display_name an optional name for the timeseries */
  public final void setDisplayName(final String display_name) {
    if (!this.display_name.equals(display_name)) {
      changed.put("display_name", true);
      this.display_name = display_name;
    }
  }

  /** @param description an optional description */
  public final void setDescription(final String description) {
    if (!this.description.equals(description)) {
      changed.put("description", true);
      this.description = description;
    }
  }

  /** @param notes optional notes */
  public final void setNotes(final String notes) {
    if (!this.notes.equals(notes)) {
      changed.put("notes", true);
      this.notes = notes;
    }
  }

  /** @param created the created timestamp Unix epoch in seconds */
  public final void setCreated(final long created) {
    if (this.created != created) {
      changed.put("created", true);
      this.created = created;
    }
  }
  
  /** @param custom optional key/value map */
  public final void setCustom(final HashMap<String, String> custom) {
    // equivalency of maps is a pain, users have to submit the whole map
    // anyway so we'll just mark it as changed every time we have a non-null
    // value
    if (this.custom != null || custom != null) {
      changed.put("custom", true);
      this.custom = custom;
    }
  }

  /** @param units optional units designation */
  public final void setUnits(final String units) {
    if (!this.units.equals(units)) {
      changed.put("units", true);
      this.units = units;
    }
  }

  /** @param data_type optional type of data, e.g. "counter", "gauge" */
  public final void setDataType(final String data_type) {
    if (!this.data_type.equals(data_type)) {
      changed.put("data_type", true);
      this.data_type = data_type;
    }
  }

  /** @param retention optional rentention in days, 0 = indefinite */
  public final void setRetention(final int retention) {
    if (this.retention != retention) {
      changed.put("retention", true);
      this.retention = retention;
    }
  }

  /** @param max optional max value for the timeseries, NaN is the default */
  public final void setMax(final double max) {
    if (this.max != max) {
      changed.put("max", true);
      this.max = max;
    }
  }

  /** @param min optional min value for the timeseries, NaN is the default */
  public final void setMin(final double min) {
    if (this.min != min) {
      changed.put("min", true);
      this.min = min;
    }
  }
}<|MERGE_RESOLUTION|>--- conflicted
+++ resolved
@@ -44,10 +44,7 @@
 import com.fasterxml.jackson.annotation.JsonInclude.Include;
 import com.fasterxml.jackson.core.JsonGenerator;
 import com.stumbleupon.async.Callback;
-<<<<<<< HEAD
-=======
 import com.stumbleupon.async.Deferred;
->>>>>>> cd7dbd78
 
 /**
  * Timeseries Metadata is associated with a particular series of data points
@@ -193,15 +190,7 @@
 
     final DeleteRequest delete = new DeleteRequest(tsdb.uidTable(), 
         UniqueId.stringToUid(tsuid), FAMILY, META_QUALIFIER);
-<<<<<<< HEAD
-    try {
-      tsdb.getClient().delete(delete);
-    } catch (Exception e) {
-      throw new RuntimeException("Unable to delete UID", e);
-    }
-=======
     return tsdb.getClient().delete(delete);
->>>>>>> cd7dbd78
   }
   
   /**
@@ -288,19 +277,6 @@
       idx++;
     }
     
-<<<<<<< HEAD
-    final RowLock lock = tsdb.hbaseAcquireLock(tsdb.uidTable(), 
-        UniqueId.stringToUid(tsuid), (short)3);
-    try {
-      TSMeta stored_meta = 
-        getFromStorage(tsdb, UniqueId.stringToUid(tsuid), lock);
-      if (stored_meta != null) {
-        syncMeta(stored_meta, overwrite);
-      } else {
-        // users can't create new timeseries, they must be created by the tsd
-        // or the meta sync app
-        throw new IllegalArgumentException("Requested TSUID did not exist");
-=======
     /**
      * Callback executed after all of the UID mappings have been verified. This
      * will then proceed with the CAS call.
@@ -311,7 +287,6 @@
       
       public ValidateCB(final TSMeta local_meta) {
         this.local_meta = local_meta;
->>>>>>> cd7dbd78
       }
       
       /**
@@ -320,12 +295,6 @@
        */
       final class StoreCB implements Callback<Deferred<Boolean>, TSMeta> {
 
-<<<<<<< HEAD
-      final PutRequest put = new PutRequest(tsdb.uidTable(), 
-          UniqueId.stringToUid(stored_meta.tsuid), FAMILY, META_QUALIFIER, 
-          getStorageJSON(), lock);
-      tsdb.hbasePutWithRetry(put, (short)3, (short)800);
-=======
         /**
          * Executes the CAS if the TSMeta was successfully retrieved
          * @return True if the CAS was successful, false if the stored data
@@ -350,7 +319,6 @@
         }
         
       }
->>>>>>> cd7dbd78
       
       /**
        * Called on UID mapping verification and continues executing the CAS 
@@ -403,34 +371,8 @@
   }
   
   /**
-<<<<<<< HEAD
-   * Attempts to store a new, blank timeseries meta object.
-   * <b>Note:</b> This should not be called by user accessible methods as it will 
-   * overwrite any data already in the column.
-   * <b>Note:</b> This call does not gaurantee that the UIDs exist before
-   * storing as it should only be called *after* a data point has been recorded
-   * or during a meta sync. 
-   * @param tsdb The TSDB to use for storage access
-   * @throws HBaseException if there was an issue fetching
-   * @throws IllegalArgumentException if parsing failed
-   * @throws JSONException if the object could not be serialized
-   */
-  public void storeNew(final TSDB tsdb) {
-    if (tsuid == null || tsuid.isEmpty()) {
-      throw new IllegalArgumentException("Missing TSUID");
-    }
-
-    final PutRequest put = new PutRequest(tsdb.uidTable(), 
-        UniqueId.stringToUid(tsuid), FAMILY, META_QUALIFIER, getStorageJSON());
-    tsdb.getClient().put(put);
-  }
-  
-  /**
-   * Attempts to fetch the timeseries meta data from storage
-=======
    * Attempts to fetch the timeseries meta data and associated UIDMeta objects
    * from storage.
->>>>>>> cd7dbd78
    * <b>Note:</b> Until we have a caching layer implemented, this will make at
    * least 4 reads to the storage system, 1 for the TSUID meta, 1 for the 
    * metric UIDMeta and 1 each for every tagk/tagv UIDMeta object.
@@ -671,85 +613,9 @@
   }
   
   /**
-<<<<<<< HEAD
-   * Determines if an entry exists in storage or not. This is used by the 
-   * MetaManager thread to determine if we need to write a new TSUID entry or
-   * not. It will not attempt to verify if the stored data is valid, just 
-   * checks to see if something is stored there.
-   * @param tsdb  The TSDB to use for storage access
-   * @param tsuid The UID of the meta to verify
-   * @return True if data was found, false if not
-   * @throws HBaseException if there was an issue fetching
-   */
-  public static boolean metaExistsInStorage(final TSDB tsdb, final String tsuid) {
-    final GetRequest get = new GetRequest(tsdb.uidTable(), 
-        UniqueId.stringToUid(tsuid));
-    get.family(FAMILY);
-    get.qualifier(META_QUALIFIER);
-    
-    try {
-      final ArrayList<KeyValue> row = 
-        tsdb.getClient().get(get).joinUninterruptibly();
-      if (row == null || row.isEmpty()) {
-        return false;
-      }
-      return true;
-    } catch (HBaseException e) {
-      throw e;
-    } catch (Exception e) {
-      throw new RuntimeException("Should never be here", e);
-    }
-  }
-  
-  /**
-   * Increments the tsuid datapoint counter or creates a new counter. Also
-   * creates a new meta data entry if the counter did not exist.
-   * @param tsdb The TSDB to use for communcation
-   * @param tsuid The TSUID to increment or create
-   */
-  public static void incrementAndGetCounter(final TSDB tsdb, final byte[] tsuid) {
-    /**
-     * Internal callback class that will create a new TSMeta object if the 
-     * increment call returns a 1
-     */
-    final class TSMetaCB implements Callback<Object, Long> {
-      final TSDB tsdb;
-      final byte[] tsuid;
-      
-      public TSMetaCB(final TSDB tsdb, final byte[] tsuid) {
-        this.tsdb = tsdb;
-        this.tsuid = tsuid;
-      }
-      
-      @Override
-      public Object call(final Long incremented_value) throws Exception {
-        if (incremented_value == 1) {
-          final TSMeta meta = new TSMeta(tsuid, 
-              System.currentTimeMillis() / 1000);
-          meta.storeNew(tsdb);
-          tsdb.indexTSMeta(meta);
-          LOG.trace("Created new TSUID entry for: " + meta);
-        }
-        // TODO - maybe update the search index every X number of increments?
-        // Otherwise the search would only get last_updated/count whenever
-        // the user runs the full sync CLI
-        return null;
-      }
-    }
-    
-    final AtomicIncrementRequest inc = new AtomicIncrementRequest(
-        tsdb.uidTable(), tsuid, FAMILY, COUNTER_QUALIFIER);
-    tsdb.getClient().bufferAtomicIncrement(inc).addCallback(
-        new TSMetaCB(tsdb, tsuid));
-  }
-  
-  /**
-   * Attempts to fetch the timeseries meta data from storage
-=======
    * Attempts to fetch the timeseries meta data from storage. 
    * This method will fetch the {@code counter} and {@code meta} columns.
    * <b>Note:</b> This method will not load the UIDMeta objects.
->>>>>>> cd7dbd78
    * @param tsdb The TSDB to use for storage access
    * @param tsuid The UID of the meta to fetch
    * @return A TSMeta object if found, null if not
@@ -757,19 +623,8 @@
    * @throws IllegalArgumentException if parsing failed
    * @throws JSONException if the data was corrupted
    */
-<<<<<<< HEAD
-  private static TSMeta getFromStorage(final TSDB tsdb, final byte[] tsuid, 
-      final RowLock lock) {
-    final GetRequest get = new GetRequest(tsdb.uidTable(), tsuid);
-    get.family(FAMILY);
-    get.qualifiers(new byte[][] { COUNTER_QUALIFIER, META_QUALIFIER });
-    if (lock != null) {
-      get.withRowLock(lock);
-    }    
-=======
   private static Deferred<TSMeta> getFromStorage(final TSDB tsdb, 
       final byte[] tsuid) {
->>>>>>> cd7dbd78
     
     /**
      * Called after executing the GetRequest to parse the meta data.
@@ -809,35 +664,7 @@
         meta.last_received = last_received;
         return Deferred.fromResult(meta);
       }
-<<<<<<< HEAD
-      long dps = 0;
-      long last_received = 0;
-      TSMeta meta = null;
-      for (KeyValue column : row) {
-        if (Arrays.equals(COUNTER_QUALIFIER, column.qualifier())) {
-          dps = Bytes.getLong(column.value());
-          last_received = column.timestamp() / 1000;
-        } else if (Arrays.equals(META_QUALIFIER, column.qualifier())) {
-          meta = JSON.parseToObject(column.value(), TSMeta.class);
-        }
-      }
-      if (meta == null) {
-        return null;
-      }
-      meta.total_dps = dps;
-      meta.last_received = last_received;
-      return meta;
-    } catch (HBaseException e) {
-      throw e;
-    } catch (IllegalArgumentException e) {
-      throw e;
-    } catch (JSONException e) {
-        throw e;
-    } catch (Exception e) {
-      throw new RuntimeException("Should never be here", e);
-=======
-      
->>>>>>> cd7dbd78
+      
     }
     
     final GetRequest get = new GetRequest(tsdb.uidTable(), tsuid);
@@ -874,11 +701,7 @@
     if (tsuid == null || tsuid.isEmpty()) {
       throw new IllegalArgumentException("TSUID is empty");
     }
-<<<<<<< HEAD
-    if (meta.created > 0 && meta.created < created) {
-=======
     if (meta.created > 0 && (meta.created < created || created == 0)) {
->>>>>>> cd7dbd78
       created = meta.created;
     }
     
@@ -934,23 +757,15 @@
     changed.put("max", false);
     changed.put("min", false);
     changed.put("last_received", false);
-<<<<<<< HEAD
-    changed.put("created", false);
-=======
     changed.put("created", false); 
->>>>>>> cd7dbd78
   }
   
   /**
    * Formats the JSON output for writing to storage. It drops objects we don't
    * need or want to store (such as the UIDMeta objects or the total dps) to
-<<<<<<< HEAD
-   * save space.
-=======
    * save space. It also serializes in order so that we can make a proper CAS
    * call. Otherwise the POJO serializer may place the fields in any order
    * and CAS calls would fail all the time.
->>>>>>> cd7dbd78
    * @return A byte array to write to storage
    */
   private byte[] getStorageJSON() {
@@ -967,22 +782,14 @@
       if (custom == null) {
         json.writeNullField("custom");
       } else {
-<<<<<<< HEAD
-        json.writeStartObject();
-=======
         json.writeObjectFieldStart("custom");
->>>>>>> cd7dbd78
         for (Map.Entry<String, String> entry : custom.entrySet()) {
           json.writeStringField(entry.getKey(), entry.getValue());
         }
         json.writeEndObject();
       }
       json.writeStringField("units", units);
-<<<<<<< HEAD
-      json.writeStringField("dateType", data_type);
-=======
       json.writeStringField("dataType", data_type);
->>>>>>> cd7dbd78
       json.writeNumberField("retention", retention);
       json.writeNumberField("max", max);
       json.writeNumberField("min", min);
@@ -993,8 +800,6 @@
     } catch (IOException e) {
       throw new RuntimeException("Unable to serialize TSMeta", e);
     }
-<<<<<<< HEAD
-=======
   }
   
   /**
@@ -1109,7 +914,6 @@
       return Deferred.group(uid_group).addCallbackDeferring(new CollateCB());
     }
     
->>>>>>> cd7dbd78
   }
   
   // Getters and Setters --------------
