// This file is part of OpenTSDB.
// Copyright (C) 2013  The OpenTSDB Authors.
//
// This program is free software: you can redistribute it and/or modify it
// under the terms of the GNU Lesser General Public License as published by
// the Free Software Foundation, either version 2.1 of the License, or (at your
// option) any later version.  This program is distributed in the hope that it
// will be useful, but WITHOUT ANY WARRANTY; without even the implied warranty
// of MERCHANTABILITY or FITNESS FOR A PARTICULAR PURPOSE.  See the GNU Lesser
// General Public License for more details.  You should have received a copy
// of the GNU Lesser General Public License along with this program.  If not,
// see <http://www.gnu.org/licenses/>.
package net.opentsdb.meta;

import java.nio.charset.Charset;
import java.util.ArrayList;
import java.util.HashMap;
import java.util.Map;

import org.hbase.async.DeleteRequest;
import org.hbase.async.GetRequest;
import org.hbase.async.HBaseException;
import org.hbase.async.KeyValue;
import org.hbase.async.PutRequest;
import org.hbase.async.RowLock;
import org.slf4j.Logger;
import org.slf4j.LoggerFactory;

import com.fasterxml.jackson.annotation.JsonAutoDetect;
import com.fasterxml.jackson.annotation.JsonAutoDetect.Visibility;
import com.fasterxml.jackson.annotation.JsonIgnoreProperties;
import com.fasterxml.jackson.databind.annotation.JsonDeserialize;

import net.opentsdb.core.TSDB;
import net.opentsdb.uid.UniqueId;
import net.opentsdb.uid.UniqueId.UniqueIdType;
import net.opentsdb.utils.JSON;
import net.opentsdb.utils.JSONException;

/**
 * UIDMeta objects are associated with the UniqueId of metrics, tag names
 * or tag values. When a new metric, tagk or tagv is generated, a UIDMeta object
 * will also be written to storage with only the uid, type and name filled out. 
 * <p>
 * Users are allowed to edit the following fields:
 * <ul><li>display_name</li>
 * <li>description</li>
 * <li>notes</li>
 * <li>custom</li></ul>
 * The {@code name}, {@code uid}, {@code type} and {@code created} fields can 
 * only be modified by the system and are usually done so on object creation.
 * <p>
 * When you call {@link #syncToStorage} on this object, it will verify that the
 * UID object this meta data is linked with still exists. Then it will lock the 
 * row in the UID table, fetch the existing data and copy changes, overwriting
 * the user fields if specific (e.g. via a PUT command). If overwriting is not
 * called for (e.g. a POST was issued), then only the fields provided by the 
 * user will be saved, preserving all of the other fields in storage. Hence the
 * need for the {@code changed} hash map and the {@link #syncMeta} method. 
 * <p>
 * Note that the HBase specific storage code will be removed once we have a DAL
 * @since 2.0
 */
@JsonIgnoreProperties(ignoreUnknown = true) 
@JsonAutoDetect(fieldVisibility = Visibility.PUBLIC_ONLY)
public final class UIDMeta {
  private static final Logger LOG = LoggerFactory.getLogger(UIDMeta.class);
  
  /** Charset used to convert Strings to byte arrays and back. */
  private static final Charset CHARSET = Charset.forName("ISO-8859-1");
  
  /** The single column family used by this class. */
  private static final byte[] FAMILY = "name".getBytes(CHARSET);
  
  /** A hexadecimal representation of the UID this metadata is associated with */
  private String uid = "";
  
  /** The type of UID this metadata represents */
  @JsonDeserialize(using = JSON.UniqueIdTypeDeserializer.class)
  private UniqueIdType type = null;
  
  /** 
   * This is the identical name of what is stored in the UID table
   * It cannot be overridden 
   */
  private String name = "";
  
  /** 
   * An optional, user supplied name used for display purposes only
   * If this field is empty, the {@link name} field should be used
   */
  private String display_name = "";
  
  /** A short description of what this object represents */
  private String description = "";
  
  /** Optional, detailed notes about what the object represents */
  private String notes = "";
  
  /** A timestamp of when this UID was first recorded by OpenTSDB in seconds */
  private long created = 0;
  
  /** Optional user supplied key/values */
  private HashMap<String, String> custom = null;
  
  /** Tracks fields that have changed by the user to avoid overwrites */
  private final HashMap<String, Boolean> changed = 
    new HashMap<String, Boolean>();
  
  /**
   * Default constructor
   * Initializes the the changed map
   */
  public UIDMeta() {
    initializeChangedMap();
  }
 
  /**
   * Constructor used for overwriting. Will not reset the name or created values
   * in storage.
   * @param type Type of UID object
   * @param uid UID of the object
   */
  public UIDMeta(final UniqueIdType type, final String uid) {
    this.type = type;
    this.uid = uid;
    initializeChangedMap();
  }
  
  /**
   * Constructor used by TSD only to create a new UID with the given data and 
   * the current system time for {@code createdd}
   * @param type Type of UID object
   * @param uid UID of the object
   * @param name Name of the UID
   */
  public UIDMeta(final UniqueIdType type, final byte[] uid, final String name) {
    this.type = type;
    this.uid = UniqueId.uidToString(uid);
    this.name = name;
    created = System.currentTimeMillis() / 1000;
    initializeChangedMap();
    changed.put("created", true);
  }
  
  /** @return a string with details about this object */
  @Override
  public String toString() {
    return "'" + type.toString() + ":" + uid + "'";
  }
  
  /**
   * Attempts an atomic write to storage, loading the object first and copying
   * any changes while holding a lock on the row. After calling, this object
   * will have data loaded from storage.
   * <b>Note:</b> If the local object didn't have any fields set by the caller
   * then the data will not be written.
   * @param tsdb The TSDB to use for storage access
   * @param overwrite When the RPC method is PUT, will overwrite all user
   * accessible fields
   * @throws HBaseException if there was an issue fetching
   * @throws IllegalArgumentException if parsing failed
   * @throws NoSuchUniqueId If the UID does not exist
   * @throws IllegalStateException if the data hasn't changed. This is OK!
   * @throws JSONException if the object could not be serialized
   */
  public void syncToStorage(final TSDB tsdb, final boolean overwrite) {
    if (uid == null || uid.isEmpty()) {
      throw new IllegalArgumentException("Missing UID");
    }
    if (type == null) {
      throw new IllegalArgumentException("Missing type");
    }

    // verify that the UID is still in the map before bothering with meta
    final String name = tsdb.getUidName(type, UniqueId.stringToUid(uid));
    
    boolean has_changes = false;
    for (Map.Entry<String, Boolean> entry : changed.entrySet()) {
      if (entry.getValue()) {
        has_changes = true;
        break;
      }
    }
    if (!has_changes) {
      LOG.debug(this + " does not have changes, skipping sync to storage");
      throw new IllegalStateException("No changes detected in UID meta data");
    }
    
    final RowLock lock = tsdb.hbaseAcquireLock(tsdb.uidTable(), 
        UniqueId.stringToUid(uid), (short)3);
    try {
      final UIDMeta stored_meta = 
        getFromStorage(tsdb, type, UniqueId.stringToUid(uid), lock);
      if (stored_meta != null) {
        syncMeta(stored_meta, overwrite);
      }
      
      // verify the name is set locally just to be safe
      if (name == null || name.isEmpty()) {
        this.name = name;
      }
      final PutRequest put = new PutRequest(tsdb.uidTable(), 
          UniqueId.stringToUid(uid), FAMILY, 
          (type.toString().toLowerCase() + "_meta").getBytes(CHARSET), 
          JSON.serializeToBytes(this), lock);
      tsdb.hbasePutWithRetry(put, (short)3, (short)800);
      
    } finally {
      // release the lock!
      try {
        tsdb.getClient().unlockRow(lock);
      } catch (HBaseException e) {
        LOG.error("Error while releasing the lock on row: " + uid, e);
      }
    }
  }
  
  /**
   * Attempts to store a blank, new UID meta object in the proper location.
   * <b>Note:</b> This should not be called by user accessible methods as it will 
   * overwrite any data already in the column.
<<<<<<< HEAD
   * @param tsdb The TSDB to use for storage access
   * @throws HBaseException if there was an issue fetching
=======
   * @param tsdb The TSDB to use for calls
   * @throws HBaseException if there was an issue writing to storage
>>>>>>> b7d5105a
   * @throws IllegalArgumentException if data was missing
   * @throws JSONException if the object could not be serialized
   */
  public void storeNew(final TSDB tsdb) {
    if (uid == null || uid.isEmpty()) {
      throw new IllegalArgumentException("Missing UID");
    }
    if (type == null) {
      throw new IllegalArgumentException("Missing type");
    }
<<<<<<< HEAD

    // verify that the UID is still in the map before bothering with meta
    final String name = tsdb.getUidName(type, UniqueId.stringToUid(uid));
    if (name == null || name.isEmpty()) {
      this.name = name;
    }
    final PutRequest put = new PutRequest(tsdb.uidTable(), 
        UniqueId.stringToUid(uid), FAMILY, 
        (type.toString().toLowerCase() + "_meta").getBytes(CHARSET), 
        JSON.serializeToBytes(this), null);
    tsdb.hbasePutWithRetry(put, (short)3, (short)800);
=======
    if (name == null || name.isEmpty()) {
      throw new IllegalArgumentException("Missing name");
    }

    final PutRequest put = new PutRequest(tsdb.uidTable(), 
        UniqueId.stringToUid(uid), FAMILY, 
        (type.toString().toLowerCase() + "_meta").getBytes(CHARSET), 
        JSON.serializeToBytes(this));
    tsdb.getClient().put(put);
>>>>>>> b7d5105a
  }
  
  /**
   * Attempts to delete the meta object from storage
   * @param tsdb The TSDB to use for access to storage
   * @throws HBaseException if there was an issue
   * @throws IllegalArgumentException if data was missing (uid and type)
   */
  public void delete(final TSDB tsdb) {
    if (uid == null || uid.isEmpty()) {
      throw new IllegalArgumentException("Missing UID");
    }
    if (type == null) {
      throw new IllegalArgumentException("Missing type");
    }

    final DeleteRequest delete = new DeleteRequest(tsdb.uidTable(), 
        UniqueId.stringToUid(uid), FAMILY, 
        (type.toString().toLowerCase() + "_meta").getBytes(CHARSET));
    try {
      tsdb.getClient().delete(delete);
    } catch (Exception e) {
      throw new RuntimeException("Unable to delete UID", e);
    }
  }
  
  /**
   * Verifies the UID object exists, then attempts to return the meta from 
   * storage and if not found, returns a default object.
   * <p>
   * The reason for returning a default object (with the type, uid and name set)
   * is due to users who may have just enabled meta data or have upgraded we 
   * want to return valid data. If they modify the entry, it will write to 
   * storage. You can tell it's a default if the {@code created} value is 0. If
   * the meta was generated at UID assignment or updated by the meta sync CLI
   * command, it will have a valid timestamp.
   * @param tsdb The TSDB to use for storage access
   * @param type The type of UID to fetch
   * @param uid The ID of the meta to fetch
   * @return A UIDMeta from storage or a default
   * @throws HBaseException if there was an issue fetching
   */
  public static UIDMeta getUIDMeta(final TSDB tsdb, final UniqueIdType type, 
      final String uid) {
    return getUIDMeta(tsdb, type, UniqueId.stringToUid(uid));
  }
  
  /**
   * Verifies the UID object exists, then attempts to return the meta from 
   * storage and if not found, returns a default object.
   * <p>
   * The reason for returning a default object (with the type, uid and name set)
   * is due to users who may have just enabled meta data or have upgraded we 
   * want to return valid data. If they modify the entry, it will write to 
   * storage. You can tell it's a default if the {@code created} value is 0. If
   * the meta was generated at UID assignment or updated by the meta sync CLI
   * command, it will have a valid timestamp.
   * @param tsdb The TSDB to use for storage access
   * @param type The type of UID to fetch
   * @param uid The ID of the meta to fetch
   * @return A UIDMeta from storage or a default
   * @throws HBaseException if there was an issue fetching
   */
  public static UIDMeta getUIDMeta(final TSDB tsdb, final UniqueIdType type, 
      final byte[] uid) {
    // verify that the UID is still in the map before bothering with meta
    final String name = tsdb.getUidName(type, uid);
    
    UIDMeta meta;
    try {
      meta = getFromStorage(tsdb, type, uid, null);
      if (meta != null) {
        meta.initializeChangedMap();
        return meta;
      }
    } catch (IllegalArgumentException e) {
      LOG.error("Unable to parse meta for '" + type + ":" + uid + 
          "', returning default", e);
    } catch (JSONException e) {
      LOG.error("Unable to parse meta for '" + type + ":" + uid + 
          "', returning default", e);
    }
    
    meta = new UIDMeta();
    meta.uid = UniqueId.uidToString(uid);
    meta.type = type;
    meta.name = name;
    return meta;
  }
    
  /**
   * Attempts to fetch metadata from storage for the given type and UID
   * @param tsdb The TSDB to use for storage access
   * @param type The UIDMeta type, either "metric", "tagk" or "tagv"
   * @param uid The UID of the meta to fetch
   * @param lock An optional lock when performing an atomic update, pass null
   * if not needed.
   * @return A UIDMeta object if found, null if the data was not found
   * @throws HBaseException if there was an issue fetching
   * @throws IllegalArgumentException if parsing failed
   * @throws JSONException if the data was corrupted
   */
  private static UIDMeta getFromStorage(final TSDB tsdb, 
      final UniqueIdType type, final byte[] uid, final RowLock lock) {
    
    final GetRequest get = new GetRequest(tsdb.uidTable(), uid);
    get.family(FAMILY);
    get.qualifier((type.toString().toLowerCase() + "_meta").getBytes(CHARSET));
    if (lock != null) {
      get.withRowLock(lock);
    }
    
    try {
      final ArrayList<KeyValue> row = 
        tsdb.getClient().get(get).joinUninterruptibly();
      if (row == null || row.isEmpty()) {
        return null;
      }
      return JSON.parseToObject(row.get(0).value(), UIDMeta.class);
    } catch (HBaseException e) {
      throw e;
    } catch (IllegalArgumentException e) {
      throw e;
    } catch (JSONException e) {
        throw e;
    } catch (Exception e) {
      throw new RuntimeException("Should never be here", e);
    }
  }
  
  /**
   * Syncs the local object with the stored object for atomic writes, 
   * overwriting the stored data if the user issued a PUT request
   * <b>Note:</b> This method also resets the {@code changed} map to false
   * for every field
   * @param meta The stored object to sync from
   * @param overwrite Whether or not all user mutable data in storage should be
   * replaced by the local object
   */
  private void syncMeta(final UIDMeta meta, final boolean overwrite) {
    // copy non-user-accessible data first
    uid = meta.uid;
    if (meta.name != null && !meta.name.isEmpty()) {
      name = meta.name;
    }
    if (meta.type != null) {
      type = meta.type;
    }
    created = meta.created;
    
    // handle user-accessible stuff
    if (!overwrite && !changed.get("display_name")) {
      display_name = meta.display_name;
    }
    if (!overwrite && !changed.get("description")) {
      description = meta.description;
    }
    if (!overwrite && !changed.get("notes")) {
      notes = meta.notes;
    }
    if (!overwrite && !changed.get("custom")) {
      custom = meta.custom;
    }

    // reset changed flags
    initializeChangedMap();
  }
  
  /**
   * Sets or resets the changed map flags
   */
  private void initializeChangedMap() {
    // set changed flags
    changed.put("display_name", false);
    changed.put("description", false);
    changed.put("notes", false);
    changed.put("custom", false);
    changed.put("created", false); 
  }
  
  // Getters and Setters --------------
  
  /** @return the uid as a hex encoded string */
  public String getUID() {
    return uid;
  }

  /** @return the type of UID represented */
  public UniqueIdType getType() {
    return type;
  }

  /** @return the name of the UID object */
  public String getName() {
    return name;
  }

  /** @return optional display name, use {@code name} if empty */
  public String getDisplayName() {
    return display_name;
  }

  /** @return optional description */
  public String getDescription() {
    return description;
  }

  /** @return optional notes */
  public String getNotes() {
    return notes;
  }

  /** @return when the UID was first assigned, may be 0 if unknown */
  public long getCreated() {
    return created;
  }

  /** @return optional map of custom values from the user */
  public Map<String, String> getCustom() {
    return custom;
  }

  /** @param display_name an optional descriptive name for the UID */
  public void setDisplayName(final String display_name) {
    if (!this.display_name.equals(display_name)) {
      changed.put("display_name", true);
      this.display_name = display_name;
    }
  }

  /** @param description an optional description of the UID */
  public void setDescription(final String description) {
    if (!this.description.equals(description)) {
      changed.put("description", true);
      this.description = description;
    }
  }

  /** @param notes optional notes */
  public void setNotes(final String notes) {
    if (!this.notes.equals(notes)) {
      changed.put("notes", true);
      this.notes = notes;
    }
  }

  /** @param custom the custom to set */
  public void setCustom(final HashMap<String, String> custom) {
    // equivalency of maps is a pain, users have to submit the whole map
    // anyway so we'll just mark it as changed every time we have a non-null
    // value
    if (this.custom != null || custom != null) {
      changed.put("custom", true);
      this.custom = custom;
    }
  }

  /** @param created the created timestamp Unix epoch in seconds */
  public final void setCreated(final long created) {
    if (this.created != created) {
      changed.put("created", true);
      this.created = created;
    }
  }
}<|MERGE_RESOLUTION|>--- conflicted
+++ resolved
@@ -220,13 +220,8 @@
    * Attempts to store a blank, new UID meta object in the proper location.
    * <b>Note:</b> This should not be called by user accessible methods as it will 
    * overwrite any data already in the column.
-<<<<<<< HEAD
-   * @param tsdb The TSDB to use for storage access
-   * @throws HBaseException if there was an issue fetching
-=======
    * @param tsdb The TSDB to use for calls
    * @throws HBaseException if there was an issue writing to storage
->>>>>>> b7d5105a
    * @throws IllegalArgumentException if data was missing
    * @throws JSONException if the object could not be serialized
    */
@@ -237,19 +232,6 @@
     if (type == null) {
       throw new IllegalArgumentException("Missing type");
     }
-<<<<<<< HEAD
-
-    // verify that the UID is still in the map before bothering with meta
-    final String name = tsdb.getUidName(type, UniqueId.stringToUid(uid));
-    if (name == null || name.isEmpty()) {
-      this.name = name;
-    }
-    final PutRequest put = new PutRequest(tsdb.uidTable(), 
-        UniqueId.stringToUid(uid), FAMILY, 
-        (type.toString().toLowerCase() + "_meta").getBytes(CHARSET), 
-        JSON.serializeToBytes(this), null);
-    tsdb.hbasePutWithRetry(put, (short)3, (short)800);
-=======
     if (name == null || name.isEmpty()) {
       throw new IllegalArgumentException("Missing name");
     }
@@ -259,7 +241,6 @@
         (type.toString().toLowerCase() + "_meta").getBytes(CHARSET), 
         JSON.serializeToBytes(this));
     tsdb.getClient().put(put);
->>>>>>> b7d5105a
   }
   
   /**
