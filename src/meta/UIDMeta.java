// This file is part of OpenTSDB.
// Copyright (C) 2013  The OpenTSDB Authors.
//
// This program is free software: you can redistribute it and/or modify it
// under the terms of the GNU Lesser General Public License as published by
// the Free Software Foundation, either version 2.1 of the License, or (at your
// option) any later version.  This program is distributed in the hope that it
// will be useful, but WITHOUT ANY WARRANTY; without even the implied warranty
// of MERCHANTABILITY or FITNESS FOR A PARTICULAR PURPOSE.  See the GNU Lesser
// General Public License for more details.  You should have received a copy
// of the GNU Lesser General Public License along with this program.  If not,
// see <http://www.gnu.org/licenses/>.
package net.opentsdb.meta;

import java.io.ByteArrayOutputStream;
import java.io.IOException;
import java.nio.charset.Charset;
import java.util.ArrayList;
import java.util.HashMap;
import java.util.Map;

import org.hbase.async.DeleteRequest;
import org.hbase.async.GetRequest;
import org.hbase.async.HBaseException;
import org.hbase.async.KeyValue;
import org.hbase.async.PutRequest;
import org.slf4j.Logger;
import org.slf4j.LoggerFactory;

import com.fasterxml.jackson.annotation.JsonAutoDetect;
import com.fasterxml.jackson.annotation.JsonAutoDetect.Visibility;
import com.fasterxml.jackson.annotation.JsonIgnoreProperties;
import com.fasterxml.jackson.core.JsonGenerator;
import com.fasterxml.jackson.databind.annotation.JsonDeserialize;
import com.stumbleupon.async.Callback;
import com.stumbleupon.async.Deferred;

import net.opentsdb.core.TSDB;
import net.opentsdb.uid.UniqueId;
import net.opentsdb.uid.UniqueId.UniqueIdType;
import net.opentsdb.utils.JSON;
import net.opentsdb.utils.JSONException;

/**
 * UIDMeta objects are associated with the UniqueId of metrics, tag names
 * or tag values. When a new metric, tagk or tagv is generated, a UIDMeta object
 * will also be written to storage with only the uid, type and name filled out. 
 * <p>
 * Users are allowed to edit the following fields:
 * <ul><li>display_name</li>
 * <li>description</li>
 * <li>notes</li>
 * <li>custom</li></ul>
 * The {@code name}, {@code uid}, {@code type} and {@code created} fields can 
 * only be modified by the system and are usually done so on object creation.
 * <p>
 * When you call {@link #syncToStorage} on this object, it will verify that the
 * UID object this meta data is linked with still exists. Then it will fetch the 
 * existing data and copy changes, overwriting the user fields if specific 
 * (e.g. via a PUT command). If overwriting is not called for (e.g. a POST was 
 * issued), then only the fields provided by the user will be saved, preserving 
 * all of the other fields in storage. Hence the need for the {@code changed} 
 * hash map and the {@link #syncMeta} method. 
 * <p>
 * Note that the HBase specific storage code will be removed once we have a DAL
 * @since 2.0
 */
@JsonIgnoreProperties(ignoreUnknown = true) 
@JsonAutoDetect(fieldVisibility = Visibility.PUBLIC_ONLY)
public final class UIDMeta {
  private static final Logger LOG = LoggerFactory.getLogger(UIDMeta.class);
  
  /** Charset used to convert Strings to byte arrays and back. */
  private static final Charset CHARSET = Charset.forName("ISO-8859-1");
  
  /** The single column family used by this class. */
  private static final byte[] FAMILY = "name".getBytes(CHARSET);
  
  /** A hexadecimal representation of the UID this metadata is associated with */
  private String uid = "";
  
  /** The type of UID this metadata represents */
  @JsonDeserialize(using = JSON.UniqueIdTypeDeserializer.class)
  private UniqueIdType type = null;
  
  /** 
   * This is the identical name of what is stored in the UID table
   * It cannot be overridden 
   */
  private String name = "";
  
  /** 
   * An optional, user supplied name used for display purposes only
   * If this field is empty, the {@link name} field should be used
   */
  private String display_name = "";
  
  /** A short description of what this object represents */
  private String description = "";
  
  /** Optional, detailed notes about what the object represents */
  private String notes = "";
  
  /** A timestamp of when this UID was first recorded by OpenTSDB in seconds */
  private long created = 0;
  
  /** Optional user supplied key/values */
  private HashMap<String, String> custom = null;
  
  /** Tracks fields that have changed by the user to avoid overwrites */
  private final HashMap<String, Boolean> changed = 
    new HashMap<String, Boolean>();
  
  /**
   * Default constructor
   * Initializes the the changed map
   */
  public UIDMeta() {
    initializeChangedMap();
  }
 
  /**
   * Constructor used for overwriting. Will not reset the name or created values
   * in storage.
   * @param type Type of UID object
   * @param uid UID of the object
   */
  public UIDMeta(final UniqueIdType type, final String uid) {
    this.type = type;
    this.uid = uid;
    initializeChangedMap();
  }
  
  /**
   * Constructor used by TSD only to create a new UID with the given data and 
   * the current system time for {@code createdd}
   * @param type Type of UID object
   * @param uid UID of the object
   * @param name Name of the UID
   */
  public UIDMeta(final UniqueIdType type, final byte[] uid, final String name) {
    this.type = type;
    this.uid = UniqueId.uidToString(uid);
    this.name = name;
    created = System.currentTimeMillis() / 1000;
    initializeChangedMap();
    changed.put("created", true);
  }
  
  /** @return a string with details about this object */
  @Override
  public String toString() {
    return "'" + type.toString() + ":" + uid + "'";
  }
  
  /**
   * Attempts a CompareAndSet storage call, loading the object from storage, 
   * synchronizing changes, and attempting a put.
   * <b>Note:</b> If the local object didn't have any fields set by the caller
   * then the data will not be written.
   * @param tsdb The TSDB to use for storage access
   * @param overwrite When the RPC method is PUT, will overwrite all user
   * accessible fields
   * @return True if the storage call was successful, false if the object was
   * modified in storage during the CAS call. If false, retry the call. Other 
   * failures will result in an exception being thrown.
   * @throws HBaseException if there was an issue fetching
   * @throws IllegalArgumentException if parsing failed
   * @throws NoSuchUniqueId If the UID does not exist
   * @throws IllegalStateException if the data hasn't changed. This is OK!
   * @throws JSONException if the object could not be serialized
   */
  public Deferred<Boolean> syncToStorage(final TSDB tsdb, 
      final boolean overwrite) {
    if (uid == null || uid.isEmpty()) {
      throw new IllegalArgumentException("Missing UID");
    }
    if (type == null) {
      throw new IllegalArgumentException("Missing type");
    }

    boolean has_changes = false;
    for (Map.Entry<String, Boolean> entry : changed.entrySet()) {
      if (entry.getValue()) {
        has_changes = true;
        break;
      }
    }
    if (!has_changes) {
      LOG.debug(this + " does not have changes, skipping sync to storage");
      throw new IllegalStateException("No changes detected in UID meta data");
    }
    
    /**
     * Callback used to verify that the UID to name mapping exists. Uses the TSD
     * for verification so the name may be cached. If the name does not exist
     * it will throw a NoSuchUniqueId and the meta data will not be saved to
     * storage
     */
    final class NameCB implements Callback<Deferred<Boolean>, String> {
      private final UIDMeta local_meta;
      
      public NameCB(final UIDMeta meta) {
        local_meta = meta;
      }
      
      /**
       *  Nested callback used to merge and store the meta data after verifying
       *  that the UID mapping exists. It has to access the {@code local_meta} 
       *  object so that's why it's nested within the NameCB class
       */
      final class StoreUIDMeta implements Callback<Deferred<Boolean>, 
        ArrayList<KeyValue>> {

        /**
         * Executes the CompareAndSet after merging changes
         * @return True if the CAS was successful, false if the stored data
         * was modified during flight.
         */
        @Override
        public Deferred<Boolean> call(final ArrayList<KeyValue> row) 
          throws Exception {
          
          final UIDMeta stored_meta;
          if (row == null || row.isEmpty()) {
            stored_meta = null;
          } else {
            stored_meta = JSON.parseToObject(row.get(0).value(), UIDMeta.class);
            stored_meta.initializeChangedMap();
          }
          
          final byte[] original_meta = stored_meta == null ? new byte[0] :
            stored_meta.getStorageJSON();

          if (stored_meta != null) {
            local_meta.syncMeta(stored_meta, overwrite);
          }
       
          // verify the name is set locally just to be safe
          if (name == null || name.isEmpty()) {
            local_meta.name = name;
          }
          
          final PutRequest put = new PutRequest(tsdb.uidTable(), 
              UniqueId.stringToUid(uid), FAMILY, 
              (type.toString().toLowerCase() + "_meta").getBytes(CHARSET), 
              local_meta.getStorageJSON());
          return tsdb.getClient().compareAndSet(put, original_meta);
        }
        
      }
      
      /**
       * NameCB method that fetches the object from storage for merging and
       * use in the CAS call
       * @return The results of the {@link #StoreUIDMeta} callback
       */
      @Override
      public Deferred<Boolean> call(final String name) throws Exception {

        final GetRequest get = new GetRequest(tsdb.uidTable(), 
            UniqueId.stringToUid(uid));
        get.family(FAMILY);
        get.qualifier((type.toString().toLowerCase() + "_meta").getBytes(CHARSET));
        
        // #2 deferred
        return tsdb.getClient().get(get)
          .addCallbackDeferring(new StoreUIDMeta());
      }
      
    }

    // start the callback chain by veryfing that the UID name mapping exists
    return tsdb.getUidName(type, UniqueId.stringToUid(uid))
      .addCallbackDeferring(new NameCB(this));
  }
  
  /**
   * Attempts to store a blank, new UID meta object in the proper location.
   * <b>Warning:</b> This should not be called by user accessible methods as it 
   * will overwrite any data already in the column. This method does not use 
   * a CAS, instead it uses a PUT to overwrite anything in the column.
   * @param tsdb The TSDB to use for calls
   * @return A deferred without meaning. The response may be null and should
   * only be used to track completion.
   * @throws HBaseException if there was an issue writing to storage
   * @throws IllegalArgumentException if data was missing
   * @throws JSONException if the object could not be serialized
   */
  public Deferred<Object> storeNew(final TSDB tsdb) {
    if (uid == null || uid.isEmpty()) {
      throw new IllegalArgumentException("Missing UID");
    }
    if (type == null) {
      throw new IllegalArgumentException("Missing type");
    }
    if (name == null || name.isEmpty()) {
      throw new IllegalArgumentException("Missing name");
    }

    final PutRequest put = new PutRequest(tsdb.uidTable(), 
        UniqueId.stringToUid(uid), FAMILY, 
        (type.toString().toLowerCase() + "_meta").getBytes(CHARSET), 
        JSON.serializeToBytes(this));
    return tsdb.getClient().put(put);
  }
  
  /**
   * Attempts to store a blank, new UID meta object in the proper location.
   * <b>Note:</b> This should not be called by user accessible methods as it will 
   * overwrite any data already in the column.
   * @param tsdb The TSDB to use for calls
   * @throws HBaseException if there was an issue writing to storage
   * @throws IllegalArgumentException if data was missing
   * @throws JSONException if the object could not be serialized
   */
  public void storeNew(final TSDB tsdb) {
    if (uid == null || uid.isEmpty()) {
      throw new IllegalArgumentException("Missing UID");
    }
    if (type == null) {
      throw new IllegalArgumentException("Missing type");
    }
    if (name == null || name.isEmpty()) {
      throw new IllegalArgumentException("Missing name");
    }

    final PutRequest put = new PutRequest(tsdb.uidTable(), 
        UniqueId.stringToUid(uid), FAMILY, 
        (type.toString().toLowerCase() + "_meta").getBytes(CHARSET), 
        JSON.serializeToBytes(this));
    tsdb.getClient().put(put);
  }
  
  /**
   * Attempts to delete the meta object from storage
   * @param tsdb The TSDB to use for access to storage
   * @return A deferred without meaning. The response may be null and should
   * only be used to track completion.
   * @throws HBaseException if there was an issue
   * @throws IllegalArgumentException if data was missing (uid and type)
   */
  public Deferred<Object> delete(final TSDB tsdb) {
    if (uid == null || uid.isEmpty()) {
      throw new IllegalArgumentException("Missing UID");
    }
    if (type == null) {
      throw new IllegalArgumentException("Missing type");
    }

    final DeleteRequest delete = new DeleteRequest(tsdb.uidTable(), 
        UniqueId.stringToUid(uid), FAMILY, 
        (type.toString().toLowerCase() + "_meta").getBytes(CHARSET));
    return tsdb.getClient().delete(delete);
  }
  
  /**
   * Convenience overload of {@link #getUIDMeta(TSDB, UniqueIdType, byte[])}
   * @param tsdb The TSDB to use for storage access
   * @param type The type of UID to fetch
   * @param uid The ID of the meta to fetch
   * @return A UIDMeta from storage or a default
   * @throws HBaseException if there was an issue fetching
   * @throws NoSuchUniqueId If the UID does not exist
   */
  public static Deferred<UIDMeta> getUIDMeta(final TSDB tsdb, 
      final UniqueIdType type, final String uid) {
    return getUIDMeta(tsdb, type, UniqueId.stringToUid(uid));
  }
  
  /**
   * Verifies the UID object exists, then attempts to fetch the meta from 
   * storage and if not found, returns a default object.
   * <p>
   * The reason for returning a default object (with the type, uid and name set)
   * is due to users who may have just enabled meta data or have upgraded; we 
   * want to return valid data. If they modify the entry, it will write to 
   * storage. You can tell it's a default if the {@code created} value is 0. If
   * the meta was generated at UID assignment or updated by the meta sync CLI
   * command, it will have a valid created timestamp.
   * @param tsdb The TSDB to use for storage access
   * @param type The type of UID to fetch
   * @param uid The ID of the meta to fetch
   * @return A UIDMeta from storage or a default
   * @throws HBaseException if there was an issue fetching
   * @throws NoSuchUniqueId If the UID does not exist
   */
  public static Deferred<UIDMeta> getUIDMeta(final TSDB tsdb, 
      final UniqueIdType type, final byte[] uid) {
    
    /**
     * Callback used to verify that the UID to name mapping exists. Uses the TSD
     * for verification so the name may be cached. If the name does not exist
     * it will throw a NoSuchUniqueId and the meta data will not be returned. 
     * This helps in case the user deletes a UID but the meta data is still 
     * stored. The fsck utility can be used later to cleanup orphaned objects.
     */
    class NameCB implements Callback<Deferred<UIDMeta>, String> {

      /**
       * Called after verifying that the name mapping exists
       * @return The results of {@link #FetchMetaCB}
       */
      @Override
      public Deferred<UIDMeta> call(final String name) throws Exception {
        
        /**
         * Inner class called to retrieve the meta data after verifying that the
         * name mapping exists. It requires the name to set the default, hence
         * the reason it's nested.
         */
        class FetchMetaCB implements Callback<Deferred<UIDMeta>, 
          ArrayList<KeyValue>> {
  
          /**
           * Called to parse the response of our storage GET call after 
           * verification
           * @return The stored UIDMeta or a default object if the meta data
           * did not exist 
           */
          @Override
          public Deferred<UIDMeta> call(ArrayList<KeyValue> row) 
            throws Exception {
            
            if (row == null || row.isEmpty()) {
              // return the default
              final UIDMeta meta = new UIDMeta();
              meta.uid = UniqueId.uidToString(uid);
              meta.type = type;
              meta.name = name;
              return Deferred.fromResult(meta);
            }
            final UIDMeta meta = JSON.parseToObject(row.get(0).value(), 
                UIDMeta.class);
            
            // fix missing types
            if (meta.type == null) {
              final String qualifier = 
                new String(row.get(0).qualifier(), CHARSET);
              meta.type = UniqueId.stringToUniqueIdType(qualifier.substring(0, 
                  qualifier.indexOf("_meta")));
            }
            meta.initializeChangedMap();
            return Deferred.fromResult(meta);
          }
          
        }
        
        final GetRequest get = new GetRequest(tsdb.uidTable(), uid);
        get.family(FAMILY);
        get.qualifier((type.toString().toLowerCase() + "_meta").getBytes(CHARSET));
        return tsdb.getClient().get(get).addCallbackDeferring(new FetchMetaCB());
      }
    }
    
    // verify that the UID is still in the map before fetching from storage
    return tsdb.getUidName(type, uid).addCallbackDeferring(new NameCB());
  }
    
  /**
   * Syncs the local object with the stored object for atomic writes, 
   * overwriting the stored data if the user issued a PUT request
   * <b>Note:</b> This method also resets the {@code changed} map to false
   * for every field
   * @param meta The stored object to sync from
   * @param overwrite Whether or not all user mutable data in storage should be
   * replaced by the local object
   */
  private void syncMeta(final UIDMeta meta, final boolean overwrite) {
    // copy non-user-accessible data first
    uid = meta.uid;
    if (meta.name != null && !meta.name.isEmpty()) {
      name = meta.name;
    }
    if (meta.type != null) {
      type = meta.type;
    }
    if (meta.created > 0 && (meta.created < created || created == 0)) {
      created = meta.created;
    }
    
    // handle user-accessible stuff
    if (!overwrite && !changed.get("display_name")) {
      display_name = meta.display_name;
    }
    if (!overwrite && !changed.get("description")) {
      description = meta.description;
    }
    if (!overwrite && !changed.get("notes")) {
      notes = meta.notes;
    }
    if (!overwrite && !changed.get("custom")) {
      custom = meta.custom;
    }

    // reset changed flags
    initializeChangedMap();
  }
  
  /**
   * Sets or resets the changed map flags
   */
  private void initializeChangedMap() {
    // set changed flags
    changed.put("display_name", false);
    changed.put("description", false);
    changed.put("notes", false);
    changed.put("custom", false);
<<<<<<< HEAD
    changed.put("created", false);
=======
    changed.put("created", false); 
  }
  
  /**
   * Formats the JSON output for writing to storage. It drops objects we don't
   * need or want to store (such as the UIDMeta objects or the total dps) to
   * save space. It also serializes in order so that we can make a proper CAS
   * call. Otherwise the POJO serializer may place the fields in any order
   * and CAS calls would fail all the time.
   * @return A byte array to write to storage
   */
  private byte[] getStorageJSON() {
    // 256 bytes is a good starting value, assumes default info
    final ByteArrayOutputStream output = new ByteArrayOutputStream(256);
    try {
      final JsonGenerator json = JSON.getFactory().createGenerator(output); 
      json.writeStartObject();
      json.writeStringField("uid", uid);
      json.writeStringField("type", type.toString());
      json.writeStringField("name", name);
      json.writeStringField("displayName", display_name);
      json.writeStringField("description", description);
      json.writeStringField("notes", notes);
      json.writeNumberField("created", created);
      if (custom == null) {
        json.writeNullField("custom");
      } else {
        json.writeStartObject();
        for (Map.Entry<String, String> entry : custom.entrySet()) {
          json.writeStringField(entry.getKey(), entry.getValue());
        }
        json.writeEndObject();
      }
      
      json.writeEndObject(); 
      json.close();
      return output.toByteArray();
    } catch (IOException e) {
      throw new RuntimeException("Unable to serialize UIDMeta", e);
    }
>>>>>>> cd7dbd78
  }
  
  // Getters and Setters --------------
  
  /** @return the uid as a hex encoded string */
  public String getUID() {
    return uid;
  }

  /** @return the type of UID represented */
  public UniqueIdType getType() {
    return type;
  }

  /** @return the name of the UID object */
  public String getName() {
    return name;
  }

  /** @return optional display name, use {@code name} if empty */
  public String getDisplayName() {
    return display_name;
  }

  /** @return optional description */
  public String getDescription() {
    return description;
  }

  /** @return optional notes */
  public String getNotes() {
    return notes;
  }

  /** @return when the UID was first assigned, may be 0 if unknown */
  public long getCreated() {
    return created;
  }

  /** @return optional map of custom values from the user */
  public Map<String, String> getCustom() {
    return custom;
  }

  /** @param display_name an optional descriptive name for the UID */
  public void setDisplayName(final String display_name) {
    if (!this.display_name.equals(display_name)) {
      changed.put("display_name", true);
      this.display_name = display_name;
    }
  }

  /** @param description an optional description of the UID */
  public void setDescription(final String description) {
    if (!this.description.equals(description)) {
      changed.put("description", true);
      this.description = description;
    }
  }

  /** @param notes optional notes */
  public void setNotes(final String notes) {
    if (!this.notes.equals(notes)) {
      changed.put("notes", true);
      this.notes = notes;
    }
  }

  /** @param custom the custom to set */
  public void setCustom(final HashMap<String, String> custom) {
    // equivalency of maps is a pain, users have to submit the whole map
    // anyway so we'll just mark it as changed every time we have a non-null
    // value
    if (this.custom != null || custom != null) {
      changed.put("custom", true);
      this.custom = custom;
    }
  }

  /** @param created the created timestamp Unix epoch in seconds */
  public final void setCreated(final long created) {
    if (this.created != created) {
      changed.put("created", true);
      this.created = created;
    }
  }
}<|MERGE_RESOLUTION|>--- conflicted
+++ resolved
@@ -303,33 +303,6 @@
         (type.toString().toLowerCase() + "_meta").getBytes(CHARSET), 
         JSON.serializeToBytes(this));
     return tsdb.getClient().put(put);
-  }
-  
-  /**
-   * Attempts to store a blank, new UID meta object in the proper location.
-   * <b>Note:</b> This should not be called by user accessible methods as it will 
-   * overwrite any data already in the column.
-   * @param tsdb The TSDB to use for calls
-   * @throws HBaseException if there was an issue writing to storage
-   * @throws IllegalArgumentException if data was missing
-   * @throws JSONException if the object could not be serialized
-   */
-  public void storeNew(final TSDB tsdb) {
-    if (uid == null || uid.isEmpty()) {
-      throw new IllegalArgumentException("Missing UID");
-    }
-    if (type == null) {
-      throw new IllegalArgumentException("Missing type");
-    }
-    if (name == null || name.isEmpty()) {
-      throw new IllegalArgumentException("Missing name");
-    }
-
-    final PutRequest put = new PutRequest(tsdb.uidTable(), 
-        UniqueId.stringToUid(uid), FAMILY, 
-        (type.toString().toLowerCase() + "_meta").getBytes(CHARSET), 
-        JSON.serializeToBytes(this));
-    tsdb.getClient().put(put);
   }
   
   /**
@@ -506,9 +479,6 @@
     changed.put("description", false);
     changed.put("notes", false);
     changed.put("custom", false);
-<<<<<<< HEAD
-    changed.put("created", false);
-=======
     changed.put("created", false); 
   }
   
@@ -549,7 +519,6 @@
     } catch (IOException e) {
       throw new RuntimeException("Unable to serialize UIDMeta", e);
     }
->>>>>>> cd7dbd78
   }
   
   // Getters and Setters --------------
