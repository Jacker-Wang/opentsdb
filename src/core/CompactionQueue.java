// This file is part of OpenTSDB.
// Copyright (C) 2011-2012  The OpenTSDB Authors.
//
// This program is free software: you can redistribute it and/or modify it
// under the terms of the GNU Lesser General Public License as published by
// the Free Software Foundation, either version 2.1 of the License, or (at your
// option) any later version.  This program is distributed in the hope that it
// will be useful, but WITHOUT ANY WARRANTY; without even the implied warranty
// of MERCHANTABILITY or FITNESS FOR A PARTICULAR PURPOSE.  See the GNU Lesser
// General Public License for more details.  You should have received a copy
// of the GNU Lesser General Public License along with this program.  If not,
// see <http://www.gnu.org/licenses/>.
package net.opentsdb.core;

import java.util.ArrayList;
import java.util.Arrays;
import java.util.Collections;
import java.util.Comparator;
import java.util.concurrent.ConcurrentSkipListMap;
import java.util.concurrent.atomic.AtomicInteger;
import java.util.concurrent.atomic.AtomicLong;

import com.stumbleupon.async.Callback;
import com.stumbleupon.async.Deferred;

import org.slf4j.Logger;
import org.slf4j.LoggerFactory;

import org.hbase.async.Bytes;
import org.hbase.async.HBaseRpc;
import org.hbase.async.KeyValue;
import org.hbase.async.PleaseThrottleException;

import net.opentsdb.stats.StatsCollector;
import net.opentsdb.utils.Config;

/**
 * "Queue" of rows to compact.
 * <p>
 * Whenever we write a data point to HBase, the row key we write to is added
 * to this queue, which is effectively a sorted set.  There is a separate
 * thread that periodically goes through the queue and look for "old rows" to
 * compact.  A row is considered "old" if the timestamp in the row key is
 * older than a certain threshold.
 * <p>
 * The compaction process consists in reading all the cells within a given row
 * and writing them back out as a single big cell.  Once that writes succeeds,
 * we delete all the individual little cells.
 * <p>
 * This process is effective because in HBase the row key is repeated for
 * every single cell.  And because there is no way to efficiently append bytes
 * at the end of a cell, we have to do this instead.
 */
final class CompactionQueue extends ConcurrentSkipListMap<byte[], Boolean> {

  private static final Logger LOG = LoggerFactory.getLogger(CompactionQueue.class);

  /**
   * How many items are currently in the queue.
   * Because {@link ConcurrentSkipListMap#size} has O(N) complexity.
   */
  private final AtomicInteger size = new AtomicInteger();

  private final AtomicLong trivial_compactions = new AtomicLong();
  private final AtomicLong complex_compactions = new AtomicLong();
  private final AtomicLong written_cells = new AtomicLong();
  private final AtomicLong deleted_cells = new AtomicLong();

  /** The {@code TSDB} instance we belong to. */
  private final TSDB tsdb;

  /** On how many bytes do we encode metrics IDs.  */
  private final short metric_width;

  /**
   * Constructor.
   * @param tsdb The TSDB we belong to.
   */
  public CompactionQueue(final TSDB tsdb) {
    super(new Cmp(tsdb));
    this.tsdb = tsdb;
    metric_width = tsdb.metrics.width();
<<<<<<< HEAD
    if (tsdb.config.ENABLE_COMPACTIONS) {
=======
    if (tsdb.config.enable_compactions()) {
>>>>>>> 70328396
      startCompactionThread();
    }
  }

  @Override
  public int size() {
    return size.get();
  }

  public void add(final byte[] row) {
    if (super.put(row, Boolean.TRUE) == null) {
      size.incrementAndGet();  // We added a new entry, count it.
    }
  }

  /**
   * Forces a flush of the all old entries in the compaction queue.
   * @return A deferred that will be called back once everything has been
   * flushed (or something failed, in which case the deferred will carry the
   * exception).  In case of success, the kind of object returned is
   * unspecified.
   */
  public Deferred<ArrayList<Object>> flush() {
    final int size = size();
    if (size > 0) {
      LOG.info("Flushing all old outstanding rows out of " + size + " rows");
    }
    final long now = System.currentTimeMillis();
    return flush(now / 1000 - Const.MAX_TIMESPAN - 1, Integer.MAX_VALUE);
  }

  /**
   * Collects the stats and metrics tracked by this instance.
   * @param collector The collector to use.
   */
  void collectStats(final StatsCollector collector) {
    collector.record("compaction.count", trivial_compactions, "type=trivial");
    collector.record("compaction.count", complex_compactions, "type=complex");
<<<<<<< HEAD
    if (!tsdb.config.ENABLE_COMPACTIONS) {
=======
    if (!tsdb.config.enable_compactions()) {
>>>>>>> 70328396
      return;
    }
    // The remaining stats only make sense with compactions enabled.
    collector.record("compaction.queue.size", size);
    collector.record("compaction.errors", handle_read_error.errors, "rpc=read");
    collector.record("compaction.errors", handle_write_error.errors, "rpc=put");
    collector.record("compaction.errors", handle_delete_error.errors,
                     "rpc=delete");
    collector.record("compaction.writes", written_cells);
    collector.record("compaction.deletes", deleted_cells);
  }

  /**
   * Flushes all the rows in the compaction queue older than the cutoff time.
   * @param cut_off A UNIX timestamp in seconds (unsigned 32-bit integer).
   * @param maxflushes How many rows to flush off the queue at once.
   * This integer is expected to be strictly positive.
   * @return A deferred that will be called back once everything has been
   * flushed.
   */
  private Deferred<ArrayList<Object>> flush(final long cut_off, int maxflushes) {
    assert maxflushes > 0: "maxflushes must be > 0, but I got " + maxflushes;
    // We can't possibly flush more entries than size().
    maxflushes = Math.min(maxflushes, size());
    if (maxflushes == 0) {  // Because size() might be 0.
      return Deferred.fromResult(new ArrayList<Object>(0));
    }
    final ArrayList<Deferred<Object>> ds =
      new ArrayList<Deferred<Object>>(Math.min(maxflushes,
                                               MAX_CONCURRENT_FLUSHES));
    int nflushes = 0;
    for (final byte[] row : this.keySet()) {
      if (maxflushes == 0) {
        break;
      }
      final long base_time = Bytes.getUnsignedInt(row, metric_width);
      if (base_time > cut_off) {
        break;
      } else if (nflushes == MAX_CONCURRENT_FLUSHES) {
        // We kicked off the compaction of too many rows already, let's wait
        // until they're done before kicking off more.
        break;
      }
      // You'd think that it would be faster to grab an iterator on the map
      // and then call remove() on the iterator to "unlink" the element
      // directly from where the iterator is at, but no, the JDK implements
      // it by calling remove(key) so it has to lookup the key again anyway.
      if (super.remove(row) == null) {  // We didn't remove anything.
        continue;  // So someone else already took care of this entry.
      }
      nflushes++;
      maxflushes--;
      size.decrementAndGet();
      ds.add(tsdb.get(row).addCallbacks(compactcb, handle_read_error));
    }
    final Deferred<ArrayList<Object>> group = Deferred.group(ds);
    if (nflushes == MAX_CONCURRENT_FLUSHES && maxflushes > 0) {
      // We're not done yet.  Once this group of flushes completes, we need
      // to kick off more.
      tsdb.flush();  // Speed up this batch by telling the client to flush.
      final int maxflushez = maxflushes;  // Make it final for closure.
      final class FlushMoreCB implements Callback<Deferred<ArrayList<Object>>,
                                                  ArrayList<Object>> {
        public Deferred<ArrayList<Object>> call(final ArrayList<Object> arg) {
          return flush(cut_off, maxflushez);
        }
        public String toString() {
          return "Continue flushing with cut_off=" + cut_off
            + ", maxflushes=" + maxflushez;
        }
      }
      group.addCallbackDeferring(new FlushMoreCB());
    }
    return group;
  }

  private final CompactCB compactcb = new CompactCB();

  /**
   * Callback to compact a row once it's been read.
   * <p>
   * This is used once the "get" completes, to actually compact the row and
   * write back the compacted version.
   */
  private final class CompactCB implements Callback<Object, ArrayList<KeyValue>> {
    public Object call(final ArrayList<KeyValue> row) {
      return compact(row, null);
    }
    public String toString() {
      return "compact";
    }
  }

  /**
   * Compacts a row into a single {@link KeyValue}.
   * @param row The row containing all the KVs to compact.
   * Must contain at least one element.
   * @return A compacted version of this row.
   */
  KeyValue compact(final ArrayList<KeyValue> row) {
    final KeyValue[] compacted = { null };
    compact(row, compacted);
    return compacted[0];
  }

  /**
   * Compacts a row into a single {@link KeyValue}.
   * <p>
   * If the {@code row} is empty, this function does literally nothing.
   * If {@code compacted} is not {@code null}, then the compacted form of this
   * {@code row} will be stored in {@code compacted[0]}.  Obviously, if the
   * {@code row} contains a single cell, then that cell is the compacted form.
   * Otherwise the compaction process takes places.
   * @param row The row containing all the KVs to compact.  Must be non-null.
   * @param compacted If non-null, the first item in the array will be set to
   * a {@link KeyValue} containing the compacted form of this row.
   * If non-null, we will also not write the compacted form back to HBase
   * unless the timestamp in the row key is old enough.
   * @return A {@link Deferred} if the compaction processed required a write
   * to HBase, otherwise {@code null}.
   */
  private Deferred<Object> compact(final ArrayList<KeyValue> row,
                                   final KeyValue[] compacted) {
    if (row.size() <= 1) {
      if (row.isEmpty()) {  // Maybe the row got deleted in the mean time?
        LOG.debug("Attempted to compact a row that doesn't exist.");
      } else if (compacted != null) {
        // no need to re-compact rows containing a single value.
        KeyValue kv = row.get(0);
        final byte[] qual = kv.qualifier();
        if (qual.length % 2 != 0 || qual.length == 0) {
          // Right now we expect all qualifiers to have an even number of
          // bytes.  We only have one KV and it doesn't look valid so just
          // ignore this whole row.
          return null;
        }
        final byte[] val = kv.value();
        if (qual.length == 2 && floatingPointValueToFix(qual[1], val)) {
          // Fix up old, incorrectly encoded floating point value.
          final byte[] newval = fixFloatingPointValue(qual[1], val);
          final byte[] newqual = new byte[] { qual[0],
            fixQualifierFlags(qual[1], newval.length) };
          kv = new KeyValue(kv.key(), kv.family(), newqual, newval);
        }
        compacted[0] = kv;
      }
      return null;
    }

    // We know we have at least 2 cells.  We need to go through all the cells
    // to determine what kind of compaction we're going to do.  If each cell
    // contains a single individual data point, then we can do a trivial
    // compaction.  Otherwise, we have a partially compacted row, and the
    // logic required to compact it is more complex.
    boolean write = true;  // Do we need to write a compacted cell?
    final KeyValue compact;
    {
      boolean trivial = true;  // Are we doing a trivial compaction?
      int qual_len = 0;  // Pre-compute the size of the qualifier we'll need.
      int val_len = 1;   // Reserve an extra byte for meta-data.
      short last_delta = -1;  // Time delta, extracted from the qualifier.
      KeyValue longest = row.get(0);  // KV with the longest qualifier.
      int longest_idx = 0;            // Index of `longest'.
      int nkvs = row.size();
      for (int i = 0; i < nkvs; i++) {
        final KeyValue kv = row.get(i);
        final byte[] qual = kv.qualifier();
        // If the qualifier length isn't 2, this row might have already
        // been compacted, potentially partially, so we need to merge the
        // partially compacted set of cells, with the rest.
        final int len = qual.length;
        if (len != 2) {
          // Right now we expect all qualifiers to have an even number of
          // bytes.  If we find one with an odd number of bytes, or an empty
          // qualifier (which is possible), just skip it, we don't know what
          // this is.  It could be some junk that somehow got in the table,
          // or it could be something from a future version of OpenTSDB that
          // we don't know how to handle, so silently ignore it in order to
          // help be forward compatible with it.
          if (len % 2 != 0 || len == 0) {
            row.remove(i);  // This is O(n) but should happen *very* rarely.
            nkvs--;
            i--;
            continue;
          }
          trivial = false;
          // We only do this here because no qualifier can be < 2 bytes.
          if (len > longest.qualifier().length) {
            longest = kv;
            longest_idx = i;
          }
        } else {
          // In the trivial case, do some sanity checking here.
          // For non-trivial cases, the sanity checking logic is more
          // complicated and is thus pushed down to `complexCompact'.
          final short delta = (short) ((Bytes.getShort(qual) & 0xFFFF)
                                       >>> Const.FLAG_BITS);
          // This data point has a time delta that's less than or equal to
          // the previous one.  This typically means we have 2 data points
          // at the same timestamp but they have different flags.  We're
          // going to abort here because someone needs to fsck the table.
          if (delta <= last_delta) {
            throw new IllegalDataException("Found out of order or duplicate"
              + " data: last_delta=" + last_delta + ", delta=" + delta
              + ", offending KV=" + kv + ", row=" + row + " -- run an fsck.");
          }
          last_delta = delta;
          // We don't need it below for complex compactions, so we update it
          // only here in the `else' branch.
          final byte[] v = kv.value();
          val_len += floatingPointValueToFix(qual[1], v) ? 4 : v.length;
        }
        qual_len += len;
      }

      if (row.size() < 2) {
        // We got here because we started off with at least 2 KV, but we
        // chose to ignore some in the mean time, so now we're left with
        // either none, or just one.
        if (row.isEmpty()) {
          return null;  // No KV left, just ignore this whole row.
        } // else: row.size() == 1
        // We have only one KV left, we call ourselves recursively to handle
        // the case where this KV is an old, incorrectly encoded floating
        // point value that needs to be fixed.  This is guaranteed to not
        // recurse again.
        return compact(row, compacted);
      } else if (trivial) {
        trivial_compactions.incrementAndGet();
        compact = trivialCompact(row, qual_len, val_len);
      } else {
        complex_compactions.incrementAndGet();
        compact = complexCompact(row, qual_len / 2);
        // Now it's vital that we check whether the compact KV has the same
        // qualifier as one of the qualifiers that were already in the row.
        // Otherwise we might do a `put' in this cell, followed by a delete.
        // We don't want to delete what we just wrote.
        // This can happen if this row was already compacted but someone
        // wrote another individual data point at the same timestamp.
        // Optimization: since we kept track of which KV had the longest
        // qualifier, we can opportunistically check here if it happens to
        // have the same qualifier as the one we just created.
        final byte[] qual = compact.qualifier();
        final byte[] longest_qual = longest.qualifier();
        if (qual.length <= longest_qual.length) {
          KeyValue dup = null;
          int dup_idx = -1;
          if (Bytes.equals(longest_qual, qual)) {
            dup = longest;
            dup_idx = longest_idx;
          } else {
            // Worst case: to be safe we have to loop again and check all
            // the qualifiers and make sure we're not going to overwrite
            // anything.
            // TODO(tsuna): Try to write a unit test that triggers this code
            // path.  I'm not even sure it's possible.  Should we replace
            // this code with an `assert false: "should never be here"'?
            for (int i = 0; i < nkvs; i++) {
              final KeyValue kv = row.get(i);
              if (Bytes.equals(kv.qualifier(), qual)) {
                dup = kv;
                dup_idx = i;
                break;
              }
            }
          }
          if (dup != null) {
            // So we did find an existing KV with the same qualifier.
            // Let's check if, by chance, the value is the same too.
            if (Bytes.equals(dup.value(), compact.value())) {
              // Since the values are the same, we don't need to write
              // anything.  There's already a properly compacted version of
              // this row in TSDB.
              write = false;
            }
            // Now let's make sure we don't delete this qualifier.  This
            // re-allocates the entire array, but should be a rare case.
            row.remove(dup_idx);
          } // else: no dup, we're good.
        } // else: most common case: the compact qualifier is longer than
          // the previously longest qualifier, so we cannot possibly
          // overwrite an existing cell we would then delete.
      }
    }
    if (compacted != null) {  // Caller is interested in the compacted form.
      compacted[0] = compact;
      final long base_time = Bytes.getUnsignedInt(compact.key(), metric_width);
      final long cut_off = System.currentTimeMillis() / 1000
        - Const.MAX_TIMESPAN - 1;
      if (base_time > cut_off) {  // If row is too recent...
        return null;              // ... Don't write back compacted.
      }
    }
<<<<<<< HEAD
    if (!tsdb.config.ENABLE_COMPACTIONS) {
=======
    if (!tsdb.config.enable_compactions()) {
>>>>>>> 70328396
      return null;
    }

    final byte[] key = compact.key();
    //LOG.debug("Compacting row " + Arrays.toString(key));
    deleted_cells.addAndGet(row.size());  // We're going to delete this.
    if (write) {
      final byte[] qual = compact.qualifier();
      final byte[] value = compact.value();
      written_cells.incrementAndGet();
      return tsdb.put(key, qual, value)
        .addCallbacks(new DeleteCompactedCB(row), handle_write_error);
    } else {
      // We had nothing to write, because one of the cells is already the
      // correctly compacted version, so we can go ahead and delete the
      // individual cells directly.
      new DeleteCompactedCB(row).call(null);
      return null;
    }
  }

  /**
   * Performs a trivial compaction of a row.
   * <p>
   * This method is to be used only when all the cells in the given row
   * are individual data points (nothing has been compacted yet).  If any of
   * the cells have already been compacted, the caller is expected to call
   * {@link #complexCompact} instead.
   * @param row The row to compact.  Assumed to have 2 elements or more.
   * @param qual_len Exact number of bytes to hold the compacted qualifiers.
   * @param val_len Exact number of bytes to hold the compacted values.
   * @return a {@link KeyValue} containing the result of the merge of all the
   * {@code KeyValue}s given in argument.
   */
  private static KeyValue trivialCompact(final ArrayList<KeyValue> row,
                                         final int qual_len,
                                         final int val_len) {
    // Now let's simply concatenate all the qualifiers and values together.
    final byte[] qualifier = new byte[qual_len];
    final byte[] value = new byte[val_len];
    // Now populate the arrays by copying qualifiers/values over.
    int qual_idx = 0;
    int val_idx = 0;
    for (final KeyValue kv : row) {
      final byte[] q = kv.qualifier();
      // We shouldn't get into this function if this isn't true.
      assert q.length == 2: "Qualifier length must be 2: " + kv;
      final byte[] v = fixFloatingPointValue(q[1], kv.value());
      qualifier[qual_idx++] = q[0];
      qualifier[qual_idx++] = fixQualifierFlags(q[1], v.length);
      System.arraycopy(v, 0, value, val_idx, v.length);
      val_idx += v.length;
    }
    // Right now we leave the last byte all zeros, this last byte will be
    // used in the future to introduce more formats/encodings.

    final KeyValue first = row.get(0);
    return new KeyValue(first.key(), first.family(), qualifier, value);
  }

  /**
   * Fix the flags inside the last byte of a qualifier.
   * <p>
   * OpenTSDB used to not rely on the size recorded in the flags being
   * correct, and so for a long time it was setting the wrong size for
   * floating point values (pretending they were encoded on 8 bytes when
   * in fact they were on 4).  So overwrite these bits here to make sure
   * they're correct now, because once they're compacted it's going to
   * be quite hard to tell if the flags are right or wrong, and we need
   * them to be correct to easily decode the values.
   * @param flags The least significant byte of a qualifier.
   * @param val_len The number of bytes in the value of this qualifier.
   * @return The least significant byte of the qualifier with correct flags.
   */
  private static byte fixQualifierFlags(byte flags, final int val_len) {
    // Explanation:
    //   (1) Take the last byte of the qualifier.
    //   (2) Zero out all the flag bits but one.
    //       The one we keep is the type (floating point vs integer value).
    //   (3) Set the length properly based on the value we have.
    return (byte) ((flags & ~(Const.FLAGS_MASK >>> 1)) | (val_len - 1));
    //              ^^^^^   ^^^^^^^^^^^^^^^^^^^^^^^^^    ^^^^^^^^^^^^^
    //               (1)               (2)                    (3)
  }

  /**
   * Returns whether or not this is a floating value that needs to be fixed.
   * <p>
   * OpenTSDB used to encode all floating point values as `float' (4 bytes)
   * but actually store them on 8 bytes, with 4 leading 0 bytes, and flags
   * correctly stating the value was on 4 bytes.
   * @param flags The least significant byte of a qualifier.
   * @param value The value that may need to be corrected.
   */
  private static boolean floatingPointValueToFix(final byte flags,
                                                 final byte[] value) {
    return (flags & Const.FLAG_FLOAT) != 0   // We need a floating point value.
      && (flags & Const.LENGTH_MASK) == 0x3  // That pretends to be on 4 bytes.
      && value.length == 8;                  // But is actually using 8 bytes.
  }

  /**
   * Returns a corrected value if this is a floating point value to fix.
   * <p>
   * OpenTSDB used to encode all floating point values as `float' (4 bytes)
   * but actually store them on 8 bytes, with 4 leading 0 bytes, and flags
   * correctly stating the value was on 4 bytes.
   * <p>
   * This function detects such values and returns a corrected value, without
   * the 4 leading zeros.  Otherwise it returns the value unchanged.
   * @param flags The least significant byte of a qualifier.
   * @param value The value that may need to be corrected.
   * @throws IllegalDataException if the value is malformed.
   */
  private static byte[] fixFloatingPointValue(final byte flags,
                                              final byte[] value) {
    if (floatingPointValueToFix(flags, value)) {
      // The first 4 bytes should really be zeros.
      if (value[0] == 0 && value[1] == 0 && value[2] == 0 && value[3] == 0) {
        // Just keep the last 4 bytes.
        return new byte[] { value[4], value[5], value[6], value[7] };
      } else {  // Very unlikely.
        throw new IllegalDataException("Corrupted floating point value: "
          + Arrays.toString(value) + " flags=0x" + Integer.toHexString(flags)
          + " -- first 4 bytes are expected to be zeros.");
      }
    }
    return value;
  }

  /**
   * Helper class for complex compaction cases.
   * <p>
   * This is simply a glorified pair of (qualifier, value) that's comparable.
   * Only the qualifier is used to make comparisons.
   * @see #complexCompact
   */
  private static final class Cell implements Comparable<Cell> {
    /** Tombstone used as a helper during the complex compaction.  */
    static final Cell SKIP = new Cell(null, null);

    final byte[] qualifier;
    final byte[] value;

    Cell(final byte[] qualifier, final byte[] value) {
      this.qualifier = qualifier;
      this.value = value;
    }

    public int compareTo(final Cell other) {
      return Bytes.memcmp(qualifier, other.qualifier);
    }

    public boolean equals(final Object o) {
      return o != null && o instanceof Cell && compareTo((Cell) o) == 0;
    }

    public int hashCode() {
      return Arrays.hashCode(qualifier);
    }

    public String toString() {
      return "Cell(" + Arrays.toString(qualifier)
        + ", " + Arrays.toString(value) + ')';
    }
  }

  /**
   * Compacts a partially compacted row.
   * <p>
   * This method is called in the non-trivial re-compaction cases, where a row
   * already contains one or more partially compacted cells.  This can happen
   * for various reasons, such as TSDs dying in the middle of a compaction or
   * races involved with TSDs trying to compact the same row at the same
   * time, or old data being slowly written to a TSD.
   * @param row The row to compact.  Assumed to have 2 elements or more.
   * @param estimated_nvalues Estimate of the number of values to compact.
   * Used to pre-allocate a collection of the right size, so it's better to
   * overshoot a bit to avoid re-allocations.
   * @return a {@link KeyValue} containing the result of the merge of all the
   * {@code KeyValue}s given in argument.
   * @throws IllegalDataException if one of the cells cannot be read because
   * it's corrupted or in a format we don't understand.
   */
  static KeyValue complexCompact(final ArrayList<KeyValue> row,
                                 final int estimated_nvalues) {
    // We know at least one of the cells contains multiple values, and we need
    // to merge all the cells together in a sorted fashion.  We use a simple
    // strategy: split all the cells into individual objects, sort them,
    // merge the result while ignoring duplicates (same qualifier & value).
    final ArrayList<Cell> cells = breakDownValues(row, estimated_nvalues);
    Collections.sort(cells);

    // Now let's done one pass first to compute the length of the compacted
    // value and to find if we have any bad duplicates (same qualifier,
    // different value).
    int nvalues = 0;
    int val_len = 1;  // Reserve an extra byte for meta-data.
    short last_delta = -1;  // Time delta, extracted from the qualifier.
    int ncells = cells.size();
    for (int i = 0; i < ncells; i++) {
      final Cell cell = cells.get(i);
      final short delta = (short) ((Bytes.getShort(cell.qualifier) & 0xFFFF)
                                   >>> Const.FLAG_BITS);
      // Because we sorted `cells' by qualifier, and because the time delta
      // occupies the most significant bits, this should never trigger.
      assert delta >= last_delta: ("WTF? It's supposed to be sorted: " + cells
                                   + " at " + i + " delta=" + delta
                                   + ", last_delta=" + last_delta);
      // The only troublesome case is where we have two (or more) consecutive
      // cells with the same time delta, but different flags or values.
      if (delta == last_delta) {
        // Find the previous cell.  Because we potentially replace the one
        // right before `i' with a tombstone, we might need to look further
        // back a bit more.
        Cell prev = Cell.SKIP;
        // i > 0 because we can't get here during the first iteration.
        // Also the first Cell cannot be Cell.SKIP, so `j' will never
        // underflow.  And even if it does, we'll get an exception.
        for (int j = i - 1; prev == Cell.SKIP; j--) {
          prev = cells.get(j);
        }
        if (cell.qualifier[1] != prev.qualifier[1]
            || !Bytes.equals(cell.value, prev.value)) {
          throw new IllegalDataException("Found out of order or duplicate"
            + " data: cell=" + cell + ", delta=" + delta + ", prev cell="
            + prev + ", last_delta=" + last_delta + ", in row=" + row
            + " -- run an fsck.");
        }
        // else: we're good, this is a true duplicate (same qualifier & value).
        // Just replace it with a tombstone so we'll skip it.  We don't delete
        // it from the array because that would cause a re-allocation.
        cells.set(i, Cell.SKIP);
        continue;
      }
      last_delta = delta;
      nvalues++;
      val_len += cell.value.length;
    }

    final byte[] qualifier = new byte[nvalues * 2];
    final byte[] value = new byte[val_len];
    // Now populate the arrays by copying qualifiers/values over.
    int qual_idx = 0;
    int val_idx = 0;
    for (final Cell cell : cells) {
      if (cell == Cell.SKIP) {
        continue;
      }
      byte[] b = cell.qualifier;
      System.arraycopy(b, 0, qualifier, qual_idx, b.length);
      qual_idx += b.length;
      b = cell.value;
      System.arraycopy(b, 0, value, val_idx, b.length);
      val_idx += b.length;
    }
    // Right now we leave the last byte all zeros, this last byte will be
    // used in the future to introduce more formats/encodings.

    final KeyValue first = row.get(0);
    final KeyValue kv = new KeyValue(first.key(), first.family(),
                                     qualifier, value);
    return kv;
  }

  /**
   * Breaks down all the values in a row into individual {@link Cell}s.
   * @param row The row to compact.  Assumed to have 2 elements or more.
   * @param estimated_nvalues Estimate of the number of values to compact.
   * Used to pre-allocate a collection of the right size, so it's better to
   * overshoot a bit to avoid re-allocations.
   * @throws IllegalDataException if one of the cells cannot be read because
   * it's corrupted or in a format we don't understand.
   */
  private static ArrayList<Cell> breakDownValues(final ArrayList<KeyValue> row,
                                                 final int estimated_nvalues) {
    final ArrayList<Cell> cells = new ArrayList<Cell>(estimated_nvalues);
    for (final KeyValue kv : row) {
      final byte[] qual = kv.qualifier();
      final int len = qual.length;
      final byte[] val = kv.value();
      if (len == 2) {  // Single-value cell.
        // Maybe we need to fix the flags in the qualifier.
        final byte[] actual_val = fixFloatingPointValue(qual[1], val);
        final byte q = fixQualifierFlags(qual[1], actual_val.length);
        final byte[] actual_qual;
        if (q != qual[1]) {  // We need to fix the qualifier.
          actual_qual = new byte[] { qual[0], q };  // So make a copy.
        } else {
          actual_qual = qual;  // Otherwise use the one we already have.
        }
        final Cell cell = new Cell(actual_qual, actual_val);
        cells.add(cell);
        continue;
      }
      // else: we have a multi-value cell.  We need to break it down into
      // individual Cell objects.
      // First check that the last byte is 0, otherwise it might mean that
      // this compacted cell has been written by a future version of OpenTSDB
      // and we don't know how to decode it, so we shouldn't touch it.
      if (val[val.length - 1] != 0) {
        throw new IllegalDataException("Don't know how to read this value:"
          + Arrays.toString(val) + " found in " + kv
          + " -- this compacted value might have been written by a future"
          + " version of OpenTSDB, or could be corrupt.");
      }
      // Now break it down into Cells.
      int val_idx = 0;
      for (int i = 0; i < len; i += 2) {
        final byte[] q = new byte[] { qual[i], qual[i + 1] };
        final int vlen = (q[1] & Const.LENGTH_MASK) + 1;
        final byte[] v = new byte[vlen];
        System.arraycopy(val, val_idx, v, 0, vlen);
        val_idx += vlen;
        final Cell cell = new Cell(q, v);
        cells.add(cell);
      }
      // Check we consumed all the bytes of the value.  Remember the last byte
      // is metadata, so it's normal that we didn't consume it.
      if (val_idx != val.length - 1) {
        throw new IllegalDataException("Corrupted value: couldn't break down"
          + " into individual values (consumed " + val_idx + " bytes, but was"
          + " expecting to consume " + (val.length - 1) + "): " + kv
          + ", cells so far: " + cells);
      }
    }
    return cells;
  }

  /**
   * Callback to delete a row that's been successfully compacted.
   */
  private final class DeleteCompactedCB implements Callback<Object, Object> {

    /** What we're going to delete.  */
    private final byte[] key;
    private final byte[] family;
    private final byte[][] qualifiers;

    public DeleteCompactedCB(final ArrayList<KeyValue> cells) {
      final KeyValue first = cells.get(0);
      key = first.key();
      family = first.family();
      qualifiers = new byte[cells.size()][];
      for (int i = 0; i < qualifiers.length; i++) {
        qualifiers[i] = cells.get(i).qualifier();
      }
    }

    public Object call(final Object arg) {
      return tsdb.delete(key, qualifiers).addErrback(handle_delete_error);
    }

    public String toString() {
      return "delete compacted cells";
    }

  }

  private final HandleErrorCB handle_read_error = new HandleErrorCB("read");
  private final HandleErrorCB handle_write_error = new HandleErrorCB("write");
  private final HandleErrorCB handle_delete_error = new HandleErrorCB("delete");

  /**
   * Callback to handle exceptions during the compaction process.
   */
  private final class HandleErrorCB implements Callback<Object, Exception> {

    private volatile int errors;

    private final String what;

    /**
     * Constructor.
     * @param what String describing what kind of operation (e.g. "read").
     */
    public HandleErrorCB(final String what) {
      this.what = what;
    }

    public Object call(final Exception e) {
      if (e instanceof PleaseThrottleException) {  // HBase isn't keeping up.
        final HBaseRpc rpc = ((PleaseThrottleException) e).getFailedRpc();
        if (rpc instanceof HBaseRpc.HasKey) {
          // We failed to compact this row.  Whether it's because of a failed
          // get, put or delete, we should re-schedule this row for a future
          // compaction.
          add(((HBaseRpc.HasKey) rpc).key());
          return Boolean.TRUE;  // We handled it, so don't return an exception.
        } else {  // Should never get in this clause.
          LOG.error("WTF?  Cannot retry this RPC, and this shouldn't happen: "
                    + rpc);
        }
      }
      // `++' is not atomic but doesn't matter if we miss some increments.
      if (++errors % 100 == 1) {  // Basic rate-limiting to not flood logs.
        LOG.error("Failed to " + what + " a row to re-compact", e);
      }
      return e;
    }

    public String toString() {
      return "handle " + what + " error";
    }
  }

  static final long serialVersionUID = 1307386642;

  /** Starts a compaction thread.  Only one such thread is needed.  */
  private void startCompactionThread() {
    final Thrd thread = new Thrd();
    thread.setDaemon(true);
    thread.start();
  }

  /** How frequently the compaction thread wakes up flush stuff.  */
  // TODO(tsuna): Make configurable?
  private static final int FLUSH_INTERVAL = 10;  // seconds

  /** Minimum number of rows we'll attempt to compact at once.  */
  // TODO(tsuna): Make configurable?
  private static final int MIN_FLUSH_THRESHOLD = 100;  // rows

  /** Maximum number of rows we'll compact concurrently.  */
  // TODO(tsuna): Make configurable?
  private static final int MAX_CONCURRENT_FLUSHES = 10000;  // rows

  /** If this is X then we'll flush X times faster than we really need.  */
  // TODO(tsuna): Make configurable?
  private static final int FLUSH_SPEED = 2;  // multiplicative factor

  /**
   * Background thread to trigger periodic compactions.
   */
  final class Thrd extends Thread {
    public Thrd() {
      super("CompactionThread");
    }

    public void run() {
      long last_flush = 0;
      while (true) {
        try {
          final long now = System.currentTimeMillis();
          final int size = size();
          // Let's suppose MAX_TIMESPAN = 1h.  We have `size' rows to compact,
          // and we better compact them all before in less than 1h, otherwise
          // we're going to "fall behind" when a new hour start (as we'll be
          // creating a ton of new rows then).  So slice MAX_TIMESPAN using
          // FLUSH_INTERVAL to compute what fraction of `size' we need to
          // flush at each iteration.  Note that `size' will usually account
          // for many rows that can't be flushed yet (not old enough) so we're
          // overshooting a bit (flushing more aggressively than necessary).
          // This isn't a problem at all.  The only thing that matters is that
          // the rate at which we flush stuff is proportional to how much work
          // is sitting in the queue.  The multiplicative factor FLUSH_SPEED
          // is added to make flush even faster than we need.  For example, if
          // FLUSH_SPEED is 2, then instead of taking 1h to flush what we have
          // for the previous hour, we'll take only 30m.  This is desirable so
          // that we evict old entries from the queue a bit faster.
          final int maxflushes = Math.max(MIN_FLUSH_THRESHOLD,
            size * FLUSH_INTERVAL * FLUSH_SPEED / Const.MAX_TIMESPAN);
          // Flush if either (1) it's been too long since the last flush
          // or (2) we have too many rows to recompact already.
          // Note that in the case (2) we might not be able to flush anything
          // if the rows aren't old enough.
          if (last_flush - now > Const.MAX_TIMESPAN  // (1)
              || size > maxflushes) {                // (2)
            flush(now / 1000 - Const.MAX_TIMESPAN - 1, maxflushes);
            if (LOG.isDebugEnabled()) {
              final int newsize = size();
              LOG.debug("flush() took " + (System.currentTimeMillis() - now)
                        + "ms, new queue size=" + newsize
                        + " (" + (newsize - size) + ')');
            }
          }
        } catch (Exception e) {
          LOG.error("Uncaught exception in compaction thread", e);
        } catch (OutOfMemoryError e) {
          // Let's free up some memory by throwing away the compaction queue.
          final int sz = size.get();
          CompactionQueue.super.clear();
          size.set(0);
          LOG.error("Discarded the compaction queue, size=" + sz, e);
        } catch (Throwable e) {
          LOG.error("Uncaught *Throwable* in compaction thread", e);
          // Catching this kind of error is totally unexpected and is really
          // bad.  If we do nothing and let this thread die, we'll run out of
          // memory as new entries are added to the queue.  We could always
          // commit suicide, but it's kind of drastic and nothing else in the
          // code does this.  If `enable_compactions' wasn't final, we could
          // always set it to false, but that's not an option.  So in order to
          // try to get a fresh start, let this compaction thread terminate
          // and spin off a new one instead.
          try {
            Thread.sleep(1000);  // Avoid busy looping creating new threads.
          } catch (InterruptedException i) {
            LOG.error("Compaction thread interrupted in error handling", i);
            return;  // Don't flush, we're truly hopeless.
          }
          startCompactionThread();
          return;
        }
        try {
          Thread.sleep(FLUSH_INTERVAL * 1000);
        } catch (InterruptedException e) {
          LOG.error("Compaction thread interrupted, doing one last flush", e);
          flush();
          return;
        }
      }
    }
  }

  /**
   * Helper to sort the byte arrays in the compaction queue.
   * <p>
   * This comparator sorts things by timestamp first, this way we can find
   * all rows of the same age at once.
   */
  private static final class Cmp implements Comparator<byte[]> {

    /** On how many bytes do we encode metrics IDs.  */
    private final short metric_width;

    public Cmp(final TSDB tsdb) {
      metric_width = tsdb.metrics.width();
    }

    public int compare(final byte[] a, final byte[] b) {
      final int c = Bytes.memcmp(a, b, metric_width, Const.TIMESTAMP_BYTES);
      // If the timestamps are equal, sort according to the entire row key.
      return c != 0 ? c : Bytes.memcmp(a, b);
    }
  }

}<|MERGE_RESOLUTION|>--- conflicted
+++ resolved
@@ -80,11 +80,7 @@
     super(new Cmp(tsdb));
     this.tsdb = tsdb;
     metric_width = tsdb.metrics.width();
-<<<<<<< HEAD
-    if (tsdb.config.ENABLE_COMPACTIONS) {
-=======
     if (tsdb.config.enable_compactions()) {
->>>>>>> 70328396
       startCompactionThread();
     }
   }
@@ -123,11 +119,7 @@
   void collectStats(final StatsCollector collector) {
     collector.record("compaction.count", trivial_compactions, "type=trivial");
     collector.record("compaction.count", complex_compactions, "type=complex");
-<<<<<<< HEAD
-    if (!tsdb.config.ENABLE_COMPACTIONS) {
-=======
     if (!tsdb.config.enable_compactions()) {
->>>>>>> 70328396
       return;
     }
     // The remaining stats only make sense with compactions enabled.
@@ -421,11 +413,7 @@
         return null;              // ... Don't write back compacted.
       }
     }
-<<<<<<< HEAD
-    if (!tsdb.config.ENABLE_COMPACTIONS) {
-=======
     if (!tsdb.config.enable_compactions()) {
->>>>>>> 70328396
       return null;
     }
 
