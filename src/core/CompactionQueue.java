--- conflicted
+++ resolved
@@ -246,23 +246,6 @@
       if (row.isEmpty()) {  // Maybe the row got deleted in the mean time?
         LOG.debug("Attempted to compact a row that doesn't exist.");
       } else if (compacted != null) {
-<<<<<<< HEAD
-        // skip future cell qualifier types
-        if (row.get(0).qualifier().length == 2 || 
-            row.get(0).qualifier().length > 3){
-          // no need to re-compact rows containing a single value.
-          KeyValue kv = row.get(0);
-          final byte[] qual = kv.qualifier();
-          final byte[] val = kv.value();
-          if (floatingPointValueToFix(qual[1], val)) {
-            // Fix up old, incorrectly encoded floating point value.
-            final byte[] newval = fixFloatingPointValue(qual[1], val);
-            final byte[] newqual = new byte[] { qual[0],
-              fixQualifierFlags(qual[1], newval.length) };
-            kv = new KeyValue(kv.key(), kv.family(), newqual, newval);
-          }
-          compacted[0] = kv;
-=======
         // no need to re-compact rows containing a single value.
         KeyValue kv = row.get(0);
         final byte[] qual = kv.qualifier();
@@ -279,8 +262,8 @@
           final byte[] newqual = new byte[] { qual[0],
             fixQualifierFlags(qual[1], newval.length) };
           kv = new KeyValue(kv.key(), kv.family(), newqual, newval);
->>>>>>> 00d40cf8
-        }
+        }
+        compacted[0] = kv;
       }
       return null;
     }
@@ -299,12 +282,7 @@
       short last_delta = -1;  // Time delta, extracted from the qualifier.
       KeyValue longest = row.get(0);  // KV with the longest qualifier.
       int longest_idx = 0;            // Index of `longest'.
-<<<<<<< HEAD
-      final int nkvs = row.size();
-      final ArrayList<Integer> remove_invalid = new ArrayList<Integer>();
-=======
       int nkvs = row.size();
->>>>>>> 00d40cf8
       for (int i = 0; i < nkvs; i++) {
         final KeyValue kv = row.get(i);
         final byte[] qual = kv.qualifier();
@@ -312,13 +290,6 @@
         // been compacted, potentially partially, so we need to merge the
         // partially compacted set of cells, with the rest.
         final int len = qual.length;
-<<<<<<< HEAD
-        if (len == 3){
-          // handle future formats
-          remove_invalid.add(i);
-          continue;
-        } else if (len != 2) {
-=======
         if (len != 2) {
           // Right now we expect all qualifiers to have an even number of
           // bytes.  If we find one with an odd number of bytes, or an empty
@@ -333,7 +304,6 @@
             i--;
             continue;
           }
->>>>>>> 00d40cf8
           trivial = false;
           // We only do this here because no qualifier can be < 2 bytes.
           if (len > longest.qualifier().length) {
@@ -362,21 +332,6 @@
           val_len += floatingPointValueToFix(qual[1], v) ? 4 : v.length;
         }
         qual_len += len;
-      }
-      
-      // strip future type values so they don't get compacted
-      // note that we have to decrement the index value each time through so we
-      // remove the right object
-      int location = 0;
-      for (int i : remove_invalid){
-        row.remove(i - location);
-        location++;
-      }
-      // if there is only one valid cell after removing future types, then we just
-      // need to return avoid attempting to re-compact
-      if (row.size() == 1){
-        compacted[0] = row.get(0);
-        return null;
       }
 
       if (row.size() < 2) {
