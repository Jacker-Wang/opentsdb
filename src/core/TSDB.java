--- conflicted
+++ resolved
@@ -106,12 +106,7 @@
   /** Optional real time pulblisher plugin to use if configured */
   private RTPublisher rt_publisher = null;
   
-<<<<<<< HEAD
-  /** List of activated RPC plugins */
-  private List<RpcPlugin> rpc_plugins = null;
-  
-=======
->>>>>>> 3ea7ab4a
+  
   /**
    * Constructor
    * @param client An initialized HBase client object
