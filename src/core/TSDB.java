--- conflicted
+++ resolved
@@ -637,19 +637,11 @@
         // timing in a moving Histogram (once we have a class for this).
         Deferred<Object> result = client.put(point);
         if (!config.enable_realtime_ts() && !config.enable_tsuid_incrementing() && 
-<<<<<<< HEAD
-            rt_publisher == null) {
-=======
             !config.enable_tsuid_tracking() && rt_publisher == null) {
->>>>>>> 2998afda
           return result;
         }
         
         final byte[] tsuid = UniqueId.getTSUIDFromKey(row, METRICS_WIDTH, 
-<<<<<<< HEAD
-            Const.TIMESTAMP_BYTES); 
-        if (config.enable_tsuid_incrementing() || config.enable_realtime_ts()) {
-=======
             Const.TIMESTAMP_BYTES);
         
         // for busy TSDs we may only enable TSUID tracking, storing a 1 in the
@@ -660,7 +652,6 @@
               TSMeta.FAMILY(), TSMeta.COUNTER_QUALIFIER(), Bytes.fromLong(1));
           client.put(tracking);
         } else if (config.enable_tsuid_incrementing() || config.enable_realtime_ts()) {
->>>>>>> 2998afda
           TSMeta.incrementAndGetCounter(TSDB.this, tsuid);
         }
         
