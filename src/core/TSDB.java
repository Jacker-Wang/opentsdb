--- conflicted
+++ resolved
@@ -32,8 +32,6 @@
 import org.hbase.async.HBaseException;
 import org.hbase.async.KeyValue;
 import org.hbase.async.PutRequest;
-import org.hbase.async.RowLock;
-import org.hbase.async.RowLockRequest;
 
 import net.opentsdb.uid.NoSuchUniqueName;
 import net.opentsdb.uid.UniqueId;
@@ -67,11 +65,7 @@
   /** Name of the table in which timeseries are stored.  */
   final byte[] table;
   /** Name of the table in which UID information is stored. */
-<<<<<<< HEAD
-  final byte[] uid_table;
-=======
   final byte[] uidtable;
->>>>>>> 4ada5dd6
 
   /** Unique IDs for the metric names. */
   final UniqueId metrics;
@@ -103,15 +97,11 @@
         config.getString("tsd.storage.hbase.zk_basedir"));
     this.client.setFlushInterval(config.getShort("tsd.storage.flush_interval"));
     table = config.getString("tsd.storage.hbase.data_table").getBytes();
-<<<<<<< HEAD
-    uid_table = config.getString("tsd.storage.hbase.uid_table").getBytes();
-=======
     uidtable = config.getString("tsd.storage.hbase.uid_table").getBytes();
->>>>>>> 4ada5dd6
-
-    metrics = new UniqueId(client, uid_table, METRICS_QUAL, METRICS_WIDTH);
-    tag_names = new UniqueId(client, uid_table, TAG_NAME_QUAL, TAG_NAME_WIDTH);
-    tag_values = new UniqueId(client, uid_table, TAG_VALUE_QUAL, TAG_VALUE_WIDTH);
+
+    metrics = new UniqueId(client, uidtable, METRICS_QUAL, METRICS_WIDTH);
+    tag_names = new UniqueId(client, uidtable, TAG_NAME_QUAL, TAG_NAME_WIDTH);
+    tag_values = new UniqueId(client, uidtable, TAG_VALUE_QUAL, TAG_VALUE_WIDTH);
     compactionq = new CompactionQueue(this);
 
     if (config.hasProperty("tsd.core.timezone"))
@@ -148,14 +138,6 @@
    * @since 2.0
    */
   public String getUidName(final UniqueIdType type, final byte[] uid) {
-<<<<<<< HEAD
-    switch (type) {
-      case METRIC:
-        return this.metrics.getName(uid);
-      case TAGV:
-        return this.tag_names.getName(uid);
-      case TAGK:
-=======
     if (uid == null) {
       throw new IllegalArgumentException("Missing UID");
     }
@@ -165,7 +147,6 @@
       case TAGK:
         return this.tag_names.getName(uid);
       case TAGV:
->>>>>>> 4ada5dd6
         return this.tag_values.getName(uid);
       default:
         throw new IllegalArgumentException("Unrecognized UID type");
@@ -181,14 +162,6 @@
    * @since 2.0
    */
   public byte[] getUID(final UniqueIdType type, final String name) {
-<<<<<<< HEAD
-    switch (type) {
-      case METRIC:
-        return this.metrics.getId(name);
-      case TAGV:
-        return this.tag_names.getId(name);
-      case TAGK:
-=======
     if (name == null || name.isEmpty()) {
       throw new IllegalArgumentException("Missing UID name");
     }
@@ -198,7 +171,6 @@
       case TAGK:
         return this.tag_names.getId(name);
       case TAGV:
->>>>>>> 4ada5dd6
         return this.tag_values.getId(name);
       default:
         throw new IllegalArgumentException("Unrecognized UID type");
@@ -613,11 +585,7 @@
   
   /** @return the name of the UID table as a byte array for client requests */
   public byte[] uidTable() {
-<<<<<<< HEAD
-    return this.uid_table;
-=======
     return this.uidtable;
->>>>>>> 4ada5dd6
   }
   
   /** @return the name of the data table as a byte array for client requests */
@@ -625,91 +593,6 @@
     return this.table;
   }
   
-<<<<<<< HEAD
-  /**
-   * Attempts to run the PutRequest given in argument, retrying if needed.
-   * <p>
-   * <b>Note:</b> Puts are synchronized.
-   * <p>
-   * @param put The PutRequest to execute.
-   * @param attempts The maximum number of attempts.
-   * @param wait The initial amount of time in ms to sleep for after a
-   * failure.  This amount is doubled after each failed attempt.
-   * @throws HBaseException if all the attempts have failed.  This exception
-   * will be the exception of the last attempt.
-   * @since 2.0
-   */
-  public void hbasePutWithRetry(final PutRequest put, short attempts, short wait)
-    throws HBaseException {
-    put.setBufferable(false);  // TODO(tsuna): Remove once this code is async.
-    while (attempts-- > 0) {
-      try {
-        client.put(put).joinUninterruptibly();
-        return;
-      } catch (HBaseException e) {
-        if (attempts > 0) {
-          LOG.error("Put failed, attempts left=" + attempts
-                    + " (retrying in " + wait + " ms), put=" + put, e);
-          try {
-            Thread.sleep(wait);
-          } catch (InterruptedException ie) {
-            throw new RuntimeException("interrupted", ie);
-          }
-          wait *= 2;
-        } else {
-          throw e;
-        }
-      } catch (Exception e) {
-        LOG.error("WTF?  Unexpected exception type, put=" + put, e);
-      }
-    }
-    throw new IllegalStateException("This code should never be reached!");
-  }
-  
-  /**
-   * Attempt to acquire a lock on the given row
-   * <b>Warning:</b> Caller MUST release this lock or it will sit there for
-   * minutes (by default)
-   * @param table The table to acquire a lock on
-   * @param row The row to acquire a lock on
-   * @param attempts The maximum number of attempts to try, must be 1 or greater
-   * @return A row lock if successful
-   * @throws HBaseException if the lock could not be acquired
-   */
-  public RowLock hbaseAcquireLock(final byte[] table, final byte[] row, 
-      short attempts) {
-    final short max_attempts = attempts;
-    HBaseException hbe = null;
-    while (attempts-- > 0) {
-      RowLock lock;
-      try {
-        lock = client.lockRow(
-            new RowLockRequest(table, row)).joinUninterruptibly();
-      } catch (HBaseException e) {
-        try {
-          Thread.sleep(61000 / max_attempts);
-        } catch (InterruptedException ie) {
-          break;  // We've been asked to stop here, let's bail out.
-        }
-        hbe = e;
-        continue;
-      } catch (Exception e) {
-        throw new RuntimeException("Should never be here", e);
-      }
-      if (lock == null) {  // Should not happen.
-        LOG.error("WTF, got a null pointer as a RowLock!");
-        continue;
-      }
-      return lock;
-    }
-    if (hbe == null) {
-      throw new IllegalStateException("Should never happen!");
-    }
-    throw hbe;
-  }
- 
-=======
->>>>>>> 4ada5dd6
   // ------------------ //
   // Compaction helpers //
   // ------------------ //
