--- conflicted
+++ resolved
@@ -42,10 +42,7 @@
 import net.opentsdb.utils.Config;
 import net.opentsdb.utils.DateTime;
 import net.opentsdb.utils.PluginLoader;
-<<<<<<< HEAD
-=======
 import net.opentsdb.meta.Annotation;
->>>>>>> 54ecebd7
 import net.opentsdb.meta.TSMeta;
 import net.opentsdb.meta.UIDMeta;
 import net.opentsdb.search.SearchPlugin;
@@ -121,8 +118,6 @@
     if (config.hasProperty("tsd.core.timezone")) {
       DateTime.setDefaultTimezone(config.getString("tsd.core.timezone"));
     }
-<<<<<<< HEAD
-=======
     if (config.enable_meta_tracking()) {
       // this is cleaner than another constructor and defaults to null. UIDs 
       // will be refactored with DAL code anyways
@@ -130,7 +125,6 @@
       tag_names.setTSDB(this);
       tag_values.setTSDB(this);
     }
->>>>>>> 54ecebd7
     LOG.debug(config.dumpConfiguration());
   }
   
@@ -147,10 +141,6 @@
     final String plugin_path = config.getString("tsd.core.plugin_path");
     if (plugin_path != null && !plugin_path.isEmpty()) {
       try {
-<<<<<<< HEAD
-        System.out.println("Attempting to load plugins");
-=======
->>>>>>> 54ecebd7
         PluginLoader.loadJARs(plugin_path);
       } catch (Exception e) {
         LOG.error("Error loading plugins from plugin path: " + plugin_path, e);
@@ -792,8 +782,6 @@
     }
   }
   
-<<<<<<< HEAD
-=======
   /**
    * Index the given Annotation object via the configured search plugin
    * @param note The annotation object to index
@@ -825,7 +813,6 @@
     return Deferred.fromResult(false);
   }
   
->>>>>>> 54ecebd7
   // ------------------ //
   // Compaction helpers //
   // ------------------ //
