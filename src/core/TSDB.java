--- conflicted
+++ resolved
@@ -120,13 +120,7 @@
    */
   public TSDB(final HBaseClient client, final Config config) {
     this.config = config;
-<<<<<<< HEAD
-    if (client != null) {
-      this.client = client;
-    } else {
-=======
     if (client == null) {
->>>>>>> 1e5cc8f8
       final org.hbase.async.Config async_config;
       if (config.configLocation() != null && !config.configLocation().isEmpty()) {
         try {
@@ -138,23 +132,33 @@
       } else {
         async_config = new org.hbase.async.Config();
       }
-<<<<<<< HEAD
-      
-=======
->>>>>>> 1e5cc8f8
       async_config.overrideConfig("asynchbase.zk.base_path", 
           config.getString("tsd.storage.hbase.zk_basedir"));
       async_config.overrideConfig("asynchbase.zk.quorum", 
           config.getString("tsd.storage.hbase.zk_quorum"));
-<<<<<<< HEAD
+      this.client = new HBaseClient(async_config);
+    } else {
+      this.client = client;
+    }
+      final org.hbase.async.Config async_config;
+      if (config.configLocation() != null && !config.configLocation().isEmpty()) {
+        try {
+          async_config = new org.hbase.async.Config(config.configLocation());
+        } catch (final IOException e) {
+          throw new RuntimeException("Failed to read the config file: " + 
+              config.configLocation(), e);
+        }
+      } else {
+        async_config = new org.hbase.async.Config();
+      }
+      
+      async_config.overrideConfig("asynchbase.zk.base_path", 
+          config.getString("tsd.storage.hbase.zk_basedir"));
+      async_config.overrideConfig("asynchbase.zk.quorum", 
+          config.getString("tsd.storage.hbase.zk_quorum"));
       async_config.overrideConfig("hbase.rpcs.buffered_flush_interval", 
           config.getString("tsd.storage.flush_interval"));
       this.client = new HBaseClient(async_config);
-=======
-      this.client = new HBaseClient(async_config);
-    } else {
-      this.client = client;
->>>>>>> 1e5cc8f8
     }
 
     table = config.getString("tsd.storage.hbase.data_table").getBytes(CHARSET);
