--- conflicted
+++ resolved
@@ -35,10 +35,7 @@
 
 import net.opentsdb.uid.UniqueId;
 import net.opentsdb.utils.Config;
-<<<<<<< HEAD
-=======
 import net.opentsdb.utils.DateTime;
->>>>>>> 98bdd06e
 import net.opentsdb.stats.Histogram;
 import net.opentsdb.stats.StatsCollector;
 
@@ -105,17 +102,6 @@
     tag_values = new UniqueId(client, uidtable, TAG_VALUE_QUAL, TAG_VALUE_WIDTH);
     compactionq = new CompactionQueue(this);
 
-<<<<<<< HEAD
-    LOG.debug(config.dumpConfiguration());
-  }
-  
-  /** Returns the configured HBase client */
-  public final HBaseClient getClient(){
-    return this.client;
-  }
-  
-  /** Getter that returns the configuration object */
-=======
     if (config.hasProperty("tsd.core.timezone"))
       DateTime.setDefaultTimezone(config.getString("tsd.core.timezone"));
     
@@ -136,7 +122,6 @@
    * @return The configuration object
    * @since 2.0 
    */
->>>>>>> 98bdd06e
   public final Config getConfig() {
     return this.config;
   }
@@ -414,11 +399,7 @@
       }
     }
     // First flush the compaction queue, then shutdown the HBase client.
-<<<<<<< HEAD
-    return Config.ENABLE_COMPACTIONS
-=======
     return config.enable_compactions()
->>>>>>> 98bdd06e
       ? compactionq.flush().addCallbacks(new HClientShutdown(),
                                          new ShutdownErrback())
       : client.shutdown();
@@ -475,11 +456,7 @@
    * @param base_time The 32-bit unsigned UNIX timestamp.
    */
   final void scheduleForCompaction(final byte[] row, final int base_time) {
-<<<<<<< HEAD
-    if (Config.ENABLE_COMPACTIONS) {
-=======
     if (config.enable_compactions()) {
->>>>>>> 98bdd06e
       compactionq.add(row);
     }
   }
