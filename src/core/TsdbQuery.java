--- conflicted
+++ resolved
@@ -568,7 +568,7 @@
     scanner.setStartKey(start_row);
     scanner.setStopKey(end_row);
     if (tsuids != null && !tsuids.isEmpty()) {
-      Internal.createAndSetTSUIDFilter(scanner, tsuids);
+      createAndSetTSUIDFilter(scanner);
     } else if (tags.size() > 0 || group_bys != null) {
       createAndSetFilter(scanner);
     }
@@ -656,10 +656,10 @@
       // Skip any number of tags.
       buf.append("(?:.{").append(tagsize).append("})*\\Q");
       if (isTagNext(name_width, tag, group_by)) {
-        UniqueId.addIdToRegexp(buf, tag);
+        addId(buf, tag);
         tag = tags.hasNext() ? tags.next() : null;
       } else {  // Add a group_by.
-        UniqueId.addIdToRegexp(buf, group_by);
+        addId(buf, group_by);
         final byte[][] value_ids = (group_by_values == null
                                     ? null
                                     : group_by_values.get(group_by));
@@ -669,7 +669,7 @@
           buf.append("(?:");
           for (final byte[] value_id : value_ids) {
             buf.append("\\Q");
-            UniqueId.addIdToRegexp(buf, value_id);
+            addId(buf, value_id);
             buf.append('|');
           }
           // Replace the pipe of the last iteration.
@@ -683,6 +683,57 @@
     scanner.setKeyRegexp(buf.toString(), CHARSET);
    }
 
+  /**
+   * Sets the server-side regexp filter on the scanner.
+   * This will compile a list of the tagk/v pairs for the TSUIDs to prevent
+   * storage from returning irrelevant rows.
+   * @param scanner The scanner on which to add the filter.
+   * @since 2.0
+   */
+  private void createAndSetTSUIDFilter(final Scanner scanner) {
+    Collections.sort(tsuids);
+    
+    // first, convert the tags to byte arrays and count up the total length
+    // so we can allocate the string builder
+    final short metric_width = tsdb.metrics.width();
+    int tags_length = 0;
+    final ArrayList<byte[]> uids = new ArrayList<byte[]>(tsuids.size());
+    for (final String tsuid : tsuids) {
+      final String tags = tsuid.substring(metric_width * 2);
+      final byte[] tag_bytes = UniqueId.stringToUid(tags);
+      tags_length += tag_bytes.length;
+      uids.add(tag_bytes);
+    }
+    
+    // Generate a regexp for our tags based on any metric and timestamp (since
+    // those are handled by the row start/stop) and the list of TSUID tagk/v
+    // pairs. The generated regex will look like: ^.{7}(tags|tags|tags)$
+    // where each "tags" is similar to \\Q\000\000\001\000\000\002\\E
+    final StringBuilder buf = new StringBuilder(
+        13  // "(?s)^.{N}(" + ")$"
+        + (tsuids.size() * 11) // "\\Q" + "\\E|"
+        + tags_length); // total # of bytes in tsuids tagk/v pairs
+    
+    // Alright, let's build this regexp.  From the beginning...
+    buf.append("(?s)"  // Ensure we use the DOTALL flag.
+               + "^.{")
+       // ... start by skipping the metric ID and timestamp.
+       .append(tsdb.metrics.width() + Const.TIMESTAMP_BYTES)
+       .append("}(");
+    
+    for (final byte[] tags : uids) {
+       // quote the bytes
+      buf.append("\\Q");
+      addId(buf, tags);
+      buf.append('|');
+    }
+    
+    // Replace the pipe of the last iteration, close and set
+    buf.setCharAt(buf.length() - 1, ')');
+    buf.append("$");
+    scanner.setKeyRegexp(buf.toString(), CHARSET);
+  }
+  
   /**
    * Helper comparison function to compare tag name IDs.
    * @param name_width Number of bytes used by a tag name ID.
@@ -708,8 +759,6 @@
     return cmp < 0;
   }
 
-<<<<<<< HEAD
-=======
   /**
    * Appends the given ID to the given buffer, followed by "\\E".
    */
@@ -729,7 +778,6 @@
   }
 
   @Override
->>>>>>> 62cf1fda
   public String toString() {
     final StringBuilder buf = new StringBuilder();
     buf.append("TsdbQuery(start_time=")
