--- conflicted
+++ resolved
@@ -447,11 +447,7 @@
         addIdToCache(name, row);
         addNameToCache(row, name);
         
-<<<<<<< HEAD
-        if (tsdb.getConfig().enable_meta_tracking()) {
-=======
         if (tsdb != null && tsdb.getConfig().enable_meta_tracking()) {
->>>>>>> 0fffa11c
           final UIDMeta meta = new UIDMeta(type, row, name);
           meta.storeNew(tsdb);
           tsdb.indexUIDMeta(meta);
