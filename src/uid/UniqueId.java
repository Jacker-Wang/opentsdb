// This file is part of OpenTSDB.
// Copyright (C) 2010-2012  The OpenTSDB Authors.
//
// This program is free software: you can redistribute it and/or modify it
// under the terms of the GNU Lesser General Public License as published by
// the Free Software Foundation, either version 2.1 of the License, or (at your
// option) any later version.  This program is distributed in the hope that it
// will be useful, but WITHOUT ANY WARRANTY; without even the implied warranty
// of MERCHANTABILITY or FITNESS FOR A PARTICULAR PURPOSE.  See the GNU Lesser
// General Public License for more details.  You should have received a copy
// of the GNU Lesser General Public License along with this program.  If not,
// see <http://www.gnu.org/licenses/>.
package net.opentsdb.uid;

import java.nio.charset.Charset;
import java.util.Arrays;
import java.util.ArrayList;
import java.util.HashMap;
import java.util.LinkedList;
import java.util.List;
import java.util.Map;
import java.util.concurrent.ConcurrentHashMap;

import com.stumbleupon.async.Callback;
import com.stumbleupon.async.Deferred;
import javax.xml.bind.DatatypeConverter;

import net.opentsdb.core.TSDB;
import net.opentsdb.meta.UIDMeta;


import org.slf4j.Logger;
import org.slf4j.LoggerFactory;

import org.hbase.async.AtomicIncrementRequest;
import org.hbase.async.Bytes;
import org.hbase.async.DeleteRequest;
import org.hbase.async.GetRequest;
import org.hbase.async.HBaseClient;
import org.hbase.async.HBaseException;
import org.hbase.async.KeyValue;
import org.hbase.async.PutRequest;
import org.hbase.async.Scanner;

/**
 * Represents a table of Unique IDs, manages the lookup and creation of IDs.
 * <p>
 * Don't attempt to use {@code equals()} or {@code hashCode()} on
 * this class.
 * @see UniqueIdInterface
 */
@SuppressWarnings("deprecation")  // Dunno why even with this, compiler warns.
public final class UniqueId implements UniqueIdInterface {

  private static final Logger LOG = LoggerFactory.getLogger(UniqueId.class);

  /** Enumerator for different types of UIDS @since 2.0 */
  public enum UniqueIdType {
    METRIC,
    TAGK,
    TAGV
  }
  
  /** Charset used to convert Strings to byte arrays and back. */
  private static final Charset CHARSET = Charset.forName("ISO-8859-1");
  /** The single column family used by this class. */
  private static final byte[] ID_FAMILY = toBytes("id");
  /** The single column family used by this class. */
  private static final byte[] NAME_FAMILY = toBytes("name");
  /** Row key of the special row used to track the max ID already assigned. */
  private static final byte[] MAXID_ROW = { 0 };
  /** How many time do we try to assign an ID before giving up. */
  private static final short MAX_ATTEMPTS_ASSIGN_ID = 3;
  /** How many time do we try to apply an edit before giving up. */
  private static final short MAX_ATTEMPTS_PUT = 6;
  /** Initial delay in ms for exponential backoff to retry failed RPCs. */
  private static final short INITIAL_EXP_BACKOFF_DELAY = 800;
  /** Maximum number of results to return in suggest(). */
  private static final short MAX_SUGGESTIONS = 25;

  /** HBase client to use.  */
  private final HBaseClient client;
  /** Table where IDs are stored.  */
  private final byte[] table;
  /** The kind of UniqueId, used as the column qualifier. */
  private final byte[] kind;
  /** The type of UID represented by this cache */
  private final UniqueIdType type;
  /** Number of bytes on which each ID is encoded. */
  private final short id_width;

  /** Cache for forward mappings (name to ID). */
  private final ConcurrentHashMap<String, byte[]> name_cache =
    new ConcurrentHashMap<String, byte[]>();
  /** Cache for backward mappings (ID to name).
   * The ID in the key is a byte[] converted to a String to be Comparable. */
  private final ConcurrentHashMap<String, String> id_cache =
    new ConcurrentHashMap<String, String>();
  /** Map of pending UID assignments */
  private final ConcurrentHashMap<String, Deferred<byte[]>> pending_assignments =
    new ConcurrentHashMap<String, Deferred<byte[]>>();

  /** Number of times we avoided reading from HBase thanks to the cache. */
  private volatile int cache_hits;
  /** Number of times we had to read from HBase and populate the cache. */
  private volatile int cache_misses;

  /** Whether or not to generate new UIDMetas */
  private TSDB tsdb;
  
  /**
   * Constructor.
   * @param client The HBase client to use.
   * @param table The name of the HBase table to use.
   * @param kind The kind of Unique ID this instance will deal with.
   * @param width The number of bytes on which Unique IDs should be encoded.
   * @throws IllegalArgumentException if width is negative or too small/large
   * or if kind is an empty string.
   */
  public UniqueId(final HBaseClient client, final byte[] table, final String kind,
                  final int width) {
    this.client = client;
    this.table = table;
    if (kind.isEmpty()) {
      throw new IllegalArgumentException("Empty string as 'kind' argument!");
    }
    this.kind = toBytes(kind);
    type = stringToUniqueIdType(kind);
    if (width < 1 || width > 8) {
      throw new IllegalArgumentException("Invalid width: " + width);
    }
    this.id_width = (short) width;
  }

  /** The number of times we avoided reading from HBase thanks to the cache. */
  public int cacheHits() {
    return cache_hits;
  }

  /** The number of times we had to read from HBase and populate the cache. */
  public int cacheMisses() {
    return cache_misses;
  }

  /** Returns the number of elements stored in the internal cache. */
  public int cacheSize() {
    return name_cache.size() + id_cache.size();
  }

  public String kind() {
    return fromBytes(kind);
  }

  public short width() {
    return id_width;
  }

  /** @param Whether or not to track new UIDMeta objects */
  public void setTSDB(final TSDB tsdb) {
    this.tsdb = tsdb;
  }
  
  /** The largest possible ID given the number of bytes the IDs are represented on. */
  public long maxPossibleId() {
    return (1 << id_width * Byte.SIZE) - 1;
  }
  
  /**
   * Causes this instance to discard all its in-memory caches.
   * @since 1.1
   */
  public void dropCaches() {
    name_cache.clear();
    id_cache.clear();
  }

  /**
   * Finds the name associated with a given ID.
   * <p>
   * <strong>This method is blocking.</strong>  Its use within OpenTSDB itself
   * is discouraged, please use {@link #getNameAsync} instead.
   * @param id The ID associated with that name.
   * @see #getId(String)
   * @see #getOrCreateId(String)
   * @throws NoSuchUniqueId if the given ID is not assigned.
   * @throws HBaseException if there is a problem communicating with HBase.
   * @throws IllegalArgumentException if the ID given in argument is encoded
   * on the wrong number of bytes.
   */
  public String getName(final byte[] id) throws NoSuchUniqueId, HBaseException {
    try {
      return getNameAsync(id).joinUninterruptibly();
    } catch (RuntimeException e) {
      throw e;
    } catch (Exception e) {
      throw new RuntimeException("Should never be here", e);
    }
  }

  /**
   * Finds the name associated with a given ID.
   *
   * @param id The ID associated with that name.
   * @see #getId(String)
   * @see #getOrCreateIdAsync(String)
   * @throws NoSuchUniqueId if the given ID is not assigned.
   * @throws HBaseException if there is a problem communicating with HBase.
   * @throws IllegalArgumentException if the ID given in argument is encoded
   * on the wrong number of bytes.
   * @since 1.1
   */
  public Deferred<String> getNameAsync(final byte[] id) {
    if (id.length != id_width) {
      throw new IllegalArgumentException("Wrong id.length = " + id.length
                                         + " which is != " + id_width
                                         + " required for '" + kind() + '\'');
    }
    final String name = getNameFromCache(id);
    if (name != null) {
      cache_hits++;
      return Deferred.fromResult(name);
    }
    cache_misses++;
    class GetNameCB implements Callback<String, String> {
      public String call(final String name) {
        if (name == null) {
          throw new NoSuchUniqueId(kind(), id);
        }
        addNameToCache(id, name);
        addIdToCache(name, id);        
        return name;
      }
    }
    return getNameFromHBase(id).addCallback(new GetNameCB());
  }

  private String getNameFromCache(final byte[] id) {
    return id_cache.get(fromBytes(id));
  }

  private Deferred<String> getNameFromHBase(final byte[] id) {
    class NameFromHBaseCB implements Callback<String, byte[]> {
      public String call(final byte[] name) {
        return name == null ? null : fromBytes(name);
      }
    }
    return hbaseGet(id, NAME_FAMILY).addCallback(new NameFromHBaseCB());
  }

  private void addNameToCache(final byte[] id, final String name) {
    final String key = fromBytes(id);
    String found = id_cache.get(key);
    if (found == null) {
      found = id_cache.putIfAbsent(key, name);
    }
    if (found != null && !found.equals(name)) {
      throw new IllegalStateException("id=" + Arrays.toString(id) + " => name="
          + name + ", already mapped to " + found);
    }
  }

  public byte[] getId(final String name) throws NoSuchUniqueName, HBaseException {
    try {
      return getIdAsync(name).joinUninterruptibly();
    } catch (RuntimeException e) {
      throw e;
    } catch (Exception e) {
      throw new RuntimeException("Should never be here", e);
    }
  }

  public Deferred<byte[]> getIdAsync(final String name) {
    final byte[] id = getIdFromCache(name);
    if (id != null) {
      cache_hits++;
      return Deferred.fromResult(id);
    }
    cache_misses++;
    class GetIdCB implements Callback<byte[], byte[]> {
      public byte[] call(final byte[] id) {
        if (id == null) {
          throw new NoSuchUniqueName(kind(), name);
        }
        if (id.length != id_width) {
          throw new IllegalStateException("Found id.length = " + id.length
                                          + " which is != " + id_width
                                          + " required for '" + kind() + '\'');
        }
        addIdToCache(name, id);
        addNameToCache(id, name);
        return id;
      }
    }
    Deferred<byte[]> d = getIdFromHBase(name).addCallback(new GetIdCB());
    return d;
  }

  private byte[] getIdFromCache(final String name) {
    return name_cache.get(name);
  }

  private Deferred<byte[]> getIdFromHBase(final String name) {
    return hbaseGet(toBytes(name), ID_FAMILY);
  }

  private void addIdToCache(final String name, final byte[] id) {
    byte[] found = name_cache.get(name);
    if (found == null) {
      found = name_cache.putIfAbsent(name,
                                    // Must make a defensive copy to be immune
                                    // to any changes the caller may do on the
                                    // array later on.
                                    Arrays.copyOf(id, id.length));
    }
    if (found != null && !Arrays.equals(found, id)) {
      throw new IllegalStateException("name=" + name + " => id="
          + Arrays.toString(id) + ", already mapped to "
          + Arrays.toString(found));
    }
  }

  /**
   * Implements the process to allocate a new UID.
   * This callback is re-used multiple times in a four step process:
   *   1. Allocate a new UID via atomic increment.
   *   2. Create the reverse mapping (ID to name).
   *   3. Create the forward mapping (name to ID).
   *   4. Return the new UID to the caller.
   */
  private final class UniqueIdAllocator implements Callback<Object, Object> {
    private final String name;  // What we're trying to allocate an ID for.
    private final Deferred<byte[]> assignment; // deferred to call back
    private short attempt = MAX_ATTEMPTS_ASSIGN_ID;  // Give up when zero.
<<<<<<< HEAD

    private HBaseException hbe = null;  // Last exception caught.

=======

    private HBaseException hbe = null;  // Last exception caught.

>>>>>>> 305fd964
    private long id = -1;  // The ID we'll grab with an atomic increment.
    private byte row[];    // The same ID, as a byte array.

    private static final byte ALLOCATE_UID = 0;
    private static final byte CREATE_REVERSE_MAPPING = 1;
    private static final byte CREATE_FORWARD_MAPPING = 2;
    private static final byte DONE = 3;
    private byte state = ALLOCATE_UID;  // Current state of the process.

    UniqueIdAllocator(final String name, final Deferred<byte[]> assignment) {
      this.name = name;
      this.assignment = assignment;
    }

    Deferred<byte[]> tryAllocate() {
      attempt--;
      state = ALLOCATE_UID;
      call(null);
      return assignment;
    }

    @SuppressWarnings("unchecked")
    public Object call(final Object arg) {
      if (attempt == 0) {
        if (hbe == null) {
          throw new IllegalStateException("Should never happen!");
        }
        LOG.error("Failed to assign an ID for kind='" + kind()
                  + "' name='" + name + "'", hbe);
        throw hbe;
      }

      if (arg instanceof Exception) {
        final String msg = ("Failed attempt #" + (MAX_ATTEMPTS_ASSIGN_ID - attempt)
                            + " to assign an UID for " + kind() + ':' + name
                            + " at step #" + state);
        if (arg instanceof HBaseException) {
          LOG.error(msg, (Exception) arg);
          hbe = (HBaseException) arg;
          return tryAllocate();  // Retry from the beginning.
        } else {
          LOG.error("WTF?  Unexpected exception!  " + msg, (Exception) arg);
          return arg;  // Unexpected exception, let it bubble up.
        }
      }

      class ErrBack implements Callback<Object, Exception> {
        public Object call(final Exception e) throws Exception {
          assignment.callback(e);
          return assignment;
        }
      }
      
      final Deferred d;
      switch (state) {
        case ALLOCATE_UID:
          d = allocateUid();
          break;
        case CREATE_REVERSE_MAPPING:
          d = createReverseMapping(arg);
          break;
        case CREATE_FORWARD_MAPPING:
          d = createForwardMapping(arg);
          break;
        case DONE:
          return done(arg);
        default:
          throw new AssertionError("Should never be here!");
      }
      return d.addBoth(this).addErrback(new ErrBack());
    }

    private Deferred<Long> allocateUid() {
      LOG.info("Creating an ID for kind='" + kind()
               + "' name='" + name + '\'');

      state = CREATE_REVERSE_MAPPING;
      return client.atomicIncrement(new AtomicIncrementRequest(table, MAXID_ROW,
                                                               ID_FAMILY,
                                                               kind));
    }


    /**
     * Create the reverse mapping.
     * We do this before the forward one so that if we die before creating
     * the forward mapping we don't run the risk of "publishing" a
     * partially assigned ID.  The reverse mapping on its own is harmless
     * but the forward mapping without reverse mapping is bad as it would
     * point to an ID that cannot be resolved.
     */
    private Deferred<Boolean> createReverseMapping(final Object arg) {
      if (!(arg instanceof Long)) {
        throw new IllegalStateException("Expected a Long but got " + arg);
      }
      id = (Long) arg;
      if (id <= 0) {
        throw new IllegalStateException("Got a negative ID from HBase: " + id);
      }
      LOG.info("Got ID=" + id
               + " for kind='" + kind() + "' name='" + name + "'");
      row = Bytes.fromLong(id);
      // row.length should actually be 8.
      if (row.length < id_width) {
        throw new IllegalStateException("OMG, row.length = " + row.length
                                        + " which is less than " + id_width
                                        + " for id=" + id
                                        + " row=" + Arrays.toString(row));
      }
      // Verify that we're going to drop bytes that are 0.
      for (int i = 0; i < row.length - id_width; i++) {
        if (row[i] != 0) {
          final String message = "All Unique IDs for " + kind()
            + " on " + id_width + " bytes are already assigned!";
          LOG.error("OMG " + message);
          throw new IllegalStateException(message);
        }
      }
      // Shrink the ID on the requested number of bytes.
      row = Arrays.copyOfRange(row, row.length - id_width, row.length);

      state = CREATE_FORWARD_MAPPING;
      // We are CAS'ing the KV into existence -- the second argument is how
      // we tell HBase we want to atomically create the KV, so that if there
      // is already a KV in this cell, we'll fail.  Technically we could do
      // just a `put' here, as we have a freshly allocated UID, so there is
      // not reason why a KV should already exist for this UID, but just to
      // err on the safe side and catch really weird corruption cases, we do
      // a CAS instead to create the KV.
      return client.compareAndSet(reverseMapping(), HBaseClient.EMPTY_ARRAY);
    }

    private PutRequest reverseMapping() {
      return new PutRequest(table, row, NAME_FAMILY, kind, toBytes(name));
    }

    private Deferred<?> createForwardMapping(final Object arg) {
      if (!(arg instanceof Boolean)) {
        throw new IllegalStateException("Expected a Boolean but got " + arg);
      }
      if (!((Boolean) arg)) {  // Previous CAS failed.  Something is really messed up.
        LOG.error("WTF!  Failed to CAS reverse mapping: " + reverseMapping()
                  + " -- run an fsck against the UID table!");
        return tryAllocate();  // Try again from the beginning.
      }

      state = DONE;
      return client.compareAndSet(forwardMapping(), HBaseClient.EMPTY_ARRAY);
    }

    private PutRequest forwardMapping() {
        return new PutRequest(table, toBytes(name), ID_FAMILY, kind, row);
    }

    private Deferred<byte[]> done(final Object arg) {
      if (!(arg instanceof Boolean)) {
        throw new IllegalStateException("Expected a Boolean but got " + arg);
      }
      if (!((Boolean) arg)) {  // Previous CAS failed.  We lost a race.
        LOG.warn("Race condition: tried to assign ID " + id + " to "
                 + kind() + ":" + name + ", but CAS failed on "
                 + forwardMapping() + ", which indicates this UID must have"
                 + " been allocated concurrently by another TSD. So ID "
                 + id + " was leaked.");
        // If two TSDs attempted to allocate a UID for the same name at the
        // same time, they would both have allocated a UID, and created a
        // reverse mapping, and upon getting here, only one of them would
        // manage to CAS this KV into existence.  The one that loses the
        // race will retry and discover the UID assigned by the winner TSD,
        // and a UID will have been wasted in the process.  No big deal.
        
        class GetIdCB implements Callback<Deferred<byte[]>, byte[]> {
          public Deferred<byte[]> call(final byte[] row) throws Exception {
            assignment.callback(row);
            return assignment;
          }
        }
        return getIdAsync(name).addCallbackDeferring(new GetIdCB());
      }

      cacheMapping(name, row);
      
      if (tsdb != null && tsdb.getConfig().enable_realtime_uid()) {
        final UIDMeta meta = new UIDMeta(type, row, name);
        meta.storeNew(tsdb);
        LOG.info("Wrote UIDMeta for: " + name);
        tsdb.indexUIDMeta(meta);
      }
      
      pending_assignments.remove(name);
      assignment.callback(row);
      return assignment;
<<<<<<< HEAD
    }

  }

  /** Adds the bidirectional mapping in the cache. */
  private void cacheMapping(final String name, final byte[] id) {
    addIdToCache(name, id);
    addNameToCache(id, name);
  } 
  
  /**
   * Finds the ID associated with a given name or creates it.
   * <p>
   * <strong>This method is blocking.</strong>  Its use within OpenTSDB itself
   * is discouraged, please use {@link #getOrCreateIdAsync} instead.
   * <p>
   * The length of the byte array is fixed in advance by the implementation.
   *
   * @param name The name to lookup in the table or to assign an ID to.
   * @throws HBaseException if there is a problem communicating with HBase.
   * @throws IllegalStateException if all possible IDs are already assigned.
   * @throws IllegalStateException if the ID found in HBase is encoded on the
   * wrong number of bytes.
   */
  public byte[] getOrCreateId(final String name) throws HBaseException {
    try {
      return getOrCreateIdAsync(name).joinUninterruptibly();
    } catch (RuntimeException e) {
      throw e;
    } catch (Exception e) {
      throw new RuntimeException("Should never be here", e);
    }
  }

  /**
   * Finds the ID associated with a given name or creates it.
   * <p>
   * The length of the byte array is fixed in advance by the implementation.
   *
   * @param name The name to lookup in the table or to assign an ID to.
   * @throws HBaseException if there is a problem communicating with HBase.
   * @throws IllegalStateException if all possible IDs are already assigned.
   * @throws IllegalStateException if the ID found in HBase is encoded on the
   * wrong number of bytes.
   * @since 1.2
   */
  public Deferred<byte[]> getOrCreateIdAsync(final String name) {
    // Look in the cache first.
    final byte[] id = getIdFromCache(name);
    if (id != null) {
      cache_hits++;
      return Deferred.fromResult(id);
    }
=======
    }

  }

  /** Adds the bidirectional mapping in the cache. */
  private void cacheMapping(final String name, final byte[] id) {
    addIdToCache(name, id);
    addNameToCache(id, name);
  } 
  
  /**
   * Finds the ID associated with a given name or creates it.
   * <p>
   * <strong>This method is blocking.</strong>  Its use within OpenTSDB itself
   * is discouraged, please use {@link #getOrCreateIdAsync} instead.
   * <p>
   * The length of the byte array is fixed in advance by the implementation.
   *
   * @param name The name to lookup in the table or to assign an ID to.
   * @throws HBaseException if there is a problem communicating with HBase.
   * @throws IllegalStateException if all possible IDs are already assigned.
   * @throws IllegalStateException if the ID found in HBase is encoded on the
   * wrong number of bytes.
   */
  public byte[] getOrCreateId(final String name) throws HBaseException {
    try {
      return getOrCreateIdAsync(name).joinUninterruptibly();
    } catch (RuntimeException e) {
      throw e;
    } catch (Exception e) {
      throw new RuntimeException("Should never be here", e);
    }
  }

  /**
   * Finds the ID associated with a given name or creates it.
   * <p>
   * The length of the byte array is fixed in advance by the implementation.
   *
   * @param name The name to lookup in the table or to assign an ID to.
   * @throws HBaseException if there is a problem communicating with HBase.
   * @throws IllegalStateException if all possible IDs are already assigned.
   * @throws IllegalStateException if the ID found in HBase is encoded on the
   * wrong number of bytes.
   * @since 1.2
   */
  public Deferred<byte[]> getOrCreateIdAsync(final String name) {
    // Look in the cache first.
    final byte[] id = getIdFromCache(name);
    if (id != null) {
      cache_hits++;
      return Deferred.fromResult(id);
    }
>>>>>>> 305fd964
    // Not found in our cache, so look in HBase instead.

    class HandleNoSuchUniqueNameCB implements Callback<Object, Exception> {
      public Object call(final Exception e) {
        if (e instanceof NoSuchUniqueName) {
          
          Deferred<byte[]> assignment = null;
          synchronized (pending_assignments) {
            assignment = pending_assignments.get(name);
            if (assignment == null) {
              // to prevent UID leaks that can be caused when multiple time
              // series for the same metric or tags arrive, we need to write a 
              // deferred to the pending map as quickly as possible. Then we can 
              // start the assignment process after we've stashed the deferred 
              // and released the lock
              assignment = new Deferred<byte[]>();
              pending_assignments.put(name, assignment);
            } else {
              LOG.info("Already waiting for UID assignment: " + name);
              return assignment;
            }
          }
          
          // start the assignment dance after stashing the deferred
          return new UniqueIdAllocator(name, assignment).tryAllocate();
        }
        System.out.println("Caught an exception here");
        return e;  // Other unexpected exception, let it bubble up.
      }
    }

    // Kick off the HBase lookup, and if we don't find it there either, start
    // the process to allocate a UID.
    return getIdAsync(name).addErrback(new HandleNoSuchUniqueNameCB());
  }

  /**
   * Attempts to find suggestions of names given a search term.
   * <p>
   * <strong>This method is blocking.</strong>  Its use within OpenTSDB itself
   * is discouraged, please use {@link #suggestAsync} instead.
   * @param search The search term (possibly empty).
   * @param max_results The number of results to return. Must be 1 or greater
   * @return A list of known valid names that have UIDs that sort of match
   * the search term.  If the search term is empty, returns the first few
   * terms.
   * @throws HBaseException if there was a problem getting suggestions from
   * HBase.
   */
  public List<String> suggest(final String search) throws HBaseException {
    return suggest(search, MAX_SUGGESTIONS);
  }
      
  /**
   * Attempts to find suggestions of names given a search term.
   * @param search The search term (possibly empty).
   * @param max_results The number of results to return. Must be 1 or greater
   * @return A list of known valid names that have UIDs that sort of match
   * the search term.  If the search term is empty, returns the first few
   * terms.
   * @throws HBaseException if there was a problem getting suggestions from
   * HBase.
   * @throws IllegalArgumentException if the count was less than 1
   * @since 2.0
   */
  public List<String> suggest(final String search, final int max_results) 
    throws HBaseException {
    if (max_results < 1) {
      throw new IllegalArgumentException("Count must be greater than 0");
    }
    try {
      return suggestAsync(search, max_results).joinUninterruptibly();
    } catch (HBaseException e) {
      throw e;
    } catch (Exception e) {  // Should never happen.
      final String msg = "Unexpected exception caught by "
        + this + ".suggest(" + search + ')';
      LOG.error(msg, e);
      throw new RuntimeException(msg, e);  // Should never happen.
    }
  }

  /**
   * Attempts to find suggestions of names given a search term.
   * @param search The search term (possibly empty).
   * @return A list of known valid names that have UIDs that sort of match
   * the search term.  If the search term is empty, returns the first few
   * terms.
   * @throws HBaseException if there was a problem getting suggestions from
   * HBase.
   * @since 1.1
   */
  public Deferred<List<String>> suggestAsync(final String search, 
      final int max_results) {
    return new SuggestCB(search, max_results).search();
  }

  /**
   * Helper callback to asynchronously scan HBase for suggestions.
   */
  private final class SuggestCB
    implements Callback<Object, ArrayList<ArrayList<KeyValue>>> {
    private final LinkedList<String> suggestions = new LinkedList<String>();
    private final Scanner scanner;
    private final int max_results;

    SuggestCB(final String search, final int max_results) {
      this.max_results = max_results;
      this.scanner = getSuggestScanner(search, max_results);
    }

    @SuppressWarnings("unchecked")
    Deferred<List<String>> search() {
      return (Deferred) scanner.nextRows().addCallback(this);
    }

    public Object call(final ArrayList<ArrayList<KeyValue>> rows) {
      if (rows == null) {  // We're done scanning.
        return suggestions;
      }
      
      for (final ArrayList<KeyValue> row : rows) {
        if (row.size() != 1) {
          LOG.error("WTF shouldn't happen!  Scanner " + scanner + " returned"
                    + " a row that doesn't have exactly 1 KeyValue: " + row);
          if (row.isEmpty()) {
            continue;
          }
        }
        final byte[] key = row.get(0).key();
        final String name = fromBytes(key);
        final byte[] id = row.get(0).value();
        final byte[] cached_id = name_cache.get(name);
        if (cached_id == null) {
          cacheMapping(name, id); 
        } else if (!Arrays.equals(id, cached_id)) {
          throw new IllegalStateException("WTF?  For kind=" + kind()
            + " name=" + name + ", we have id=" + Arrays.toString(cached_id)
            + " in cache, but just scanned id=" + Arrays.toString(id));
        }
        suggestions.add(name);
<<<<<<< HEAD
        if ((short) suggestions.size() > max_results) {  // We have enough.
=======
        if ((short) suggestions.size() >= max_results) {  // We have enough.
>>>>>>> 305fd964
          return suggestions;
        }
        row.clear();  // free()
      }
      return search();  // Get more suggestions.
    }
  }

  /**
   * Reassigns the UID to a different name (non-atomic).
   * <p>
   * Whatever was the UID of {@code oldname} will be given to {@code newname}.
   * {@code oldname} will no longer be assigned a UID.
   * <p>
   * Beware that the assignment change is <b>not atommic</b>.  If two threads
   * or processes attempt to rename the same UID differently, the result is
   * unspecified and might even be inconsistent.  This API is only here for
   * administrative purposes, not for normal programmatic interactions.
   * @param oldname The old name to rename.
   * @param newname The new name.
   * @throws NoSuchUniqueName if {@code oldname} wasn't assigned.
   * @throws IllegalArgumentException if {@code newname} was already assigned.
   * @throws HBaseException if there was a problem with HBase while trying to
   * update the mapping.
   */
  public void rename(final String oldname, final String newname) {
    final byte[] row = getId(oldname);
    {
      byte[] id = null;
      try {
        id = getId(newname);
      } catch (NoSuchUniqueName e) {
        // OK, we don't want the new name to be assigned.
      }
      if (id != null) {
        throw new IllegalArgumentException("When trying rename(\"" + oldname
          + "\", \"" + newname + "\") on " + this + ": new name already"
          + " assigned ID=" + Arrays.toString(id));
      }
    }

    final byte[] newnameb = toBytes(newname);

    // Update the reverse mapping first, so that if we die before updating
    // the forward mapping we don't run the risk of "publishing" a
    // partially assigned ID.  The reverse mapping on its own is harmless
    // but the forward mapping without reverse mapping is bad.
    try {
      final PutRequest reverse_mapping = new PutRequest(
        table, row, NAME_FAMILY, kind, newnameb);
      hbasePutWithRetry(reverse_mapping, MAX_ATTEMPTS_PUT,
                        INITIAL_EXP_BACKOFF_DELAY);
    } catch (HBaseException e) {
      LOG.error("When trying rename(\"" + oldname
        + "\", \"" + newname + "\") on " + this + ": Failed to update reverse"
        + " mapping for ID=" + Arrays.toString(row), e);
      throw e;
    }

    // Now create the new forward mapping.
    try {
      final PutRequest forward_mapping = new PutRequest(
        table, newnameb, ID_FAMILY, kind, row);
      hbasePutWithRetry(forward_mapping, MAX_ATTEMPTS_PUT,
                        INITIAL_EXP_BACKOFF_DELAY);
    } catch (HBaseException e) {
      LOG.error("When trying rename(\"" + oldname
        + "\", \"" + newname + "\") on " + this + ": Failed to create the"
        + " new forward mapping with ID=" + Arrays.toString(row), e);
      throw e;
    }

    // Update cache.
    addIdToCache(newname, row);            // add     new name -> ID
    id_cache.put(fromBytes(row), newname);  // update  ID -> new name
    name_cache.remove(oldname);             // remove  old name -> ID

    // Delete the old forward mapping.
    try {
      final DeleteRequest old_forward_mapping = new DeleteRequest(
        table, toBytes(oldname), ID_FAMILY, kind);
      client.delete(old_forward_mapping).joinUninterruptibly();
    } catch (HBaseException e) {
      LOG.error("When trying rename(\"" + oldname
        + "\", \"" + newname + "\") on " + this + ": Failed to remove the"
        + " old forward mapping for ID=" + Arrays.toString(row), e);
      throw e;
    } catch (Exception e) {
      final String msg = "Unexpected exception when trying rename(\"" + oldname
        + "\", \"" + newname + "\") on " + this + ": Failed to remove the"
        + " old forward mapping for ID=" + Arrays.toString(row);
      LOG.error("WTF?  " + msg, e);
      throw new RuntimeException(msg, e);
    }
    // Success!
  }

  /** The start row to scan on empty search strings.  `!' = first ASCII char. */
  private static final byte[] START_ROW = new byte[] { '!' };

  /** The end row to scan on empty search strings.  `~' = last ASCII char. */
  private static final byte[] END_ROW = new byte[] { '~' };

  /**
   * Creates a scanner that scans the right range of rows for suggestions.
   * @param search The string to start searching at
   * @param max_results The max number of results to return
   */
  private Scanner getSuggestScanner(final String search, 
      final int max_results) {
    final byte[] start_row;
    final byte[] end_row;
    if (search.isEmpty()) {
      start_row = START_ROW;
      end_row = END_ROW;
    } else {
      start_row = toBytes(search);
      end_row = Arrays.copyOf(start_row, start_row.length);
      end_row[start_row.length - 1]++;
    }
    final Scanner scanner = client.newScanner(table);
    scanner.setStartKey(start_row);
    scanner.setStopKey(end_row);
    scanner.setFamily(ID_FAMILY);
    scanner.setQualifier(kind);
    scanner.setMaxNumRows(max_results <= 4096 ? max_results : 4096);
    return scanner;
  }

  /** Returns the cell of the specified row key, using family:kind. */
  private Deferred<byte[]> hbaseGet(final byte[] key, final byte[] family) {
    final GetRequest get = new GetRequest(table, key);
    get.family(family).qualifier(kind);
    class GetCB implements Callback<byte[], ArrayList<KeyValue>> {
      public byte[] call(final ArrayList<KeyValue> row) {
        if (row == null || row.isEmpty()) {
          return null;
        }
        return row.get(0).value();
      }
    }
    return client.get(get).addCallback(new GetCB());
  }

  /**
   * Attempts to run the PutRequest given in argument, retrying if needed.
   *
   * Puts are synchronized.
   *
   * @param put The PutRequest to execute.
   * @param attempts The maximum number of attempts.
   * @param wait The initial amount of time in ms to sleep for after a
   * failure.  This amount is doubled after each failed attempt.
   * @throws HBaseException if all the attempts have failed.  This exception
   * will be the exception of the last attempt.
   */
  private void hbasePutWithRetry(final PutRequest put, short attempts, short wait)
    throws HBaseException {
    put.setBufferable(false);  // TODO(tsuna): Remove once this code is async.
    while (attempts-- > 0) {
      try {
        client.put(put).joinUninterruptibly();
        return;
      } catch (HBaseException e) {
        if (attempts > 0) {
          LOG.error("Put failed, attempts left=" + attempts
                    + " (retrying in " + wait + " ms), put=" + put, e);
          try {
            Thread.sleep(wait);
          } catch (InterruptedException ie) {
            throw new RuntimeException("interrupted", ie);
          }
          wait *= 2;
        } else {
          throw e;
        }
      } catch (Exception e) {
        LOG.error("WTF?  Unexpected exception type, put=" + put, e);
      }
    }
    throw new IllegalStateException("This code should never be reached!");
  }

  private static byte[] toBytes(final String s) {
    return s.getBytes(CHARSET);
  }

  private static String fromBytes(final byte[] b) {
    return new String(b, CHARSET);
  }

  /** Returns a human readable string representation of the object. */
  public String toString() {
    return "UniqueId(" + fromBytes(table) + ", " + kind() + ", " + id_width + ")";
  }

  /**
   * Converts a byte array to a hex encoded, upper case string with padding
   * @param uid The ID to convert
   * @return the UID as a hex string
   * @throws NullPointerException if the ID was null
   * @since 2.0
   */
  public static String uidToString(final byte[] uid) {
    return DatatypeConverter.printHexBinary(uid);
  }
  
  /**
   * Converts a hex string to a byte array
   * If the {@code uid} is less than {@code uid_length * 2} characters wide, it
   * will be padded with 0s to conform to the spec. E.g. if the tagk width is 3
   * and the given {@code uid} string is "1", the string will be padded to 
   * "000001" and then converted to a byte array to reach 3 bytes. 
   * All {@code uid}s are padded to 1 byte. If given "1", and {@code uid_length}
   * is 0, the uid will be padded to "01" then converted.
   * @param uid The UID to convert
   * @param uid_length An optional length, in bytes, that the UID must conform
   * to. Set to 0 if not used.
   * @return The UID as a byte array
   * @throws NullPointerException if the ID was null
   * @throws IllegalArgumentException if the string is not valid hex
   * @since 2.0
   */
  public static byte[] stringToUid(final String uid) {
    return stringToUid(uid, (short)0);
  }
  
  /**
<<<<<<< HEAD
   * Converts a UID byte array to a long
   * @param uid The UID to convert
   * @param width The width of the UID in bytes
   * @return The UID as a long
   * @since 2.1
   */
  public static long uidToLong(final byte[] uid, final short width) {
    if (uid.length != width) {
      throw new IllegalArgumentException("UID array width " + uid.length + 
          " is not equal to required width " + width);
    }
    final byte[] padded = new byte[8];
    System.arraycopy(uid, 0, padded, (8 - width), width);
    return Bytes.getLong(padded);
  }
  
  /**
   * Converts a Long to a byte array with the proper UID width
   * @param uid The UID to convert
   * @param width The width of the UID in bytes
   * @return The UID as a byte array
   * @throws IllegalStateException if the UID is larger than the width would
   * allow
   * @since 2.1
   */
  public static byte[] longToUID(final long uid, final short width) {
    // Verify that we're going to drop bytes that are 0.
    final byte[] padded = Bytes.fromLong(uid);
    for (int i = 0; i < padded.length - width; i++) {
      if (padded[i] != 0) {
        final String message = "UID " + Long.toString(uid) + 
          " was too large for " + width + " bytes";
        LOG.error("OMG " + message);
        throw new IllegalStateException(message);
      }
    }
    // Shrink the ID on the requested number of bytes.
    return Arrays.copyOfRange(padded, padded.length - width, padded.length);
  }
  
  /**
   * Appends the given UID to the given string buffer, followed by "\\E".
   * @param buf The buffer to append
   * @param id The UID to add as a binary regex pattern
   * @since 2.1
   */
  public static void addIdToRegexp(final StringBuilder buf, final byte[] id) {
    boolean backslash = false;
    for (final byte b : id) {
      buf.append((char) (b & 0xFF));
      if (b == 'E' && backslash) {  // If we saw a `\' and now we have a `E'.
        // So we just terminated the quoted section because we just added \E
        // to `buf'.  So let's put a literal \E now and start quoting again.
        buf.append("\\\\E\\Q");
      } else {
        backslash = b == '\\';
      }
    }
    buf.append("\\E");
  }
  
  /**
=======
>>>>>>> 305fd964
   * Attempts to convert the given string to a type enumerator
   * @param type The string to convert
   * @return a valid UniqueIdType if matched
   * @throws IllegalArgumentException if the string did not match a type
   * @since 2.0
   */
  public static UniqueIdType stringToUniqueIdType(final String type) {
    if (type.toLowerCase().equals("metric") || 
        type.toLowerCase().equals("metrics")) {
      return UniqueIdType.METRIC;
    } else if (type.toLowerCase().equals("tagk")) {
      return UniqueIdType.TAGK;
    } else if (type.toLowerCase().equals("tagv")) {
      return UniqueIdType.TAGV;
    } else {
      throw new IllegalArgumentException("Invalid type requested: " + type);
    }
  }
  
  /**
   * Converts a hex string to a byte array
   * If the {@code uid} is less than {@code uid_length * 2} characters wide, it
   * will be padded with 0s to conform to the spec. E.g. if the tagk width is 3
   * and the given {@code uid} string is "1", the string will be padded to 
   * "000001" and then converted to a byte array to reach 3 bytes. 
   * All {@code uid}s are padded to 1 byte. If given "1", and {@code uid_length}
   * is 0, the uid will be padded to "01" then converted.
   * @param uid The UID to convert
   * @param uid_length An optional length, in bytes, that the UID must conform
   * to. Set to 0 if not used.
   * @return The UID as a byte array
   * @throws NullPointerException if the ID was null
   * @throws IllegalArgumentException if the string is not valid hex
   * @since 2.0
   */
  public static byte[] stringToUid(final String uid, final short uid_length) {
    if (uid == null || uid.isEmpty()) {
      throw new IllegalArgumentException("UID was empty");
    }
    String id = uid;
    if (uid_length > 0) {
      while (id.length() < uid_length * 2) {
        id = "0" + id;
      }
    } else {
      if (id.length() % 2 > 0) {
        id = "0" + id;
      }
    }
    return DatatypeConverter.parseHexBinary(id);
  }

  /**
   * Extracts the TSUID from a storage row key that includes the timestamp.
   * @param row_key The row key to process
   * @param metric_width The width of the metric
   * @param timestamp_width The width of the timestamp
   * @return The TSUID
   * @throws ArrayIndexOutOfBoundsException if the row_key is invalid
   */
  public static byte[] getTSUIDFromKey(final byte[] row_key, 
      final short metric_width, final short timestamp_width) {
    int idx = 0;
    final byte[] tsuid = new byte[row_key.length - timestamp_width];
    for (int i = 0; i < row_key.length; i++) {
      if (i < metric_width || i >= (metric_width + timestamp_width)) {
        tsuid[idx] = row_key[i];
        idx++;
      }
    }
    return tsuid;
  }
  
  /**
<<<<<<< HEAD
   * Extracts a list of tagks and tagvs as individual values in a list
   * @param tsuid The tsuid to parse
   * @return A list of tagk/tagv UIDs alternating with tagk, tagv, tagk, tagv
   * @throws IllegalArgumentException if the TSUID is malformed
   * @since 2.1
   */
  public static List<byte[]> getTagsFromTSUID(final String tsuid) {
    if (tsuid == null || tsuid.isEmpty()) {
      throw new IllegalArgumentException("Missing TSUID");
    }
    if (tsuid.length() <= TSDB.metrics_width() * 2) {
=======
   * Extracts a list of tagk/tagv pairs from a tsuid
   * @param tsuid The tsuid to parse
   * @param metric_width The width of the metric tag in bytes
   * @param tagk_width The width of tagks in bytes
   * @param tagv_width The width of tagvs in bytes
   * @return A list of tagk/tagv pairs alternating with tagk, tagv, tagk, tagv
   * @throws IllegalArgumentException if the TSUID is malformed
   */
   public static List<byte[]> getTagPairsFromTSUID(final String tsuid,
      final short metric_width, final short tagk_width, 
      final short tagv_width) {
    if (tsuid == null || tsuid.isEmpty()) {
      throw new IllegalArgumentException("Missing TSUID");
    }
    if (tsuid.length() <= metric_width * 2) {
>>>>>>> 305fd964
      throw new IllegalArgumentException(
          "TSUID is too short, may be missing tags");
    }
     
    final List<byte[]> tags = new ArrayList<byte[]>();
<<<<<<< HEAD
    final int pair_width = (TSDB.tagk_width() * 2) + (TSDB.tagv_width() * 2);
    
    // start after the metric then iterate over each tagk/tagv pair
    for (int i = TSDB.metrics_width() * 2; i < tsuid.length(); i+= pair_width) {
=======
    final int pair_width = (tagk_width * 2) + (tagv_width * 2);
    
    // start after the metric then iterate over each tagk/tagv pair
    for (int i = metric_width * 2; i < tsuid.length(); i+= pair_width) {
>>>>>>> 305fd964
      if (i + pair_width > tsuid.length()){
        throw new IllegalArgumentException(
            "The TSUID appears to be malformed, improper tag width");
      }
<<<<<<< HEAD
      String tag = tsuid.substring(i, i + (TSDB.tagk_width() * 2));
      tags.add(UniqueId.stringToUid(tag));
      tag = tsuid.substring(i + (TSDB.tagk_width() * 2), i + pair_width);
      tags.add(UniqueId.stringToUid(tag));
    }
    return tags;
  }
   
  /**
   * Extracts a list of tagk/tagv pairs from a tsuid
   * @param tsuid The tsuid to parse
   * @return A list of tagk/tagv UID pairs
   * @throws IllegalArgumentException if the TSUID is malformed
   * @since 2.0
   */
  public static List<byte[]> getTagPairsFromTSUID(final String tsuid) {
     if (tsuid == null || tsuid.isEmpty()) {
       throw new IllegalArgumentException("Missing TSUID");
     }
     if (tsuid.length() <= TSDB.metrics_width() * 2) {
       throw new IllegalArgumentException(
           "TSUID is too short, may be missing tags");
     }
      
     final List<byte[]> tags = new ArrayList<byte[]>();
     final int pair_width = (TSDB.tagk_width() * 2) + (TSDB.tagv_width() * 2);
     
     // start after the metric then iterate over each tagk/tagv pair
     for (int i = TSDB.metrics_width() * 2; i < tsuid.length(); i+= pair_width) {
       if (i + pair_width > tsuid.length()){
         throw new IllegalArgumentException(
             "The TSUID appears to be malformed, improper tag width");
       }
       String tag = tsuid.substring(i, i + pair_width);
       tags.add(UniqueId.stringToUid(tag));
     }
     return tags;
   }
  
  /**
   * Extracts a list of tagk/tagv pairs from a tsuid
   * @param tsuid The tsuid to parse
   * @return A list of tagk/tagv UID pairs
   * @throws IllegalArgumentException if the TSUID is malformed
   * @since 2.0
   */
  public static List<byte[]> getTagPairsFromTSUID(final byte[] tsuid) {
    if (tsuid == null) {
      throw new IllegalArgumentException("Missing TSUID");
    }
    if (tsuid.length <= TSDB.metrics_width()) {
      throw new IllegalArgumentException(
          "TSUID is too short, may be missing tags");
    }
     
    final List<byte[]> tags = new ArrayList<byte[]>();
    final int pair_width = TSDB.tagk_width() + TSDB.tagv_width();
    
    // start after the metric then iterate over each tagk/tagv pair
    for (int i = TSDB.metrics_width(); i < tsuid.length; i+= pair_width) {
      if (i + pair_width > tsuid.length){
        throw new IllegalArgumentException(
            "The TSUID appears to be malformed, improper tag width");
      }
      tags.add(Arrays.copyOfRange(tsuid, i, i + pair_width));
    }
    return tags;
  }
  
  /**
=======
      String tag = tsuid.substring(i, i + (tagk_width * 2));
      tags.add(UniqueId.stringToUid(tag));
      tag = tsuid.substring(i + (tagk_width * 2), i + pair_width);
      tags.add(UniqueId.stringToUid(tag));
    }
    return tags;
   }
  
  /**
>>>>>>> 305fd964
   * Returns a map of max UIDs from storage for the given list of UID types 
   * @param tsdb The TSDB to which we belong
   * @param kinds A list of qualifiers to fetch
   * @return A map with the "kind" as the key and the maximum assigned UID as
   * the value
   * @since 2.0
   */
  public static Deferred<Map<String, Long>> getUsedUIDs(final TSDB tsdb,
      final byte[][] kinds) {
    
    /**
     * Returns a map with 0 if the max ID row hasn't been initialized yet, 
     * otherwise the map has actual data
     */
    final class GetCB implements Callback<Map<String, Long>, 
      ArrayList<KeyValue>> {

      @Override
      public Map<String, Long> call(final ArrayList<KeyValue> row)
          throws Exception {
        
        final Map<String, Long> results = new HashMap<String, Long>(3);
        if (row == null || row.isEmpty()) {
          // it could be the case that this is the first time the TSD has run
          // and the user hasn't put any metrics in, so log and return 0s
          LOG.info("Could not find the UID assignment row");
          for (final byte[] kind : kinds) {
            results.put(new String(kind, CHARSET), 0L);
          }
          return results;
        }
        
        for (final KeyValue column : row) {
          results.put(new String(column.qualifier(), CHARSET), 
              Bytes.getLong(column.value()));
        }
        
        // if the user is starting with a fresh UID table, we need to account
        // for missing columns
        for (final byte[] kind : kinds) {
          if (results.get(new String(kind, CHARSET)) == null) {
            results.put(new String(kind, CHARSET), 0L);
          }
        }
        return results;
      }
      
    }
    
    final GetRequest get = new GetRequest(tsdb.uidTable(), MAXID_ROW);
    get.family(ID_FAMILY);
    get.qualifiers(kinds);
    return tsdb.getClient().get(get).addCallback(new GetCB());
  }
}<|MERGE_RESOLUTION|>--- conflicted
+++ resolved
@@ -331,15 +331,9 @@
     private final String name;  // What we're trying to allocate an ID for.
     private final Deferred<byte[]> assignment; // deferred to call back
     private short attempt = MAX_ATTEMPTS_ASSIGN_ID;  // Give up when zero.
-<<<<<<< HEAD
 
     private HBaseException hbe = null;  // Last exception caught.
 
-=======
-
-    private HBaseException hbe = null;  // Last exception caught.
-
->>>>>>> 305fd964
     private long id = -1;  // The ID we'll grab with an atomic increment.
     private byte row[];    // The same ID, as a byte array.
 
@@ -532,7 +526,6 @@
       pending_assignments.remove(name);
       assignment.callback(row);
       return assignment;
-<<<<<<< HEAD
     }
 
   }
@@ -586,61 +579,6 @@
       cache_hits++;
       return Deferred.fromResult(id);
     }
-=======
-    }
-
-  }
-
-  /** Adds the bidirectional mapping in the cache. */
-  private void cacheMapping(final String name, final byte[] id) {
-    addIdToCache(name, id);
-    addNameToCache(id, name);
-  } 
-  
-  /**
-   * Finds the ID associated with a given name or creates it.
-   * <p>
-   * <strong>This method is blocking.</strong>  Its use within OpenTSDB itself
-   * is discouraged, please use {@link #getOrCreateIdAsync} instead.
-   * <p>
-   * The length of the byte array is fixed in advance by the implementation.
-   *
-   * @param name The name to lookup in the table or to assign an ID to.
-   * @throws HBaseException if there is a problem communicating with HBase.
-   * @throws IllegalStateException if all possible IDs are already assigned.
-   * @throws IllegalStateException if the ID found in HBase is encoded on the
-   * wrong number of bytes.
-   */
-  public byte[] getOrCreateId(final String name) throws HBaseException {
-    try {
-      return getOrCreateIdAsync(name).joinUninterruptibly();
-    } catch (RuntimeException e) {
-      throw e;
-    } catch (Exception e) {
-      throw new RuntimeException("Should never be here", e);
-    }
-  }
-
-  /**
-   * Finds the ID associated with a given name or creates it.
-   * <p>
-   * The length of the byte array is fixed in advance by the implementation.
-   *
-   * @param name The name to lookup in the table or to assign an ID to.
-   * @throws HBaseException if there is a problem communicating with HBase.
-   * @throws IllegalStateException if all possible IDs are already assigned.
-   * @throws IllegalStateException if the ID found in HBase is encoded on the
-   * wrong number of bytes.
-   * @since 1.2
-   */
-  public Deferred<byte[]> getOrCreateIdAsync(final String name) {
-    // Look in the cache first.
-    final byte[] id = getIdFromCache(name);
-    if (id != null) {
-      cache_hits++;
-      return Deferred.fromResult(id);
-    }
->>>>>>> 305fd964
     // Not found in our cache, so look in HBase instead.
 
     class HandleNoSuchUniqueNameCB implements Callback<Object, Exception> {
@@ -782,11 +720,7 @@
             + " in cache, but just scanned id=" + Arrays.toString(id));
         }
         suggestions.add(name);
-<<<<<<< HEAD
-        if ((short) suggestions.size() > max_results) {  // We have enough.
-=======
         if ((short) suggestions.size() >= max_results) {  // We have enough.
->>>>>>> 305fd964
           return suggestions;
         }
         row.clear();  // free()
@@ -1015,7 +949,6 @@
   }
   
   /**
-<<<<<<< HEAD
    * Converts a UID byte array to a long
    * @param uid The UID to convert
    * @param width The width of the UID in bytes
@@ -1078,8 +1011,6 @@
   }
   
   /**
-=======
->>>>>>> 305fd964
    * Attempts to convert the given string to a type enumerator
    * @param type The string to convert
    * @return a valid UniqueIdType if matched
@@ -1154,7 +1085,6 @@
   }
   
   /**
-<<<<<<< HEAD
    * Extracts a list of tagks and tagvs as individual values in a list
    * @param tsuid The tsuid to parse
    * @return A list of tagk/tagv UIDs alternating with tagk, tagv, tagk, tagv
@@ -1166,44 +1096,19 @@
       throw new IllegalArgumentException("Missing TSUID");
     }
     if (tsuid.length() <= TSDB.metrics_width() * 2) {
-=======
-   * Extracts a list of tagk/tagv pairs from a tsuid
-   * @param tsuid The tsuid to parse
-   * @param metric_width The width of the metric tag in bytes
-   * @param tagk_width The width of tagks in bytes
-   * @param tagv_width The width of tagvs in bytes
-   * @return A list of tagk/tagv pairs alternating with tagk, tagv, tagk, tagv
-   * @throws IllegalArgumentException if the TSUID is malformed
-   */
-   public static List<byte[]> getTagPairsFromTSUID(final String tsuid,
-      final short metric_width, final short tagk_width, 
-      final short tagv_width) {
-    if (tsuid == null || tsuid.isEmpty()) {
-      throw new IllegalArgumentException("Missing TSUID");
-    }
-    if (tsuid.length() <= metric_width * 2) {
->>>>>>> 305fd964
       throw new IllegalArgumentException(
           "TSUID is too short, may be missing tags");
     }
      
     final List<byte[]> tags = new ArrayList<byte[]>();
-<<<<<<< HEAD
     final int pair_width = (TSDB.tagk_width() * 2) + (TSDB.tagv_width() * 2);
     
     // start after the metric then iterate over each tagk/tagv pair
     for (int i = TSDB.metrics_width() * 2; i < tsuid.length(); i+= pair_width) {
-=======
-    final int pair_width = (tagk_width * 2) + (tagv_width * 2);
-    
-    // start after the metric then iterate over each tagk/tagv pair
-    for (int i = metric_width * 2; i < tsuid.length(); i+= pair_width) {
->>>>>>> 305fd964
       if (i + pair_width > tsuid.length()){
         throw new IllegalArgumentException(
             "The TSUID appears to be malformed, improper tag width");
       }
-<<<<<<< HEAD
       String tag = tsuid.substring(i, i + (TSDB.tagk_width() * 2));
       tags.add(UniqueId.stringToUid(tag));
       tag = tsuid.substring(i + (TSDB.tagk_width() * 2), i + pair_width);
@@ -1274,17 +1179,6 @@
   }
   
   /**
-=======
-      String tag = tsuid.substring(i, i + (tagk_width * 2));
-      tags.add(UniqueId.stringToUid(tag));
-      tag = tsuid.substring(i + (tagk_width * 2), i + pair_width);
-      tags.add(UniqueId.stringToUid(tag));
-    }
-    return tags;
-   }
-  
-  /**
->>>>>>> 305fd964
    * Returns a map of max UIDs from storage for the given list of UID types 
    * @param tsdb The TSDB to which we belong
    * @param kinds A list of qualifiers to fetch
