--- conflicted
+++ resolved
@@ -13,6 +13,8 @@
 package net.opentsdb.tools;
 
 import java.io.IOException;
+import java.text.ParseException;
+import java.text.SimpleDateFormat;
 import java.util.ArrayList;
 import java.util.HashMap;
 
@@ -28,10 +30,6 @@
 import net.opentsdb.core.TSDB;
 import net.opentsdb.graph.Plot;
 import net.opentsdb.utils.Config;
-<<<<<<< HEAD
-import net.opentsdb.utils.DateTime;
-=======
->>>>>>> 797ea754
 
 final class CliQuery {
 
@@ -48,8 +46,7 @@
         + "For example:\n"
         + " 2010/03/11-20:57 sum my.awsum.metric host=blah"
         + " sum some.other.metric host=blah state=foo\n"
-        + "Dates must follow this format: YYYY/MM/DD-HH:MM[:SS] or Unix Epoch\n"
-        + " or relative time such as 1y-ago, 2d-ago, etc.\n"
+        + "Dates must follow this format: [YYYY/MM/DD-]HH:MM[:SS]\n"
         + "Supported values for FUNC: " + Aggregators.set()
         + "\nGnuplot options are of the form: +option=value");
     if (argp != null) {
@@ -58,8 +55,6 @@
     System.exit(retval);
   }
 
-<<<<<<< HEAD
-=======
   /** Parses the date in argument and returns a UNIX timestamp in seconds. */
   private static long parseDate(final String s) {
     SimpleDateFormat format;
@@ -91,7 +86,6 @@
     }
   }
 
->>>>>>> 797ea754
   public static void main(String[] args) throws Exception {
     ArgP argp = new ArgP();
     CliOptions.addCommon(argp);
@@ -200,29 +194,12 @@
                                     final ArrayList<Query> queries,
                                     final ArrayList<String> plotparams,
                                     final ArrayList<String> plotoptions) {
-    long start_ts = DateTime.parseDateTimeString(args[0], null);
-    if (start_ts >= 0)
-      start_ts /= 1000;
-    long end_ts = -1;
-    if (args.length > 3){
-      // see if we can detect an end time
-      try{
-      if (args[1].charAt(0) != '+'
-           && (args[1].indexOf(':') >= 0
-               || args[1].indexOf('/') >= 0
-               || args[1].indexOf('-') >= 0
-               || Long.parseLong(args[1]) > 0)){
-          end_ts = DateTime.parseDateTimeString(args[1], null);
-        }
-      }catch (NumberFormatException nfe) {
-        // ignore it as it means the third parameter is likely the aggregator
-      }
-    }
-    // temp fixup to seconds from ms until the rest of TSDB supports ms
-    // Note you can't append this to the DateTime.parseDateTimeString() call as
-    // it clobbers -1 results
-    if (end_ts >= 0)
-      end_ts /= 1000;
+    final long start_ts = parseDate(args[0]);
+    final long end_ts = (args.length > 3
+                         && (args[1].charAt(0) != '+'
+                             && (args[1].indexOf(':') >= 0
+                                 || args[1].indexOf('/') >= 0))
+                         ? parseDate(args[1]) : -1);
 
     int i = end_ts < 0 ? 1 : 2;
     while (i < args.length && args[i].charAt(0) == '+') {
