--- conflicted
+++ resolved
@@ -92,32 +92,20 @@
     try {
       if (config.getString("tsd.http.staticroot").isEmpty())
         usage(argp, "Missing static root directory", 1);
-<<<<<<< HEAD
-    } catch(NullPointerException npe){
-=======
     } catch(NullPointerException npe) {
->>>>>>> 70328396
       usage(argp, "Missing static root directory", 1);
     }
     try {
       if (config.getString("tsd.http.cachedir").isEmpty())
         usage(argp, "Missing cache directory", 1);
-<<<<<<< HEAD
-    } catch(NullPointerException npe){
-=======
     } catch(NullPointerException npe) {
->>>>>>> 70328396
       usage(argp, "Missing cache directory", 1);
     }
     try {
       if (!config.hasProperty("tsd.network.port"))
         usage(argp, "Missing network port", 1);
       config.getInt("tsd.network.port");
-<<<<<<< HEAD
-    } catch (NumberFormatException nfe){
-=======
     } catch (NumberFormatException nfe) {
->>>>>>> 70328396
       usage(argp, "Invalid network port setting", 1);
     }
 
@@ -127,11 +115,7 @@
           !MUST_BE_WRITEABLE);
       checkDirectory(config.getString("tsd.http.cachedir"),
           CREATE_IF_NEEDED, MUST_BE_WRITEABLE);
-<<<<<<< HEAD
-    } catch (IllegalArgumentException e){
-=======
     } catch (IllegalArgumentException e) {
->>>>>>> 70328396
       usage(argp, e.getMessage(), 3);
     }
 
@@ -141,11 +125,7 @@
       if (config.hasProperty("tsd.network.worker_threads")) {
         try {
         workers = config.getInt("tsd.network.worker_threads");
-<<<<<<< HEAD
-        } catch (NumberFormatException nfe){
-=======
         } catch (NumberFormatException nfe) {
->>>>>>> 70328396
           usage(argp, "Invalid worker thread count", 1);
         }
       }
