--- conflicted
+++ resolved
@@ -469,10 +469,7 @@
    * @return An HttpMethod
    * @throws BadRequestException if the user provided a {@code method} qs
    * without a value or the override contained an invalid value
-<<<<<<< HEAD
-=======
    * @since 2.0
->>>>>>> 4ada5dd6
    */
   public HttpMethod getAPIMethod() {
     if (this.method() != HttpMethod.GET) {
