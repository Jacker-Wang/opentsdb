--- conflicted
+++ resolved
@@ -214,11 +214,7 @@
   /**
    * Returns the path component of the URI as an array of strings, split on the
    * forward slash
-<<<<<<< HEAD
-   * Similar to the {@link getQueryPath()} call, this returns only the path 
-=======
    * Similar to the {@link getQueryPath} call, this returns only the path 
->>>>>>> 81d511ea
    * without the protocol, host, port or query string params. E.g. 
    * "/path/starts/here" will return an array of {"path", "starts", "here"}
    * @return An array with 0 or more components
@@ -232,16 +228,10 @@
     // probably don't need any premature optimization
     String[] exploded_path = path.startsWith("/") ? 
         path.substring(1).split("/") : path.split("/");
-<<<<<<< HEAD
-    if (exploded_path.length == 1 && exploded_path[0].isEmpty())
-      // split will return an empty string if the path is /, so clean it up
-      return new String[0];
-=======
     if (exploded_path.length == 1 && exploded_path[0].isEmpty()) {
       // split will return an empty string if the path is /, so clean it up
       return new String[0];
     }
->>>>>>> 81d511ea
     return exploded_path;
   }
   
@@ -252,19 +242,11 @@
    * @throws UnsupportedCharsetException if the parsed character set is invalid
    * @since 2.0
    */
-<<<<<<< HEAD
-  public Charset getCharset(){
-    // RFC2616 3.7
-    for (String type : this.request.getHeaders("Content-Type")){
-      int idx = type.toUpperCase().indexOf("CHARSET=");
-      if (idx > 1){
-=======
   public Charset getCharset() {
     // RFC2616 3.7
     for (String type : this.request.getHeaders("Content-Type")) {
       int idx = type.toUpperCase().indexOf("CHARSET=");
       if (idx > 1) {
->>>>>>> 81d511ea
         String charset = type.substring(idx+8);
         return Charset.forName(charset);
       }
@@ -279,11 +261,7 @@
    * @throws UnsupportedCharsetException if the parsed character set is invalid
    * @since 2.0
    */
-<<<<<<< HEAD
-  public String getContent(){
-=======
   public String getContent() {
->>>>>>> 81d511ea
     return this.request.getContent().toString(this.getCharset());
   }
   
