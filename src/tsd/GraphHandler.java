--- conflicted
+++ resolved
@@ -851,11 +851,7 @@
    * @throws IllegalArgumentException if the metric or tags were malformed.
    */
   private static Query[] parseQuery(final TSDB tsdb, final HttpQuery query) {
-<<<<<<< HEAD
-    final TSQuery q = QueryRpc.parseQuery(tsdb, query);
-=======
     final TSQuery q = QueryRpc.parseQuery(tsdb, query, null);
->>>>>>> 58215c61
     q.validateAndSetQuery();
     return q.buildQueries(tsdb);
   }
