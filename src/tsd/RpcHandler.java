// This file is part of OpenTSDB.
// Copyright (C) 2010-2012  The OpenTSDB Authors.
//
// This program is free software: you can redistribute it and/or modify it
// under the terms of the GNU Lesser General Public License as published by
// the Free Software Foundation, either version 2.1 of the License, or (at your
// option) any later version.  This program is distributed in the hope that it
// will be useful, but WITHOUT ANY WARRANTY; without even the implied warranty
// of MERCHANTABILITY or FITNESS FOR A PARTICULAR PURPOSE.  See the GNU Lesser
// General Public License for more details.  You should have received a copy
// of the GNU Lesser General Public License along with this program.  If not,
// see <http://www.gnu.org/licenses/>.
package net.opentsdb.tsd;

import java.io.IOException;
import java.util.ArrayList;
import java.util.Arrays;
import java.util.HashMap;
import java.util.concurrent.atomic.AtomicLong;

import com.fasterxml.jackson.core.JsonGenerationException;
import com.stumbleupon.async.Callback;
import com.stumbleupon.async.Deferred;

import org.slf4j.Logger;
import org.slf4j.LoggerFactory;

import org.jboss.netty.channel.Channel;
import org.jboss.netty.channel.ChannelHandlerContext;
import org.jboss.netty.channel.MessageEvent;
import org.jboss.netty.channel.SimpleChannelUpstreamHandler;
import org.jboss.netty.handler.codec.http.HttpMethod;
import org.jboss.netty.handler.codec.http.HttpRequest;
import org.jboss.netty.handler.codec.http.HttpResponseStatus;

import net.opentsdb.BuildData;
import net.opentsdb.core.Aggregators;
import net.opentsdb.core.TSDB;
import net.opentsdb.stats.StatsCollector;
import net.opentsdb.utils.JSON;

/**
 * Stateless handler for RPCs (telnet-style or HTTP).
 */
final class RpcHandler extends SimpleChannelUpstreamHandler {

  private static final Logger LOG = LoggerFactory.getLogger(RpcHandler.class);

  private static final AtomicLong telnet_rpcs_received = new AtomicLong();
  private static final AtomicLong http_rpcs_received = new AtomicLong();
  private static final AtomicLong exceptions_caught = new AtomicLong();

  /** Commands we can serve on the simple, telnet-style RPC interface. */
  private final HashMap<String, TelnetRpc> telnet_commands;
  /** RPC executed when there's an unknown telnet-style command. */
  private final TelnetRpc unknown_cmd = new Unknown();
  /** Commands we serve on the HTTP interface. */
  private final HashMap<String, HttpRpc> http_commands;

  /** The TSDB to use. */
  private final TSDB tsdb;

  /**
   * Constructor.
   * @param tsdb The TSDB to use.
   */
  public RpcHandler(final TSDB tsdb) {
    this.tsdb = tsdb;

    telnet_commands = new HashMap<String, TelnetRpc>(7);
    http_commands = new HashMap<String, HttpRpc>(11);
    {
      final DieDieDie diediedie = new DieDieDie();
      telnet_commands.put("diediedie", diediedie);
      http_commands.put("diediedie", diediedie);
    }
    {
      final StaticFileRpc staticfile = new StaticFileRpc();
      http_commands.put("favicon.ico", staticfile);
      http_commands.put("s", staticfile);
    }
    {
      final Stats stats = new Stats();
      telnet_commands.put("stats", stats);
      http_commands.put("stats", stats);
    }
    {
      final Version version = new Version();
      telnet_commands.put("version", version);
      http_commands.put("version", version);
      http_commands.put("api/version", version);
    }
    {
      final DropCaches dropcaches = new DropCaches();
      telnet_commands.put("dropcaches", dropcaches);
      http_commands.put("dropcaches", dropcaches);
      http_commands.put("api/dropcaches", dropcaches);
    }

    telnet_commands.put("exit", new Exit());
    telnet_commands.put("help", new Help());
    telnet_commands.put("put", new PutDataPointRpc());

    http_commands.put("", new HomePage());
    {
      final ListAggregators aggregators = new ListAggregators();
      http_commands.put("aggregators", aggregators);
      http_commands.put("api/aggregators", aggregators);
    }
    http_commands.put("logs", new LogsRpc());
    http_commands.put("q", new GraphHandler());
<<<<<<< HEAD
    http_commands.put("suggest", new SuggestRpc());
    http_commands.put("api/suggest", new SuggestRpc());
    http_commands.put("api/formatters", new Formatters());
=======
    {
      final SuggestRpc suggest_rpc = new SuggestRpc();
      http_commands.put("suggest", suggest_rpc);
      http_commands.put("api/suggest", suggest_rpc);
    }
    http_commands.put("api/serializers", new Serializers());
>>>>>>> 44536136
  }

  @Override
  public void messageReceived(final ChannelHandlerContext ctx,
                              final MessageEvent msgevent) {
    try {
      final Object message = msgevent.getMessage();
      if (message instanceof String[]) {
        handleTelnetRpc(msgevent.getChannel(), (String[]) message);
      } else if (message instanceof HttpRequest) {
        handleHttpQuery(tsdb, msgevent.getChannel(), (HttpRequest) message);
      } else {
        logError(msgevent.getChannel(), "Unexpected message type "
                 + message.getClass() + ": " + message);
        exceptions_caught.incrementAndGet();
      }
    } catch (Exception e) {
      Object pretty_message = msgevent.getMessage();
      if (pretty_message instanceof String[]) {
        pretty_message = Arrays.toString((String[]) pretty_message);
      }
      logError(msgevent.getChannel(), "Unexpected exception caught"
               + " while serving " + pretty_message, e);
      exceptions_caught.incrementAndGet();
    }
  }

  /**
   * Finds the right handler for a telnet-style RPC and executes it.
   * @param chan The channel on which the RPC was received.
   * @param command The split telnet-style command.
   */
  private void handleTelnetRpc(final Channel chan, final String[] command) {
    TelnetRpc rpc = telnet_commands.get(command[0]);
    if (rpc == null) {
      rpc = unknown_cmd;
    }
    telnet_rpcs_received.incrementAndGet();
    rpc.execute(tsdb, chan, command);
  }

  /**
   * Finds the right handler for an HTTP query and executes it.
   * @param chan The channel on which the query was received.
   * @param req The parsed HTTP request.
   */
  private void handleHttpQuery(final TSDB tsdb, final Channel chan, final HttpRequest req) {
    http_rpcs_received.incrementAndGet();
    final HttpQuery query = new HttpQuery(tsdb, req, chan);
    if (req.isChunked()) {
      logError(query, "Received an unsupported chunked request: "
               + query.request());
      query.badRequest(
              new BadRequestException("Chunked request not supported"));
      return;
    }
    try {
<<<<<<< HEAD
      try{
        query.setFormatter();
        final String route = query.getQueryBaseRoute();
=======
      try {        
        final String route = query.getQueryBaseRoute();
        query.setSerializer();
>>>>>>> 44536136
        
        final HttpRpc rpc = http_commands.get(route);
        if (rpc != null) {
          rpc.execute(tsdb, query);
        } else {
          query.notFound();
        }
      } catch (BadRequestException ex) {
        query.badRequest(ex);
<<<<<<< HEAD
        //query.sendReply(ex.getStatus(), query.formatter().formatError(ex));
=======
>>>>>>> 44536136
      }
    } catch (Exception ex) {
      query.internalError(ex);
      exceptions_caught.incrementAndGet();
    }
  }

  /**
   * Collects the stats and metrics tracked by this instance.
   * @param collector The collector to use.
   */
  public static void collectStats(final StatsCollector collector) {
    collector.record("rpc.received", telnet_rpcs_received, "type=telnet");
    collector.record("rpc.received", http_rpcs_received, "type=http");
    collector.record("rpc.exceptions", exceptions_caught);
    HttpQuery.collectStats(collector);
    GraphHandler.collectStats(collector);
    PutDataPointRpc.collectStats(collector);
  }

  // ---------------------------- //
  // Individual command handlers. //
  // ---------------------------- //

  /** The "diediedie" command and "/diediedie" endpoint. */
  private final class DieDieDie implements TelnetRpc, HttpRpc {
    public Deferred<Object> execute(final TSDB tsdb, final Channel chan,
                                    final String[] cmd) {
      logWarn(chan, "shutdown requested");
      chan.write("Cleaning up and exiting now.\n");
      return doShutdown(tsdb, chan);
    }

    public void execute(final TSDB tsdb, final HttpQuery query) {
      logWarn(query, "shutdown requested");
      query.sendReply(HttpQuery.makePage("TSD Exiting", "You killed me",
                                         "Cleaning up and exiting now."));
      doShutdown(tsdb, query.channel());
    }

    private Deferred<Object> doShutdown(final TSDB tsdb, final Channel chan) {
      ((GraphHandler) http_commands.get("q")).shutdown();
      ConnectionManager.closeAllConnections();
      // Netty gets stuck in an infinite loop if we shut it down from within a
      // NIO thread.  So do this from a newly created thread.
      final class ShutdownNetty extends Thread {
        ShutdownNetty() {
          super("ShutdownNetty");
        }
        public void run() {
          chan.getFactory().releaseExternalResources();
        }
      }
      new ShutdownNetty().start();  // Stop accepting new connections.

      // Log any error that might occur during shutdown.
      final class ShutdownTSDB implements Callback<Exception, Exception> {
        public Exception call(final Exception arg) {
          LOG.error("Unexpected exception while shutting down", arg);
          return arg;
        }
        public String toString() {
          return "shutdown callback";
        }
      }
      return tsdb.shutdown().addErrback(new ShutdownTSDB());
    }
  }

  /** The "exit" command. */
  private static final class Exit implements TelnetRpc {
    public Deferred<Object> execute(final TSDB tsdb, final Channel chan,
                                    final String[] cmd) {
      chan.disconnect();
      return Deferred.fromResult(null);
    }
  }

  /** The "help" command. */
  private final class Help implements TelnetRpc {
    public Deferred<Object> execute(final TSDB tsdb, final Channel chan,
                                    final String[] cmd) {
      final StringBuilder buf = new StringBuilder();
      buf.append("available commands: ");
      // TODO(tsuna): Maybe sort them?
      for (final String command : telnet_commands.keySet()) {
        buf.append(command).append(' ');
      }
      buf.append('\n');
      chan.write(buf.toString());
      return Deferred.fromResult(null);
    }
  }

  /** The home page ("GET /"). */
  private static final class HomePage implements HttpRpc {
    public void execute(final TSDB tsdb, final HttpQuery query) 
<<<<<<< HEAD
    throws IOException {
=======
      throws IOException {
>>>>>>> 44536136
      final StringBuilder buf = new StringBuilder(2048);
      buf.append("<div id=queryuimain></div>"
                 + "<noscript>You must have JavaScript enabled.</noscript>"
                 + "<iframe src=javascript:'' id=__gwt_historyFrame tabIndex=-1"
                 + " style=position:absolute;width:0;height:0;border:0>"
                 + "</iframe>");
      query.sendReply(HttpQuery.makePage(
        "<script type=text/javascript language=javascript"
        + " src=/s/queryui.nocache.js></script>",
        "TSD", "Time Series Database", buf.toString()));
    }
  }

  /** The "/aggregators" endpoint. */
  private static final class ListAggregators implements HttpRpc {
    public void execute(final TSDB tsdb, final HttpQuery query) 
      throws IOException {
      
      // only accept GET/POST
      if (query.method() != HttpMethod.GET && query.method() != HttpMethod.POST) {
        throw new BadRequestException(HttpResponseStatus.METHOD_NOT_ALLOWED, 
            "Method not allowed", "The HTTP method [" + query.method().getName() +
            "] is not permitted for this endpoint");
      }
      
      if (query.apiVersion() > 0) {
        query.sendReply(
            query.serializer().formatAggregatorsV1(Aggregators.set()));
      } else {
        query.sendReply(JSON.serializeToBytes(Aggregators.set()));
      }
    }
  }

  /** The "stats" command and the "/stats" endpoint. */
  private static final class Stats implements TelnetRpc, HttpRpc {
    public Deferred<Object> execute(final TSDB tsdb, final Channel chan,
                                    final String[] cmd) {
      final StringBuilder buf = new StringBuilder(1024);
      final StatsCollector collector = new StatsCollector("tsd") {
        @Override
        public final void emit(final String line) {
          buf.append(line);
        }
      };
      doCollectStats(tsdb, collector);
      chan.write(buf.toString());
      return Deferred.fromResult(null);
    }

    public void execute(final TSDB tsdb, final HttpQuery query) 
      throws JsonGenerationException, IOException {
      final boolean json = query.hasQueryStringParam("json");
      final StringBuilder buf = json ? null : new StringBuilder(2048);
      final ArrayList<String> stats = json ? new ArrayList<String>(64) : null;
      final StatsCollector collector = new StatsCollector("tsd") {
        @Override
        public final void emit(final String line) {
          if (json) {
            stats.add(line.substring(0, line.length() - 1));  // strip the '\n'
          } else {
            buf.append(line);
          }
        }
      };
      doCollectStats(tsdb, collector);
      if (json) {
        query.sendReply(JSON.serializeToBytes(stats));
      } else {
        query.sendReply(buf);
      }
    }

    private void doCollectStats(final TSDB tsdb,
                                final StatsCollector collector) {
      collector.addHostTag();
      ConnectionManager.collectStats(collector);
      RpcHandler.collectStats(collector);
      tsdb.collectStats(collector);
    }
  }

  /** For unknown commands. */
  private static final class Unknown implements TelnetRpc {
    public Deferred<Object> execute(final TSDB tsdb, final Channel chan,
                                    final String[] cmd) {
      logWarn(chan, "unknown command : " + Arrays.toString(cmd));
      chan.write("unknown command: " + cmd[0] + ".  Try `help'.\n");
      return Deferred.fromResult(null);
    }
  }

  /** The "version" command. */
  private static final class Version implements TelnetRpc, HttpRpc {
    public Deferred<Object> execute(final TSDB tsdb, final Channel chan,
                                    final String[] cmd) {
      if (chan.isConnected()) {
        chan.write(BuildData.revisionString() + '\n'
                   + BuildData.buildString() + '\n');
      }
      return Deferred.fromResult(null);
    }

    public void execute(final TSDB tsdb, final HttpQuery query) throws 
      IOException {
      
      // only accept GET/POST
      if (query.method() != HttpMethod.GET && query.method() != HttpMethod.POST) {
        throw new BadRequestException(HttpResponseStatus.METHOD_NOT_ALLOWED, 
            "Method not allowed", "The HTTP method [" + query.method().getName() +
            "] is not permitted for this endpoint");
      }
      
      final HashMap<String, String> version = new HashMap<String, String>();
      version.put("version", BuildData.version);
      version.put("short_revision", BuildData.short_revision);
      version.put("full_revision", BuildData.full_revision);
      version.put("timestamp", Long.toString(BuildData.timestamp));
      version.put("repo_status", BuildData.repo_status.toString());
      version.put("user", BuildData.user);
      version.put("host", BuildData.host);
      version.put("repo", BuildData.repo);
      
      if (query.apiVersion() > 0) {
        query.sendReply(query.serializer().formatVersionV1(version));
      } else {
        final boolean json = query.request().getUri().endsWith("json");      
        if (json) {
          query.sendReply(JSON.serializeToBytes(version));
        } else {
          final String revision = BuildData.revisionString();
          final String build = BuildData.buildString();
          StringBuilder buf;
          buf = new StringBuilder(2 // For the \n's
                                  + revision.length() + build.length());
          buf.append(revision).append('\n').append(build).append('\n');
          query.sendReply(buf);
        }
      }
    }
  }

  /**
   * Returns the directory path stored in the given system property.
   * @param prop The name of the system property.
   * @return The directory path.
   * @throws IllegalStateException if the system property is not set
   * or has an invalid value.
   */
  static String getDirectoryFromSystemProp(final String prop) {
    final String dir = System.getProperty(prop);
    String err = null;
    if (dir == null) {
      err = "' is not set.";
    } else if (dir.isEmpty()) {
      err = "' is empty.";
    } else if (dir.charAt(dir.length() - 1) != '/') {  // Screw Windows.
      err = "' is not terminated with `/'.";
    }
    if (err != null) {
      throw new IllegalStateException("System property `" + prop + err);
    }
    return dir;
  }

  /** The "dropcaches" command. */
  private static final class DropCaches implements TelnetRpc, HttpRpc {
    public Deferred<Object> execute(final TSDB tsdb, final Channel chan,
                                    final String[] cmd) {
      dropCaches(tsdb, chan);
      chan.write("Caches dropped.\n");
      return Deferred.fromResult(null);
    }

    public void execute(final TSDB tsdb, final HttpQuery query) 
      throws IOException {
      dropCaches(tsdb, query.channel());
      
      // only accept GET/POST
      if (query.method() != HttpMethod.GET && query.method() != HttpMethod.POST) {
        throw new BadRequestException(HttpResponseStatus.METHOD_NOT_ALLOWED, 
            "Method not allowed", "The HTTP method [" + query.method().getName() +
            "] is not permitted for this endpoint");
      }
      
      if (query.apiVersion() > 0) {
        final HashMap<String, String> response = new HashMap<String, String>();
        response.put("status", "200");
        response.put("message", "Caches dropped");
        query.sendReply(query.serializer().formatDropCachesV1(response));
      } else { // deprecated API
        query.sendReply("Caches dropped.\n");
      }
    }

    /** Drops in memory caches.  */
    private void dropCaches(final TSDB tsdb, final Channel chan) {
      LOG.warn(chan + " Dropping all in-memory caches.");
      tsdb.dropCaches();
    }
  }

  /** The /api/formatters endpoint 
   * @since 2.0 */
<<<<<<< HEAD
  private static final class Formatters implements HttpRpc {
=======
  private static final class Serializers implements HttpRpc {
>>>>>>> 44536136
    public void execute(final TSDB tsdb, final HttpQuery query) 
      throws IOException {
      // only accept GET/POST
      if (query.method() != HttpMethod.GET && query.method() != HttpMethod.POST) {
        throw new BadRequestException(HttpResponseStatus.METHOD_NOT_ALLOWED, 
            "Method not allowed", "The HTTP method [" + query.method().getName() +
            "] is not permitted for this endpoint");
      }
      
      switch (query.apiVersion()) {
        case 0:
        case 1:
<<<<<<< HEAD
        default: 
          query.sendReply(query.formatter().formatFormattersV1());
=======
          query.sendReply(query.serializer().formatSerializersV1());
          break;
        default: 
          throw new BadRequestException(HttpResponseStatus.NOT_IMPLEMENTED, 
              "Requested API version not implemented", "Version " + 
              query.apiVersion() + " is not implemented");
>>>>>>> 44536136
      }
    }
  }
  
  // ---------------- //
  // Logging helpers. //
  // ---------------- //

  //private static void logInfo(final HttpQuery query, final String msg) {
  //  LOG.info(query.channel().toString() + ' ' + msg);
  //}

  private static void logWarn(final HttpQuery query, final String msg) {
    LOG.warn(query.channel().toString() + ' ' + msg);
  }

  //private void logWarn(final HttpQuery query, final String msg,
  //                     final Exception e) {
  //  LOG.warn(query.channel().toString() + ' ' + msg, e);
  //}

  private void logError(final HttpQuery query, final String msg) {
    LOG.error(query.channel().toString() + ' ' + msg);
  }

  //private static void logError(final HttpQuery query, final String msg,
  //                             final Exception e) {
  //  LOG.error(query.channel().toString() + ' ' + msg, e);
  //}

  //private void logInfo(final Channel chan, final String msg) {
  //  LOG.info(chan.toString() + ' ' + msg);
  //}

  private static void logWarn(final Channel chan, final String msg) {
    LOG.warn(chan.toString() + ' ' + msg);
  }

  //private void logWarn(final Channel chan, final String msg, final Exception e) {
  //  LOG.warn(chan.toString() + ' ' + msg, e);
  //}

  private void logError(final Channel chan, final String msg) {
    LOG.error(chan.toString() + ' ' + msg);
  }

  private void logError(final Channel chan, final String msg, final Exception e) {
    LOG.error(chan.toString() + ' ' + msg, e);
  }

}<|MERGE_RESOLUTION|>--- conflicted
+++ resolved
@@ -109,18 +109,12 @@
     }
     http_commands.put("logs", new LogsRpc());
     http_commands.put("q", new GraphHandler());
-<<<<<<< HEAD
-    http_commands.put("suggest", new SuggestRpc());
-    http_commands.put("api/suggest", new SuggestRpc());
-    http_commands.put("api/formatters", new Formatters());
-=======
     {
       final SuggestRpc suggest_rpc = new SuggestRpc();
       http_commands.put("suggest", suggest_rpc);
       http_commands.put("api/suggest", suggest_rpc);
     }
     http_commands.put("api/serializers", new Serializers());
->>>>>>> 44536136
   }
 
   @Override
@@ -173,20 +167,13 @@
     if (req.isChunked()) {
       logError(query, "Received an unsupported chunked request: "
                + query.request());
-      query.badRequest(
-              new BadRequestException("Chunked request not supported"));
+      query.badRequest("Chunked request not supported.");
       return;
     }
     try {
-<<<<<<< HEAD
-      try{
-        query.setFormatter();
-        final String route = query.getQueryBaseRoute();
-=======
       try {        
         final String route = query.getQueryBaseRoute();
         query.setSerializer();
->>>>>>> 44536136
         
         final HttpRpc rpc = http_commands.get(route);
         if (rpc != null) {
@@ -196,10 +183,6 @@
         }
       } catch (BadRequestException ex) {
         query.badRequest(ex);
-<<<<<<< HEAD
-        //query.sendReply(ex.getStatus(), query.formatter().formatError(ex));
-=======
->>>>>>> 44536136
       }
     } catch (Exception ex) {
       query.internalError(ex);
@@ -297,11 +280,7 @@
   /** The home page ("GET /"). */
   private static final class HomePage implements HttpRpc {
     public void execute(final TSDB tsdb, final HttpQuery query) 
-<<<<<<< HEAD
-    throws IOException {
-=======
       throws IOException {
->>>>>>> 44536136
       final StringBuilder buf = new StringBuilder(2048);
       buf.append("<div id=queryuimain></div>"
                  + "<noscript>You must have JavaScript enabled.</noscript>"
@@ -506,11 +485,7 @@
 
   /** The /api/formatters endpoint 
    * @since 2.0 */
-<<<<<<< HEAD
-  private static final class Formatters implements HttpRpc {
-=======
   private static final class Serializers implements HttpRpc {
->>>>>>> 44536136
     public void execute(final TSDB tsdb, final HttpQuery query) 
       throws IOException {
       // only accept GET/POST
@@ -523,17 +498,12 @@
       switch (query.apiVersion()) {
         case 0:
         case 1:
-<<<<<<< HEAD
-        default: 
-          query.sendReply(query.formatter().formatFormattersV1());
-=======
           query.sendReply(query.serializer().formatSerializersV1());
           break;
         default: 
           throw new BadRequestException(HttpResponseStatus.NOT_IMPLEMENTED, 
               "Requested API version not implemented", "Version " + 
               query.apiVersion() + " is not implemented");
->>>>>>> 44536136
       }
     }
   }
