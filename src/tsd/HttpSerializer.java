--- conflicted
+++ resolved
@@ -30,12 +30,7 @@
 import net.opentsdb.core.DataPoints;
 import net.opentsdb.core.IncomingDataPoint;
 import net.opentsdb.core.TSDB;
-<<<<<<< HEAD
-import net.opentsdb.meta.TSMeta;
-import net.opentsdb.meta.UIDMeta;
-=======
 import net.opentsdb.core.TSQuery;
->>>>>>> 4ada5dd6
 
 /**
  * Abstract base class for Serializers; plugins that handle converting requests
@@ -193,29 +188,6 @@
   }
   
   /**
-<<<<<<< HEAD
-   * Parses a single UIDMeta object
-   * @return the parsed meta data object
-   * @throws BadRequestException if the plugin has not implemented this method
-   */
-  public UIDMeta parseUidMetaV1() {
-    throw new BadRequestException(HttpResponseStatus.NOT_IMPLEMENTED, 
-        "The requested API endpoint has not been implemented", 
-        this.getClass().getCanonicalName() + 
-        " has not implemented parseUidMetaV1");
-  }
-  
-  /**
-   * Parses a single TSMeta object
-   * @return the parsed meta data object
-   * @throws BadRequestException if the plugin has not implemented this method
-   */
-  public TSMeta parseTSMetaV1() {
-    throw new BadRequestException(HttpResponseStatus.NOT_IMPLEMENTED, 
-        "The requested API endpoint has not been implemented", 
-        this.getClass().getCanonicalName() + 
-        " has not implemented parseTSMetaV1");
-=======
    * Parses a timeseries data query
    * @return A TSQuery with data ready to validate
    * @throws BadRequestException if the plugin has not implemented this method
@@ -225,7 +197,6 @@
         "The requested API endpoint has not been implemented", 
         this.getClass().getCanonicalName() + 
         " has not implemented parseQueryV1");
->>>>>>> 4ada5dd6
   }
   
   /**
@@ -328,31 +299,6 @@
   }
   
   /**
-<<<<<<< HEAD
-   * Format a single UIDMeta object
-   * @param meta The UIDMeta object to serialize
-   * @return A ChannelBuffer object to pass on to the caller
-   * @throws BadRequestException if the plugin has not implemented this method
-   */
-  public ChannelBuffer formatUidMetaV1(final UIDMeta meta) {
-    throw new BadRequestException(HttpResponseStatus.NOT_IMPLEMENTED, 
-        "The requested API endpoint has not been implemented", 
-        this.getClass().getCanonicalName() + 
-        " has not implemented formatUidMetaV1");
-  }
-  
-  /**
-   * Format a single TSMeta object
-   * @param meta The TSMeta object to serialize
-   * @return A ChannelBuffer object to pass on to the caller
-   * @throws BadRequestException if the plugin has not implemented this method
-   */
-  public ChannelBuffer formatTSMetaV1(final TSMeta meta) {
-    throw new BadRequestException(HttpResponseStatus.NOT_IMPLEMENTED, 
-        "The requested API endpoint has not been implemented", 
-        this.getClass().getCanonicalName() + 
-        " has not implemented formatTSMetaV1");
-=======
    * Format the results from a timeseries data query
    * @param query The TSQuery object used to fetch the results
    * @param results The data fetched from storage
@@ -365,7 +311,6 @@
         "The requested API endpoint has not been implemented", 
         this.getClass().getCanonicalName() + 
         " has not implemented formatQueryV1");
->>>>>>> 4ada5dd6
   }
   
   /**
