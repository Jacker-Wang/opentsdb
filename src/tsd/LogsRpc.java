// This file is part of OpenTSDB.
// Copyright (C) 2010-2012  The OpenTSDB Authors.
//
// This program is free software: you can redistribute it and/or modify it
// under the terms of the GNU Lesser General Public License as published by
// the Free Software Foundation, either version 2.1 of the License, or (at your
// option) any later version.  This program is distributed in the hope that it
// will be useful, but WITHOUT ANY WARRANTY; without even the implied warranty
// of MERCHANTABILITY or FITNESS FOR A PARTICULAR PURPOSE.  See the GNU Lesser
// General Public License for more details.  You should have received a copy
// of the GNU Lesser General Public License along with this program.  If not,
// see <http://www.gnu.org/licenses/>.
package net.opentsdb.tsd;

import org.slf4j.LoggerFactory;

import com.fasterxml.jackson.core.JsonGenerationException;

import java.io.IOException;
import java.util.ArrayList;
import java.util.Iterator;
import java.util.NoSuchElementException;

import ch.qos.logback.classic.Level;
import ch.qos.logback.classic.Logger;
import ch.qos.logback.classic.spi.ILoggingEvent;
import ch.qos.logback.classic.spi.IThrowableProxy;
import ch.qos.logback.classic.spi.ThrowableProxyUtil;
import ch.qos.logback.core.read.CyclicBufferAppender;

import net.opentsdb.core.TSDB;
import net.opentsdb.utils.JSON;

/** The "/logs" endpoint. */
final class LogsRpc implements HttpRpc {

  public void execute(final TSDB tsdb, final HttpQuery query) 
    throws JsonGenerationException, IOException {
    LogIterator logmsgs = new LogIterator();
    if (query.hasQueryStringParam("json")) {
      ArrayList<String> logs = new ArrayList<String>();
<<<<<<< HEAD
      for (String log : logmsgs)
        logs.add(log);
=======
      for (String log : logmsgs) {
        logs.add(log);
      }
>>>>>>> 81d511ea
      query.sendReply(JSON.serializeToBytes(logs));
    } else if (query.hasQueryStringParam("level")) {
      final Level level = Level.toLevel(query.getQueryStringParam("level"),
                                        null);
      if (level == null) {
        throw new BadRequestException("Invalid level: "
                                      + query.getQueryStringParam("level"));
      }
      final Logger root =
        (Logger) LoggerFactory.getLogger(Logger.ROOT_LOGGER_NAME);
      String logger_name = query.getQueryStringParam("logger");
      if (logger_name == null) {
        logger_name = Logger.ROOT_LOGGER_NAME;
      } else if (root.getLoggerContext().exists(logger_name) == null) {
        throw new BadRequestException("Invalid logger: " + logger_name);
      }
      final Logger logger = (Logger) LoggerFactory.getLogger(logger_name);
      int nloggers = 0;
      if (logger == root) {  // Update all the loggers.
        for (final Logger l : logger.getLoggerContext().getLoggerList()) {
          l.setLevel(level);
          nloggers++;
        }
      } else {
        logger.setLevel(level);
        nloggers++;
      }
      query.sendReply("Set the log level to " + level + " on " + nloggers
                      + " logger" + (nloggers > 1 ? "s" : "") + ".\n");
    } else {
      final StringBuilder buf = new StringBuilder(512);
      for (final String logmsg : logmsgs) {
        buf.append(logmsg).append('\n');
      }
      logmsgs = null;
      query.sendReply(buf);
    }
  }

  /** Helper class to iterate over logback's recent log messages. */
  private static final class LogIterator implements Iterator<String>,
                                                    Iterable<String> {

    private final CyclicBufferAppender<ILoggingEvent> logbuf;
    private final StringBuilder buf = new StringBuilder(64);
    private int nevents;

    public LogIterator() {
      final Logger root =
        (Logger) LoggerFactory.getLogger(Logger.ROOT_LOGGER_NAME);
      logbuf = (CyclicBufferAppender<ILoggingEvent>) root.getAppender("CYCLIC");
    }

    public Iterator<String> iterator() {
      nevents = logbuf.getLength();
      return this;
    }

    public boolean hasNext() {
      return nevents > 0;
    }

    public String next() {
      if (hasNext()) {
        nevents--;
        final ILoggingEvent event = (ILoggingEvent) logbuf.get(nevents);
        final String msg = event.getFormattedMessage();
        buf.setLength(0);
        buf.append(event.getTimeStamp() / 1000)
          .append('\t').append(event.getLevel().toString())
          .append('\t').append(event.getThreadName())
          .append('\t').append(event.getLoggerName())
          .append('\t').append(msg);
        final IThrowableProxy thrown = event.getThrowableProxy();
        if (thrown != null) {
          buf.append('\t').append(ThrowableProxyUtil.asString(thrown));
        }
        return buf.toString();
      }
      throw new NoSuchElementException("no more elements");
    }

    public void remove() {
      throw new UnsupportedOperationException();
    }

  }

}<|MERGE_RESOLUTION|>--- conflicted
+++ resolved
@@ -39,14 +39,9 @@
     LogIterator logmsgs = new LogIterator();
     if (query.hasQueryStringParam("json")) {
       ArrayList<String> logs = new ArrayList<String>();
-<<<<<<< HEAD
-      for (String log : logmsgs)
-        logs.add(log);
-=======
       for (String log : logmsgs) {
         logs.add(log);
       }
->>>>>>> 81d511ea
       query.sendReply(JSON.serializeToBytes(logs));
     } else if (query.hasQueryStringParam("level")) {
       final Level level = Level.toLevel(query.getQueryStringParam("level"),
