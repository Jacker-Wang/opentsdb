--- conflicted
+++ resolved
@@ -175,27 +175,6 @@
       } else {
         meta = this.parseUIDMetaQS(query);
       }
-<<<<<<< HEAD
-      try {
-        meta.syncToStorage(tsdb, false);
-        tsdb.indexUIDMeta(meta);
-        query.sendReply(query.serializer().formatUidMetaV1(meta));
-      } catch (IllegalStateException e) {
-        query.sendStatusOnly(HttpResponseStatus.NOT_MODIFIED);
-      } catch (IllegalArgumentException e) {
-        throw new BadRequestException("Unable to save UIDMeta information", e);
-      } catch (NoSuchUniqueName e) {
-        throw new BadRequestException(HttpResponseStatus.NOT_FOUND, 
-            "Could not find the requested UID", e);
-      }
-    // PUT
-    } else if (method == HttpMethod.PUT) {
-      final UIDMeta meta;
-      if (query.hasContent()) {
-        meta = query.serializer().parseUidMetaV1();
-      } else {
-        meta = this.parseUIDMetaQS(query);
-=======
       
       /**
        * Storage callback used to determine if the storage call was successful
@@ -215,21 +194,14 @@
           return UIDMeta.getUIDMeta(tsdb, meta.getType(), meta.getUID());
         }
         
->>>>>>> 54ecebd7
-      }
-      
-      try {
-<<<<<<< HEAD
-        meta.syncToStorage(tsdb, true);
-        tsdb.indexUIDMeta(meta);
-        query.sendReply(query.serializer().formatUidMetaV1(meta));
-=======
+      }
+      
+      try {
         final Deferred<UIDMeta> process_meta = meta.syncToStorage(tsdb, 
             method == HttpMethod.PUT).addCallbackDeferring(new SyncCB());
         final UIDMeta updated_meta = process_meta.joinUninterruptibly();
         tsdb.indexUIDMeta(updated_meta);
         query.sendReply(query.serializer().formatUidMetaV1(updated_meta));
->>>>>>> 54ecebd7
       } catch (IllegalStateException e) {
         query.sendStatusOnly(HttpResponseStatus.NOT_MODIFIED);
       } catch (IllegalArgumentException e) {
@@ -250,11 +222,7 @@
         meta = this.parseUIDMetaQS(query);
       }
       try {        
-<<<<<<< HEAD
-        meta.delete(tsdb);
-=======
         meta.delete(tsdb).joinUninterruptibly();
->>>>>>> 54ecebd7
         tsdb.deleteUIDMeta(meta);
       } catch (IllegalArgumentException e) {
         throw new BadRequestException("Unable to delete UIDMeta information", e);
@@ -312,29 +280,6 @@
       } else {
         meta = this.parseTSMetaQS(query);
       }
-<<<<<<< HEAD
-      try {
-        meta.syncToStorage(tsdb, false);
-        tsdb.indexTSMeta(meta);
-        query.sendReply(query.serializer().formatTSMetaV1(meta));
-      } catch (IllegalStateException e) {
-        query.sendStatusOnly(HttpResponseStatus.NOT_MODIFIED);
-      } catch (IllegalArgumentException e) {
-        throw new BadRequestException("Unable to save TSMeta information", e);
-      } catch (NoSuchUniqueName e) {
-        // this would only happen if someone deleted a UID but left the 
-        // the timeseries meta data
-        throw new BadRequestException(HttpResponseStatus.NOT_FOUND, 
-            "Unable to find one or more UIDs", e);
-      }
-    // PUT
-    } else if (method == HttpMethod.PUT) {
-      final TSMeta meta;
-      if (query.hasContent()) {
-        meta = query.serializer().parseTSMetaV1();
-      } else {
-        meta = this.parseTSMetaQS(query);
-=======
       
       /**
        * Storage callback used to determine if the storage call was successful
@@ -354,21 +299,14 @@
           return TSMeta.getTSMeta(tsdb, meta.getTSUID());
         }
         
->>>>>>> 54ecebd7
-      }
-      
-      try {
-<<<<<<< HEAD
-        meta.syncToStorage(tsdb, true);
-        tsdb.indexTSMeta(meta);
-        query.sendReply(query.serializer().formatTSMetaV1(meta));
-=======
+      }
+      
+      try {
         final Deferred<TSMeta> process_meta = meta.syncToStorage(tsdb, 
             method == HttpMethod.PUT).addCallbackDeferring(new SyncCB());
         final TSMeta updated_meta = process_meta.joinUninterruptibly();
         tsdb.indexTSMeta(updated_meta);
         query.sendReply(query.serializer().formatTSMetaV1(updated_meta));
->>>>>>> 54ecebd7
       } catch (IllegalStateException e) {
         query.sendStatusOnly(HttpResponseStatus.NOT_MODIFIED);
       } catch (IllegalArgumentException e) {
