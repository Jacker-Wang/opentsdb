--- conflicted
+++ resolved
@@ -249,21 +249,12 @@
     </dependency>
     
     <dependency>
-<<<<<<< HEAD
-      <groupId>org.codehaus.jackson</groupId>
-      <artifactId>jackson-core-lgpl</artifactId>
-=======
       <groupId>com.fasterxml.jackson.core</groupId>
       <artifactId>jackson-annotations</artifactId>
->>>>>>> 98bdd06e
       <version>@JACKSON_VERSION@</version>
     </dependency>
     
     <dependency>
-<<<<<<< HEAD
-      <groupId>org.codehaus.jackson</groupId>
-      <artifactId>jackson-mapper-lgpl</artifactId>
-=======
       <groupId>com.fasterxml.jackson.core</groupId>
       <artifactId>jackson-core</artifactId>
       <version>@JACKSON_VERSION@</version>
@@ -272,7 +263,6 @@
     <dependency>
       <groupId>com.fasterxml.jackson.core</groupId>
       <artifactId>jackson-databind</artifactId>
->>>>>>> 98bdd06e
       <version>@JACKSON_VERSION@</version>
     </dependency>
 
