--- conflicted
+++ resolved
@@ -248,11 +248,6 @@
       <version>@GUAVA_VERSION@</version>
     </dependency>
     
-<<<<<<< HEAD
-    <dependency>
-      <groupId>org.codehaus.jackson</groupId>
-      <artifactId>jackson-core-lgpl</artifactId>
-=======
         <dependency>
       <groupId>com.fasterxml.jackson.core</groupId>
       <artifactId>jackson-annotations</artifactId>
@@ -262,18 +257,12 @@
     <dependency>
       <groupId>com.fasterxml.jackson.core</groupId>
       <artifactId>jackson-core</artifactId>
->>>>>>> 1674818b
       <version>@JACKSON_VERSION@</version>
     </dependency>
     
     <dependency>
-<<<<<<< HEAD
-      <groupId>org.codehaus.jackson</groupId>
-      <artifactId>jackson-mapper-lgpl</artifactId>
-=======
       <groupId>com.fasterxml.jackson.core</groupId>
       <artifactId>jackson-databind</artifactId>
->>>>>>> 1674818b
       <version>@JACKSON_VERSION@</version>
     </dependency>
 
