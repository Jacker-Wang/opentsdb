#!/bin/sh -e
#
# Modified from original source: Elastic Search
# https://github.com/elasticsearch/elasticsearch
# Thank you to the Elastic Search authors
#
### BEGIN INIT INFO
# Provides:          opentsdb
# Required-Start:    $network $named
# Required-Stop:     $network $named
# Default-Start:     2 3 4 5
# Default-Stop:      0 1 6
# Short-Description: Starts OpenTSDB TSD
# Description:       Starts an OpenTSDB time series daemon
### END INIT INFO

PATH=/bin:/usr/bin:/sbin:/usr/sbin
NAME=opentsdb
TSD_USER=opentsdb
TSD_GROUP=opentsdb
DAEMON=/usr/share/opentsdb/bin/tsdb
DAEMON_OPTS=tsd
PID_FILE=/var/run/$NAME.pid

# Maximum number of open files
MAX_OPEN_FILES=65535

. /lib/lsb/init-functions

# The first existing directory is used for JAVA_HOME
# (if JAVA_HOME is not defined in $DEFAULT)
<<<<<<< HEAD
JDK_DIRS="/usr/lib/jvm/java-8-oracle \
   /usr/lib/jvm/java-7-oracle /usr/lib/jvm/java-7-openjdk \
   /usr/lib/jvm/java-7-openjdk-amd64/ /usr/lib/jvm/java-7-openjdk-i386/ \
   /usr/lib/jvm/java-6-sun /usr/lib/jvm/java-6-openjdk \
   /usr/lib/jvm/java-6-openjdk-amd64 /usr/lib/jvm/java-6-openjdk-i386 \
   /usr/lib/jvm/default-java"
=======
JDK_DIRS="\
  /usr/lib/jvm/java-8-oracle /usr/lib/jvm/java-8-openjdk \
  /usr/lib/jvm/java-8-openjdk-amd64/ /usr/lib/jvm/java-8-openjdk-i386/ \
	\
  /usr/lib/jvm/java-7-oracle /usr/lib/jvm/java-7-openjdk \
  /usr/lib/jvm/java-7-openjdk-amd64/ /usr/lib/jvm/java-7-openjdk-i386/ \
	\
  /usr/lib/jvm/default-java"
>>>>>>> d7b786f6

# Look for the right JVM to use
for jdir in $JDK_DIRS; do
  if [ -r "$jdir/bin/java" -a -z "${JAVA_HOME}" ]; then
    JAVA_HOME="$jdir"
  fi
done

if [ -r /etc/default/opentsdb ]; then
    . /etc/default/opentsdb
fi

export JAVA_HOME


case "$1" in
start)

  if [ -z "$JAVA_HOME" ]; then
    log_failure_msg "no JDK found - please set JAVA_HOME"
    exit 1
  fi

  log_action_begin_msg "Starting TSD"
  if start-stop-daemon --test --start --pidfile "$PID_FILE" \
    --user "$TSD_USER" --exec "$JAVA_HOME/bin/java" \
    >/dev/null; then

    touch "$PID_FILE" && chown "$TSD_USER":"$TSD_GROUP" "$PID_FILE"

    if [ -n "$MAX_OPEN_FILES" ]; then
      ulimit -n $MAX_OPEN_FILES
    fi

    # start the daemon
    start-stop-daemon --start -b --user "$TSD_USER" -c "$TSD_USER" \
      --make-pidfile --pidfile "$PID_FILE" \
      --exec /bin/bash -- -c "$DAEMON $DAEMON_OPTS"

    log_end_msg $?
  fi
  ;;

stop)
  log_action_begin_msg "Stopping TSD"
  set +e
  if [ -f "$PID_FILE" ]; then
    start-stop-daemon --stop --pidfile "$PID_FILE" \
      --user "$TSD_USER" --retry=TERM/20/KILL/5 >/dev/null
    if [ $? -eq 1 ]; then
      log_action_cont_msg "TSD is not running but pid file exists, cleaning up"
    elif [ $? -eq 3 ]; then
      PID="`cat $PID_FILE`"
      log_failure_msg "Failed to stop TSD (pid $PID)"
      exit 1
    fi
    rm -f "$PID_FILE"
  else
    log_action_cont_msg "TSD was not running"
  fi
  log_action_end_msg 0
  set -e
  ;;

restart|force-reload)
  if [ -f "$PID_FILE" ]; then
    $0 stop
    sleep 1
  fi
  $0 start
  ;;
status)
  status_of_proc -p "$PID_FILE" "$DAEMON" "$NAME"
  ;;
*)
  echo "Usage: /etc/init.d/opentsdb {start|stop|restart|status}"
  exit 1
  ;;
esac

exit 0<|MERGE_RESOLUTION|>--- conflicted
+++ resolved
@@ -29,14 +29,6 @@
 
 # The first existing directory is used for JAVA_HOME
 # (if JAVA_HOME is not defined in $DEFAULT)
-<<<<<<< HEAD
-JDK_DIRS="/usr/lib/jvm/java-8-oracle \
-   /usr/lib/jvm/java-7-oracle /usr/lib/jvm/java-7-openjdk \
-   /usr/lib/jvm/java-7-openjdk-amd64/ /usr/lib/jvm/java-7-openjdk-i386/ \
-   /usr/lib/jvm/java-6-sun /usr/lib/jvm/java-6-openjdk \
-   /usr/lib/jvm/java-6-openjdk-amd64 /usr/lib/jvm/java-6-openjdk-i386 \
-   /usr/lib/jvm/default-java"
-=======
 JDK_DIRS="\
   /usr/lib/jvm/java-8-oracle /usr/lib/jvm/java-8-openjdk \
   /usr/lib/jvm/java-8-openjdk-amd64/ /usr/lib/jvm/java-8-openjdk-i386/ \
@@ -45,7 +37,6 @@
   /usr/lib/jvm/java-7-openjdk-amd64/ /usr/lib/jvm/java-7-openjdk-i386/ \
 	\
   /usr/lib/jvm/default-java"
->>>>>>> d7b786f6
 
 # Look for the right JVM to use
 for jdir in $JDK_DIRS; do
