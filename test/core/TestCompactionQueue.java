--- conflicted
+++ resolved
@@ -64,12 +64,8 @@
     // Inject the attributes we need into the "tsdb" object.
     Whitebox.setInternalState(tsdb, "metrics", mock(UniqueId.class));
     Whitebox.setInternalState(tsdb, "table", TABLE);
-<<<<<<< HEAD
-    Whitebox.setInternalState(Config.class, "ENABLE_COMPACTIONS", true);
-=======
     Whitebox.setInternalState(config, "enable_compactions", true);
     Whitebox.setInternalState(tsdb, "config", config);
->>>>>>> 70328396
     // Stub out the compaction thread, so it doesn't even start.
     PowerMockito.whenNew(CompactionQueue.Thrd.class).withNoArguments()
       .thenReturn(mock(CompactionQueue.Thrd.class));
