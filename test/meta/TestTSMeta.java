// This file is part of OpenTSDB.
// Copyright (C) 2010-2012  The OpenTSDB Authors.
//
// This program is free software: you can redistribute it and/or modify it
// under the terms of the GNU Lesser General Public License as published by
// the Free Software Foundation, either version 2.1 of the License, or (at your
// option) any later version.  This program is distributed in the hope that it
// will be useful, but WITHOUT ANY WARRANTY; without even the implied warranty
// of MERCHANTABILITY or FITNESS FOR A PARTICULAR PURPOSE.  See the GNU Lesser
// General Public License for more details.  You should have received a copy
// of the GNU Lesser General Public License along with this program.  If not,
// see <http://www.gnu.org/licenses/>.
package net.opentsdb.meta;

import static org.junit.Assert.assertArrayEquals;
import static org.junit.Assert.assertEquals;
import static org.junit.Assert.assertFalse;
import static org.junit.Assert.assertNotNull;
import static org.junit.Assert.assertNull;
import static org.junit.Assert.assertTrue;
import static org.mockito.Matchers.any;
<<<<<<< HEAD
import static org.mockito.Matchers.anyShort;
=======
import static org.mockito.Matchers.anyString;
>>>>>>> cd7dbd78
import static org.mockito.Mockito.verify;
import static org.mockito.Mockito.when;
import static org.powermock.api.mockito.PowerMockito.mock;

<<<<<<< HEAD
import java.nio.charset.Charset;
import java.util.ArrayList;

=======
>>>>>>> cd7dbd78
import net.opentsdb.core.TSDB;
import net.opentsdb.storage.MockBase;
import net.opentsdb.uid.NoSuchUniqueId;
import net.opentsdb.uid.UniqueId;
import net.opentsdb.utils.Config;
import net.opentsdb.utils.JSON;

import org.hbase.async.AtomicIncrementRequest;
import org.hbase.async.Bytes;
import org.hbase.async.DeleteRequest;
import org.hbase.async.GetRequest;
import org.hbase.async.HBaseClient;
import org.hbase.async.KeyValue;
import org.hbase.async.PutRequest;
import org.hbase.async.Scanner;
import org.junit.Before;
import org.junit.Test;
import org.junit.runner.RunWith;
import org.powermock.api.mockito.PowerMockito;
import org.powermock.core.classloader.annotations.PowerMockIgnore;
import org.powermock.core.classloader.annotations.PrepareForTest;
import org.powermock.modules.junit4.PowerMockRunner;

import com.stumbleupon.async.Callback;
import com.stumbleupon.async.DeferredGroupException;

@PowerMockIgnore({"javax.management.*", "javax.xml.*",
  "ch.qos.*", "org.slf4j.*",
  "com.sum.*", "org.xml.*"})
@RunWith(PowerMockRunner.class)
@PrepareForTest({TSDB.class, Config.class, UniqueId.class, HBaseClient.class, 
  GetRequest.class, PutRequest.class, DeleteRequest.class, KeyValue.class, 
<<<<<<< HEAD
  RowLock.class, UIDMeta.class, TSMeta.class, AtomicIncrementRequest.class})
public final class TestTSMeta {
  private static final Charset CHARSET = Charset.forName("ISO-8859-1");
  private TSDB tsdb = mock(TSDB.class);
=======
  Scanner.class, UIDMeta.class, TSMeta.class, AtomicIncrementRequest.class})
public final class TestTSMeta {
  private TSDB tsdb;
>>>>>>> cd7dbd78
  private HBaseClient client = mock(HBaseClient.class);
  private MockBase storage;
  private TSMeta meta = new TSMeta();
  
  @Before
  public void before() throws Exception {
<<<<<<< HEAD
    PowerMockito.mockStatic(UIDMeta.class);
    
    UIDMeta metric = new UIDMeta(UniqueIdType.METRIC, new byte[] { 0, 0, 1 },
        "sys.cpu.0");
    metric.setDisplayName("System CPU");
    UIDMeta tagk = new UIDMeta(UniqueIdType.TAGK, new byte[] { 0, 0, 1 },
        "host");
    tagk.setDisplayName("Host server name");
    UIDMeta tagv = new UIDMeta(UniqueIdType.TAGV, new byte[] { 0, 0, 1 },
        "web01");
    tagv.setDisplayName("Web server 1");
    
    when(UIDMeta.getUIDMeta(tsdb, UniqueIdType.METRIC, "000001"))
      .thenReturn(metric);
    when(UIDMeta.getUIDMeta(tsdb, UniqueIdType.METRIC, "000002"))
      .thenThrow(new NoSuchUniqueName("metric", "sys.cpu.1"));
    
    when(UIDMeta.getUIDMeta(tsdb, UniqueIdType.TAGK, new byte[] { 0, 0, 1 }))
      .thenReturn(tagk);
    when(UIDMeta.getUIDMeta(tsdb, UniqueIdType.TAGK, new byte[] { 0, 0, 2 }))
      .thenThrow(new NoSuchUniqueName("tagk", "dc"));
=======
    final Config config = new Config(false);
    PowerMockito.whenNew(HBaseClient.class)
      .withArguments(anyString(), anyString()).thenReturn(client);
    tsdb = new TSDB(config);
>>>>>>> cd7dbd78
    
    storage = new MockBase(tsdb, client, true, true, true, true);
    
    storage.addColumn(new byte[] { 0, 0, 1 }, 
        "metrics".getBytes(MockBase.ASCII()),
        "sys.cpu.0".getBytes(MockBase.ASCII()));
    storage.addColumn(new byte[] { 0, 0, 1 }, 
        "metric_meta".getBytes(MockBase.ASCII()), 
        ("{\"uid\":\"000001\",\"type\":\"METRIC\",\"name\":\"sys.cpu.0\"," +
        "\"description\":\"Description\",\"notes\":\"MyNotes\",\"created\":" + 
        "1328140801,\"displayName\":\"System CPU\"}")
        .getBytes(MockBase.ASCII()));
    
<<<<<<< HEAD
    KeyValue kv = mock(KeyValue.class);
    String json = 
      "{\"tsuid\":\"ABCD\",\"" +
      "description\":\"Description\",\"notes\":\"Notes\",\"created\":1328140800," +
      "\"custom\":null,\"units\":\"\",\"retention\":42,\"max\":1.0,\"min\":" +
      "\"NaN\",\"displayName\":\"Display\",\"dataType\":\"Data\"}";
    KeyValue ctr = mock(KeyValue.class);
    ArrayList<KeyValue> kvs = new ArrayList<KeyValue>();
    kvs.add(kv);
    kvs.add(ctr);
    when(kv.value()).thenReturn(json.getBytes());
    when(kv.qualifier()).thenReturn("ts_meta".getBytes(CHARSET));
    when(ctr.value()).thenReturn(Bytes.fromLong(1));
    when(ctr.timestamp()).thenReturn(1328140801000L);
    when(ctr.qualifier()).thenReturn("ts_ctr".getBytes(CHARSET));
    
    when(client.get((GetRequest) any())).thenReturn(
        Deferred.fromResult(kvs));
    when(client.delete((DeleteRequest) any())).thenReturn(
        new Deferred<Object>());
    when(client.put((PutRequest) any())).thenReturn(
        new Deferred<Object>());
    when(client.bufferAtomicIncrement((AtomicIncrementRequest)any()))
    .thenReturn(Deferred.fromResult(1L));
=======
    storage.addColumn(new byte[] { 0, 0, 1 }, 
        "tagk".getBytes(MockBase.ASCII()),
        "host".getBytes(MockBase.ASCII()));
    storage.addColumn(new byte[] { 0, 0, 1 }, 
        "tagk_meta".getBytes(MockBase.ASCII()), 
        ("{\"uid\":\"000001\",\"type\":\"TAGK\",\"name\":\"host\"," +
        "\"description\":\"Description\",\"notes\":\"MyNotes\",\"created\":" + 
        "1328140801,\"displayName\":\"Host server name\"}")
        .getBytes(MockBase.ASCII()));

    storage.addColumn(new byte[] { 0, 0, 1 }, 
        "tagv".getBytes(MockBase.ASCII()),
        "web01".getBytes(MockBase.ASCII()));
    storage.addColumn(new byte[] { 0, 0, 1 }, 
        "tagv_meta".getBytes(MockBase.ASCII()), 
        ("{\"uid\":\"000001\",\"type\":\"TAGV\",\"name\":\"web01\"," +
        "\"description\":\"Description\",\"notes\":\"MyNotes\",\"created\":" + 
        "1328140801,\"displayName\":\"Web server 1\"}")
        .getBytes(MockBase.ASCII()));

    storage.addColumn(new byte[] { 0, 0, 1, 0, 0, 1, 0, 0, 1 },
        "ts_meta".getBytes(MockBase.ASCII()),
        ("{\"tsuid\":\"000001000001000001\",\"" +
        "description\":\"Description\",\"notes\":\"Notes\",\"created\":1328140800," +
        "\"custom\":null,\"units\":\"\",\"retention\":42,\"max\":1.0,\"min\":" +
        "\"NaN\",\"displayName\":\"Display\",\"dataType\":\"Data\"}")
        .getBytes(MockBase.ASCII()));
    storage.addColumn(new byte[] { 0, 0, 1, 0, 0, 1, 0, 0, 1 },
        "ts_ctr".getBytes(MockBase.ASCII()),
        Bytes.fromLong(1L));
>>>>>>> cd7dbd78
  }
  
  @Test
  public void constructor() { 
    assertNotNull(new TSMeta());
  }
 
  @Test
  public void createConstructor() {
    meta = new TSMeta(new byte[] { 0, 0, 1, 0, 0, 2, 0, 0, 3 }, 1357300800000L);
    assertEquals(1357300800000L / 1000, meta.getCreated());
  }
  
  @Test
  public void serialize() throws Exception {
    final String json = JSON.serializeToString(meta);
    assertNotNull(json);
    assertTrue(json.contains("\"created\":0"));
  }
  
  @Test
  public void deserialize() throws Exception {
    String json = "{\"tsuid\":\"ABCD\",\"" +
     "description\":\"Description\",\"notes\":\"Notes\",\"created\":1328140800," +
     "\"custom\":null,\"units\":\"\",\"retention\":42,\"max\":1.0,\"min\":" +
     "\"NaN\",\"displayName\":\"Display\",\"dataType\":\"Data\",\"lastReceived" +
     "\":1328140801,\"unknownkey\":null}";
    TSMeta tsmeta = JSON.parseToObject(json, TSMeta.class);
    assertNotNull(tsmeta);
    assertEquals("ABCD", tsmeta.getTSUID());
    assertEquals("Notes", tsmeta.getNotes());
    assertEquals(42, tsmeta.getRetention());
  }
  
  @Test
  public void getTSMeta() throws Exception {
    meta = TSMeta.getTSMeta(tsdb, "000001000001000001").joinUninterruptibly();
    assertNotNull(meta);
    assertEquals("000001000001000001", meta.getTSUID());
    assertEquals("sys.cpu.0", meta.getMetric().getName());
    assertEquals(2, meta.getTags().size());
    assertEquals("host", meta.getTags().get(0).getName());
    assertEquals("web01", meta.getTags().get(1).getName());
    assertEquals(1, meta.getTotalDatapoints());
<<<<<<< HEAD
    assertEquals(1328140801L, meta.getLastReceived());
=======
    // no support for timestamps in mockbase yet
    //assertEquals(1328140801L, meta.getLastReceived());
>>>>>>> cd7dbd78
  }
  
  @Test
  public void getTSMetaDoesNotExist() throws Exception {
    meta = TSMeta.getTSMeta(tsdb, "000002000001000001").joinUninterruptibly();
    assertNull(meta);
  }
  
  @Test (expected = NoSuchUniqueId.class)
  public void getTSMetaNSUMetric() throws Throwable {
    storage.addColumn(new byte[] { 0, 0, 2, 0, 0, 1, 0, 0, 1 },
        "ts_meta".getBytes(MockBase.ASCII()),
        ("{\"tsuid\":\"000002000001000001\",\"" +
        "description\":\"Description\",\"notes\":\"Notes\",\"created\":1328140800," +
        "\"custom\":null,\"units\":\"\",\"retention\":42,\"max\":1.0,\"min\":" +
        "\"NaN\",\"displayName\":\"Display\",\"dataType\":\"Data\"}")
        .getBytes(MockBase.ASCII()));
    try {
      TSMeta.getTSMeta(tsdb, "000002000001000001").joinUninterruptibly();
    } catch (DeferredGroupException e) {
      throw e.getCause();
    }
  }
  
  @Test (expected = NoSuchUniqueId.class)
  public void getTSMetaNSUTagk() throws Throwable {
    storage.addColumn(new byte[] { 0, 0, 1, 0, 0, 2, 0, 0, 1 },
        "ts_meta".getBytes(MockBase.ASCII()),
        ("{\"tsuid\":\"000001000002000001\",\"" +
        "description\":\"Description\",\"notes\":\"Notes\",\"created\":1328140800," +
        "\"custom\":null,\"units\":\"\",\"retention\":42,\"max\":1.0,\"min\":" +
        "\"NaN\",\"displayName\":\"Display\",\"dataType\":\"Data\"}")
        .getBytes(MockBase.ASCII()));
    try {
      TSMeta.getTSMeta(tsdb, "000001000002000001").joinUninterruptibly();
    } catch (DeferredGroupException e) {
      throw e.getCause();
    }
  }
  
  @Test (expected = NoSuchUniqueId.class)
  public void getTSMetaNSUTagv() throws Throwable {
    storage.addColumn(new byte[] { 0, 0, 1, 0, 0, 1, 0, 0, 2 },
        "ts_meta".getBytes(MockBase.ASCII()),
        ("{\"tsuid\":\"000001000001000002\",\"" +
        "description\":\"Description\",\"notes\":\"Notes\",\"created\":1328140800," +
        "\"custom\":null,\"units\":\"\",\"retention\":42,\"max\":1.0,\"min\":" +
        "\"NaN\",\"displayName\":\"Display\",\"dataType\":\"Data\"}")
        .getBytes(MockBase.ASCII()));
    try {
      TSMeta.getTSMeta(tsdb, "000001000001000002").joinUninterruptibly();
    } catch (DeferredGroupException e) {
      throw e.getCause();
    }
  }
  
  @Test
  public void delete() throws Exception {
    meta = TSMeta.getTSMeta(tsdb, "000001000001000001").joinUninterruptibly();
    meta.delete(tsdb);
  }
  
  @Test (expected = IllegalArgumentException.class)
  public void deleteNull() throws Exception {
    meta = new TSMeta();
    meta.delete(tsdb);
  }
  
  @Test
  public void syncToStorage() throws Exception {
    meta = new TSMeta(new byte[] { 0, 0, 1, 0, 0, 1, 0, 0, 1 }, 1357300800000L);
    meta.setDisplayName("New DN");
    meta.syncToStorage(tsdb, false).joinUninterruptibly();
    assertEquals("New DN", meta.getDisplayName());
    assertEquals(42, meta.getRetention());
  }
  
  @Test
  public void syncToStorageOverwrite() throws Exception {
    meta = new TSMeta(new byte[] { 0, 0, 1, 0, 0, 1, 0, 0, 1 }, 1357300800000L);
    meta.setDisplayName("New DN");
    meta.syncToStorage(tsdb, true).joinUninterruptibly();
    assertEquals("New DN", meta.getDisplayName());
    assertEquals(0, meta.getRetention());
  }
  
  @Test (expected = IllegalStateException.class)
  public void syncToStorageNoChanges() throws Exception {
    meta = new TSMeta("ABCD");
<<<<<<< HEAD
    meta.syncToStorage(tsdb, true);
=======
    meta.syncToStorage(tsdb, true).joinUninterruptibly();
>>>>>>> cd7dbd78
  }
  
  @Test (expected = IllegalArgumentException.class)
  public void syncToStorageNullTSUID() throws Exception {
    meta = new TSMeta();
    meta.syncToStorage(tsdb, true).joinUninterruptibly();
  }

  @Test (expected = IllegalArgumentException.class)
  public void syncToStorageDoesNotExist() throws Exception {
    storage.flushRow(new byte[] { 0, 0, 1, 0, 0, 1, 0, 0, 1 });
    meta = new TSMeta(new byte[] { 0, 0, 1, 0, 0, 1, 0, 0, 1 }, 1357300800000L);
    meta.syncToStorage(tsdb, false).joinUninterruptibly();
  }
  
  @Test
  public void storeNew() throws Exception {
    meta = new TSMeta(new byte[] { 0, 0, 1, 0, 0, 1, 0, 0, 1 }, 1357300800000L);
    meta.setDisplayName("New DN");
    meta.storeNew(tsdb);
    assertEquals("New DN", meta.getDisplayName());
  }
  
  @Test (expected = IllegalArgumentException.class)
  public void storeNewNull() throws Exception {
    meta = new TSMeta(null);
    meta.storeNew(tsdb);
  }
  
  @Test (expected = IllegalArgumentException.class)
  public void storeNewEmpty() throws Exception {
    meta = new TSMeta("");
    meta.storeNew(tsdb);
  }
  
  @Test
  public void metaExistsInStorage() throws Exception {
    assertTrue(TSMeta.metaExistsInStorage(tsdb, "000001000001000001")
        .joinUninterruptibly());
  }
  
  @Test
  public void metaExistsInStorageNot() throws Exception {
    storage.flushRow(new byte[] { 0, 0, 1, 0, 0, 1, 0, 0, 1 });
    assertFalse(TSMeta.metaExistsInStorage(tsdb, "000001000001000001")
        .joinUninterruptibly());
  }
  
  @Test
  public void counterExistsInStorage() throws Exception {
    assertTrue(TSMeta.counterExistsInStorage(tsdb, 
        new byte[] { 0, 0, 1, 0, 0, 1, 0, 0, 1 }).joinUninterruptibly());
  }
  
  @Test
  public void counterExistsInStorageNot() throws Exception {
    storage.flushRow(new byte[] { 0, 0, 1, 0, 0, 1, 0, 0, 1 });
    assertFalse(TSMeta.counterExistsInStorage(tsdb, 
        new byte[] { 0, 0, 1, 0, 0, 1, 0, 0, 1 }).joinUninterruptibly());
  }

  @Test
  public void incrementAndGetCounter() throws Exception {
    final byte[] tsuid = { 0, 0, 1, 0, 0, 1, 0, 0, 1 };
    TSMeta.incrementAndGetCounter(tsdb, tsuid).joinUninterruptibly();
    verify(client).bufferAtomicIncrement((AtomicIncrementRequest)any());
  }
  
  @Test (expected = NoSuchUniqueId.class)
  public void incrementAndGetCounterNSU() throws Exception {
    final byte[] tsuid = { 0, 0, 1, 0, 0, 1, 0, 0, 2 };
    
    class ErrBack implements Callback<Object, Exception> {
      @Override
      public Object call(Exception e) throws Exception {
        Throwable ex = e;
        while (ex.getClass().equals(DeferredGroupException.class)) {
          ex = ex.getCause();
        }
        throw (Exception)ex;
      }      
    }
    
    TSMeta.incrementAndGetCounter(tsdb, tsuid).addErrback(new ErrBack())
    .joinUninterruptibly();
  }

  @Test
  public void META_QUALIFIER() throws Exception {
    assertArrayEquals("ts_meta".getBytes(MockBase.ASCII()), 
        TSMeta.META_QUALIFIER());
  }
  
  @Test
  public void COUNTER_QUALIFIER() throws Exception {
    assertArrayEquals("ts_ctr".getBytes(MockBase.ASCII()), 
        TSMeta.COUNTER_QUALIFIER());
  }

  @Test
  public void parseFromColumn() throws Exception {
    final KeyValue column = mock(KeyValue.class);
    when(column.key()).thenReturn(new byte[] { 0, 0, 1, 0, 0, 1, 0, 0, 1 });
    when(column.value()).thenReturn(storage.getColumn(
        new byte[] { 0, 0, 1, 0, 0, 1, 0, 0, 1 }, 
            "ts_meta".getBytes(MockBase.ASCII())));
    final TSMeta meta = TSMeta.parseFromColumn(tsdb, column, false)
      .joinUninterruptibly();
    assertNotNull(meta);
    assertEquals("000001000001000001", meta.getTSUID());
    assertNull(meta.getMetric());
  }
  
  @Test
  public void parseFromColumnWithUIDMeta() throws Exception {
    final KeyValue column = mock(KeyValue.class);
    when(column.key()).thenReturn(new byte[] { 0, 0, 1, 0, 0, 1, 0, 0, 1 });
    when(column.value()).thenReturn(storage.getColumn(
        new byte[] { 0, 0, 1, 0, 0, 1, 0, 0, 1 }, 
            "ts_meta".getBytes(MockBase.ASCII())));
    final TSMeta meta = TSMeta.parseFromColumn(tsdb, column, true)
      .joinUninterruptibly();
    assertNotNull(meta);
    assertEquals("000001000001000001", meta.getTSUID());
    assertNotNull(meta.getMetric());
    assertEquals("sys.cpu.0", meta.getMetric().getName());
  }
  
  @Test (expected = NoSuchUniqueId.class)
  public void parseFromColumnWithUIDMetaNSU() throws Exception {
    class ErrBack implements Callback<Object, Exception> {
      @Override
      public Object call(Exception e) throws Exception {
        Throwable ex = e;
        while (ex.getClass().equals(DeferredGroupException.class)) {
          ex = ex.getCause();
        }
        throw (Exception)ex;
      }      
    }
    
    final KeyValue column = mock(KeyValue.class);
    when(column.key()).thenReturn(new byte[] { 0, 0, 1, 0, 0, 1, 0, 0, 2 });
    when(column.value()).thenReturn(("{\"tsuid\":\"000001000001000002\",\"" +
        "description\":\"Description\",\"notes\":\"Notes\",\"created\":1328140800," +
        "\"custom\":null,\"units\":\"\",\"retention\":42,\"max\":1.0,\"min\":" +
        "\"NaN\",\"displayName\":\"Display\",\"dataType\":\"Data\"}")
        .getBytes(MockBase.ASCII()));
    TSMeta.parseFromColumn(tsdb, column, true).addErrback(new ErrBack())
      .joinUninterruptibly();
  }

  @Test (expected = IllegalArgumentException.class)
  public void syncToStorageDoesNotExist() throws Exception {
    when(client.get((GetRequest) any())).thenReturn(
        Deferred.fromResult((ArrayList<KeyValue>)null));
    meta = new TSMeta(new byte[] { 0, 0, 1, 0, 0, 1, 0, 0, 1 }, 1357300800000L);
    meta.syncToStorage(tsdb, false);
  }
  
  @Test
  public void storeNew() throws Exception {
    meta = new TSMeta(new byte[] { 0, 0, 1, 0, 0, 1, 0, 0, 1 }, 1357300800000L);
    meta.setDisplayName("New DN");
    meta.storeNew(tsdb);
    assertEquals("New DN", meta.getDisplayName());
  }
  
  @Test (expected = IllegalArgumentException.class)
  public void storeNewNull() throws Exception {
    meta = new TSMeta(null);
    meta.storeNew(tsdb);
  }
  
  @Test (expected = IllegalArgumentException.class)
  public void storeNewEmpty() throws Exception {
    meta = new TSMeta("");
    meta.storeNew(tsdb);
  }
  
  @Test
  public void metaExistsInStorage() throws Exception {
    assertTrue(TSMeta.metaExistsInStorage(tsdb, "000001000001000001"));
  }
  
  @Test
  public void metaExistsInStorageNot() throws Exception {
    when(client.get((GetRequest) any())).thenReturn(
        Deferred.fromResult((ArrayList<KeyValue>)null));
    assertFalse(TSMeta.metaExistsInStorage(tsdb, "000001000001000001"));
  }

  @Test
  public void incrementAndGetCounter() throws Exception {
    final byte[] tsuid = { 0, 0, 1, 0, 0, 1, 0, 0, 1 };
    TSMeta.incrementAndGetCounter(tsdb, tsuid);
    verify(client).bufferAtomicIncrement((AtomicIncrementRequest)any());
  }
}<|MERGE_RESOLUTION|>--- conflicted
+++ resolved
@@ -19,21 +19,11 @@
 import static org.junit.Assert.assertNull;
 import static org.junit.Assert.assertTrue;
 import static org.mockito.Matchers.any;
-<<<<<<< HEAD
-import static org.mockito.Matchers.anyShort;
-=======
 import static org.mockito.Matchers.anyString;
->>>>>>> cd7dbd78
 import static org.mockito.Mockito.verify;
 import static org.mockito.Mockito.when;
 import static org.powermock.api.mockito.PowerMockito.mock;
 
-<<<<<<< HEAD
-import java.nio.charset.Charset;
-import java.util.ArrayList;
-
-=======
->>>>>>> cd7dbd78
 import net.opentsdb.core.TSDB;
 import net.opentsdb.storage.MockBase;
 import net.opentsdb.uid.NoSuchUniqueId;
@@ -66,50 +56,19 @@
 @RunWith(PowerMockRunner.class)
 @PrepareForTest({TSDB.class, Config.class, UniqueId.class, HBaseClient.class, 
   GetRequest.class, PutRequest.class, DeleteRequest.class, KeyValue.class, 
-<<<<<<< HEAD
-  RowLock.class, UIDMeta.class, TSMeta.class, AtomicIncrementRequest.class})
-public final class TestTSMeta {
-  private static final Charset CHARSET = Charset.forName("ISO-8859-1");
-  private TSDB tsdb = mock(TSDB.class);
-=======
   Scanner.class, UIDMeta.class, TSMeta.class, AtomicIncrementRequest.class})
 public final class TestTSMeta {
   private TSDB tsdb;
->>>>>>> cd7dbd78
   private HBaseClient client = mock(HBaseClient.class);
   private MockBase storage;
   private TSMeta meta = new TSMeta();
   
   @Before
   public void before() throws Exception {
-<<<<<<< HEAD
-    PowerMockito.mockStatic(UIDMeta.class);
-    
-    UIDMeta metric = new UIDMeta(UniqueIdType.METRIC, new byte[] { 0, 0, 1 },
-        "sys.cpu.0");
-    metric.setDisplayName("System CPU");
-    UIDMeta tagk = new UIDMeta(UniqueIdType.TAGK, new byte[] { 0, 0, 1 },
-        "host");
-    tagk.setDisplayName("Host server name");
-    UIDMeta tagv = new UIDMeta(UniqueIdType.TAGV, new byte[] { 0, 0, 1 },
-        "web01");
-    tagv.setDisplayName("Web server 1");
-    
-    when(UIDMeta.getUIDMeta(tsdb, UniqueIdType.METRIC, "000001"))
-      .thenReturn(metric);
-    when(UIDMeta.getUIDMeta(tsdb, UniqueIdType.METRIC, "000002"))
-      .thenThrow(new NoSuchUniqueName("metric", "sys.cpu.1"));
-    
-    when(UIDMeta.getUIDMeta(tsdb, UniqueIdType.TAGK, new byte[] { 0, 0, 1 }))
-      .thenReturn(tagk);
-    when(UIDMeta.getUIDMeta(tsdb, UniqueIdType.TAGK, new byte[] { 0, 0, 2 }))
-      .thenThrow(new NoSuchUniqueName("tagk", "dc"));
-=======
     final Config config = new Config(false);
     PowerMockito.whenNew(HBaseClient.class)
       .withArguments(anyString(), anyString()).thenReturn(client);
     tsdb = new TSDB(config);
->>>>>>> cd7dbd78
     
     storage = new MockBase(tsdb, client, true, true, true, true);
     
@@ -123,32 +82,6 @@
         "1328140801,\"displayName\":\"System CPU\"}")
         .getBytes(MockBase.ASCII()));
     
-<<<<<<< HEAD
-    KeyValue kv = mock(KeyValue.class);
-    String json = 
-      "{\"tsuid\":\"ABCD\",\"" +
-      "description\":\"Description\",\"notes\":\"Notes\",\"created\":1328140800," +
-      "\"custom\":null,\"units\":\"\",\"retention\":42,\"max\":1.0,\"min\":" +
-      "\"NaN\",\"displayName\":\"Display\",\"dataType\":\"Data\"}";
-    KeyValue ctr = mock(KeyValue.class);
-    ArrayList<KeyValue> kvs = new ArrayList<KeyValue>();
-    kvs.add(kv);
-    kvs.add(ctr);
-    when(kv.value()).thenReturn(json.getBytes());
-    when(kv.qualifier()).thenReturn("ts_meta".getBytes(CHARSET));
-    when(ctr.value()).thenReturn(Bytes.fromLong(1));
-    when(ctr.timestamp()).thenReturn(1328140801000L);
-    when(ctr.qualifier()).thenReturn("ts_ctr".getBytes(CHARSET));
-    
-    when(client.get((GetRequest) any())).thenReturn(
-        Deferred.fromResult(kvs));
-    when(client.delete((DeleteRequest) any())).thenReturn(
-        new Deferred<Object>());
-    when(client.put((PutRequest) any())).thenReturn(
-        new Deferred<Object>());
-    when(client.bufferAtomicIncrement((AtomicIncrementRequest)any()))
-    .thenReturn(Deferred.fromResult(1L));
-=======
     storage.addColumn(new byte[] { 0, 0, 1 }, 
         "tagk".getBytes(MockBase.ASCII()),
         "host".getBytes(MockBase.ASCII()));
@@ -179,7 +112,6 @@
     storage.addColumn(new byte[] { 0, 0, 1, 0, 0, 1, 0, 0, 1 },
         "ts_ctr".getBytes(MockBase.ASCII()),
         Bytes.fromLong(1L));
->>>>>>> cd7dbd78
   }
   
   @Test
@@ -224,12 +156,8 @@
     assertEquals("host", meta.getTags().get(0).getName());
     assertEquals("web01", meta.getTags().get(1).getName());
     assertEquals(1, meta.getTotalDatapoints());
-<<<<<<< HEAD
-    assertEquals(1328140801L, meta.getLastReceived());
-=======
     // no support for timestamps in mockbase yet
     //assertEquals(1328140801L, meta.getLastReceived());
->>>>>>> cd7dbd78
   }
   
   @Test
@@ -319,11 +247,7 @@
   @Test (expected = IllegalStateException.class)
   public void syncToStorageNoChanges() throws Exception {
     meta = new TSMeta("ABCD");
-<<<<<<< HEAD
-    meta.syncToStorage(tsdb, true);
-=======
     meta.syncToStorage(tsdb, true).joinUninterruptibly();
->>>>>>> cd7dbd78
   }
   
   @Test (expected = IllegalArgumentException.class)
@@ -475,51 +399,4 @@
     TSMeta.parseFromColumn(tsdb, column, true).addErrback(new ErrBack())
       .joinUninterruptibly();
   }
-
-  @Test (expected = IllegalArgumentException.class)
-  public void syncToStorageDoesNotExist() throws Exception {
-    when(client.get((GetRequest) any())).thenReturn(
-        Deferred.fromResult((ArrayList<KeyValue>)null));
-    meta = new TSMeta(new byte[] { 0, 0, 1, 0, 0, 1, 0, 0, 1 }, 1357300800000L);
-    meta.syncToStorage(tsdb, false);
-  }
-  
-  @Test
-  public void storeNew() throws Exception {
-    meta = new TSMeta(new byte[] { 0, 0, 1, 0, 0, 1, 0, 0, 1 }, 1357300800000L);
-    meta.setDisplayName("New DN");
-    meta.storeNew(tsdb);
-    assertEquals("New DN", meta.getDisplayName());
-  }
-  
-  @Test (expected = IllegalArgumentException.class)
-  public void storeNewNull() throws Exception {
-    meta = new TSMeta(null);
-    meta.storeNew(tsdb);
-  }
-  
-  @Test (expected = IllegalArgumentException.class)
-  public void storeNewEmpty() throws Exception {
-    meta = new TSMeta("");
-    meta.storeNew(tsdb);
-  }
-  
-  @Test
-  public void metaExistsInStorage() throws Exception {
-    assertTrue(TSMeta.metaExistsInStorage(tsdb, "000001000001000001"));
-  }
-  
-  @Test
-  public void metaExistsInStorageNot() throws Exception {
-    when(client.get((GetRequest) any())).thenReturn(
-        Deferred.fromResult((ArrayList<KeyValue>)null));
-    assertFalse(TSMeta.metaExistsInStorage(tsdb, "000001000001000001"));
-  }
-
-  @Test
-  public void incrementAndGetCounter() throws Exception {
-    final byte[] tsuid = { 0, 0, 1, 0, 0, 1, 0, 0, 1 };
-    TSMeta.incrementAndGetCounter(tsdb, tsuid);
-    verify(client).bufferAtomicIncrement((AtomicIncrementRequest)any());
-  }
 }