// This file is part of OpenTSDB.
// Copyright (C) 2010-2012  The OpenTSDB Authors.
//
// This program is free software: you can redistribute it and/or modify it
// under the terms of the GNU Lesser General Public License as published by
// the Free Software Foundation, either version 2.1 of the License, or (at your
// option) any later version.  This program is distributed in the hope that it
// will be useful, but WITHOUT ANY WARRANTY; without even the implied warranty
// of MERCHANTABILITY or FITNESS FOR A PARTICULAR PURPOSE.  See the GNU Lesser
// General Public License for more details.  You should have received a copy
// of the GNU Lesser General Public License along with this program.  If not,
// see <http://www.gnu.org/licenses/>.
package net.opentsdb.meta;

import static org.junit.Assert.assertEquals;
import static org.junit.Assert.assertNotNull;
import static org.junit.Assert.assertNull;
import static org.mockito.Matchers.any;
import static org.mockito.Matchers.anyShort;
import static org.mockito.Mockito.when;
import static org.powermock.api.mockito.PowerMockito.mock;

import java.util.ArrayList;

import net.opentsdb.core.TSDB;
import net.opentsdb.uid.NoSuchUniqueName;
import net.opentsdb.uid.UniqueId;
import net.opentsdb.uid.UniqueId.UniqueIdType;
import net.opentsdb.utils.Config;
import net.opentsdb.utils.JSON;

import org.hbase.async.DeleteRequest;
import org.hbase.async.GetRequest;
import org.hbase.async.HBaseClient;
import org.hbase.async.KeyValue;
import org.hbase.async.PutRequest;
import org.hbase.async.RowLock;
import org.junit.Before;
import org.junit.Test;
import org.junit.runner.RunWith;
import org.powermock.api.mockito.PowerMockito;
import org.powermock.core.classloader.annotations.PrepareForTest;
import org.powermock.modules.junit4.PowerMockRunner;

import com.stumbleupon.async.Deferred;

@RunWith(PowerMockRunner.class)
@PrepareForTest({TSDB.class, Config.class, UniqueId.class, HBaseClient.class, 
  GetRequest.class, PutRequest.class, DeleteRequest.class, KeyValue.class, 
  RowLock.class, UIDMeta.class, TSMeta.class})
public final class TestTSMeta {
  private TSDB tsdb = mock(TSDB.class);
  private HBaseClient client = mock(HBaseClient.class);
  private TSMeta meta = new TSMeta();
  
  @Before
  public void before() throws Exception {   
    PowerMockito.mockStatic(UIDMeta.class);
    
    UIDMeta metric = new UIDMeta(UniqueIdType.METRIC, new byte[] { 0, 0, 1 },
        "sys.cpu.0");
    metric.setDisplayName("System CPU");
    UIDMeta tagk = new UIDMeta(UniqueIdType.TAGK, new byte[] { 0, 0, 1 },
        "host");
    tagk.setDisplayName("Host server name");
    UIDMeta tagv = new UIDMeta(UniqueIdType.TAGV, new byte[] { 0, 0, 1 },
        "web01");
    tagv.setDisplayName("Web server 1");
    
    when(UIDMeta.getUIDMeta(tsdb, UniqueIdType.METRIC, "000001"))
      .thenReturn(metric);
    when(UIDMeta.getUIDMeta(tsdb, UniqueIdType.METRIC, "000002"))
      .thenThrow(new NoSuchUniqueName("metric", "sys.cpu.1"));
    
    when(UIDMeta.getUIDMeta(tsdb, UniqueIdType.TAGK, new byte[] { 0, 0, 1 }))
      .thenReturn(tagk);
    when(UIDMeta.getUIDMeta(tsdb, UniqueIdType.TAGK, new byte[] { 0, 0, 2 }))
      .thenThrow(new NoSuchUniqueName("tagk", "dc"));
    
    when(UIDMeta.getUIDMeta(tsdb, UniqueIdType.TAGV, new byte[] { 0, 0, 1 }))
      .thenReturn(tagv);
    when(UIDMeta.getUIDMeta(tsdb, UniqueIdType.TAGV, new byte[] { 0, 0, 2 }))
      .thenThrow(new NoSuchUniqueName("tagv", "web02"));
    
    when(tsdb.getClient()).thenReturn(client);
    when(tsdb.uidTable()).thenReturn("tsdb-uid".getBytes());
    when(tsdb.hbaseAcquireLock((byte[])any(), (byte[])any(), anyShort()))
      .thenReturn(mock(RowLock.class));
    
    KeyValue kv = mock(KeyValue.class);
    String json = 
      "{\"tsuid\":\"ABCD\",\"" +
      "description\":\"Description\",\"notes\":\"Notes\",\"created\":1328140800," +
      "\"custom\":null,\"units\":\"\",\"retention\":42,\"max\":1.0,\"min\":" +
      "\"NaN\",\"displayName\":\"Display\",\"dataType\":\"Data\",\"lastReceived" +
      "\":1328140801}";
    ArrayList<KeyValue> kvs = new ArrayList<KeyValue>();
    kvs.add(kv);
    when(kv.value()).thenReturn(json.getBytes());
    when(client.get((GetRequest) any())).thenReturn(
        Deferred.fromResult(kvs));
    when(client.delete((DeleteRequest) any())).thenReturn(
        new Deferred<Object>());
    when(client.put((PutRequest) any())).thenReturn(
        new Deferred<Object>());
  }
  
  @Test
  public void constructor() { 
    assertNotNull(new TSMeta());
  }
 
  @Test
  public void createConstructor() {
    PowerMockito.mockStatic(System.class);
    when(System.currentTimeMillis()).thenReturn(1357300800000L); 
    meta = new TSMeta(new byte[] { 0, 0, 1, 0, 0, 2, 0, 0, 3 });
    assertEquals(1357300800000L / 1000, meta.getCreated());
  }
  
  @Test
  public void serialize() throws Exception {
    final String json = JSON.serializeToString(meta);
    assertNotNull(json);
<<<<<<< HEAD
    assertEquals("{\"tsuid\":\"\",\"description\":\"\",\"notes\":\"\"," +
        "\"created\":0,\"units\":\"\",\"retention\":0,\"max\":\"NaN\",\"min" + 
        "\":\"NaN\",\"displayName\":\"\",\"lastReceived\":0,\"dataType\":\"\"}",
        json);
=======
// this fails due to ordering on some system
//    assertEquals("{\"tsuid\":\"\",\"description\":\"\",\"notes\":\"\"," +
//        "\"created\":0,\"units\":\"\",\"retention\":0,\"max\":\"NaN\",\"min" + 
//        "\":\"NaN\",\"displayName\":\"\",\"lastReceived\":0,\"dataType\":\"\"}",
//        json);
>>>>>>> b43574a0
  }
  
  @Test
  public void deserialize() throws Exception {
    String json = "{\"tsuid\":\"ABCD\",\"" +
     "description\":\"Description\",\"notes\":\"Notes\",\"created\":1328140800," +
     "\"custom\":null,\"units\":\"\",\"retention\":42,\"max\":1.0,\"min\":" +
     "\"NaN\",\"displayName\":\"Display\",\"dataType\":\"Data\",\"lastReceived" +
     "\":1328140801,\"unknownkey\":null}";
    TSMeta tsmeta = JSON.parseToObject(json, TSMeta.class);
    assertNotNull(tsmeta);
    assertEquals("ABCD", tsmeta.getTSUID());
    assertEquals("Notes", tsmeta.getNotes());
    assertEquals(42, tsmeta.getRetention());
  }
  
  @Test
  public void getTSMeta() throws Exception {
    meta = TSMeta.getTSMeta(tsdb, "000001000001000001");
    assertNotNull(meta);
    assertEquals("ABCD", meta.getTSUID());
    assertEquals("sys.cpu.0", meta.getMetric().getName());
    assertEquals(2, meta.getTags().size());
    assertEquals("host", meta.getTags().get(0).getName());
    assertEquals("web01", meta.getTags().get(1).getName());
  }
  
  @Test
  public void getTSMetaDoesNotExist() throws Exception {
    when(client.get((GetRequest) any())).thenReturn(
        Deferred.fromResult((ArrayList<KeyValue>)null));
    meta = TSMeta.getTSMeta(tsdb, "000001000001000001");
    assertNull(meta);
  }
  
  @Test (expected = NoSuchUniqueName.class)
  public void getTSMetaNSUMetric() throws Exception {
    TSMeta.getTSMeta(tsdb, "000002000001000001");
  }
  
  @Test (expected = NoSuchUniqueName.class)
  public void getTSMetaNSUTagk() throws Exception {
    TSMeta.getTSMeta(tsdb, "000001000002000001");
  }
  
  @Test (expected = NoSuchUniqueName.class)
  public void getTSMetaNSUTagv() throws Exception {
    TSMeta.getTSMeta(tsdb, "000001000001000002");
  }
  
  @Test
  public void delete() throws Exception {
    meta = TSMeta.getTSMeta(tsdb, "000001000001000001");
    meta.delete(tsdb);
  }
  
  @Test (expected = IllegalArgumentException.class)
  public void deleteNull() throws Exception {
    meta = new TSMeta();
    meta.delete(tsdb);
  }
  
  @Test
  public void syncToStorage() throws Exception {
    meta = new TSMeta(new byte[] { 0, 0, 1, 0, 0, 1, 0, 0, 1 });
    meta.setDisplayName("New DN");
    meta.syncToStorage(tsdb, false);
    assertEquals("New DN", meta.getDisplayName());
    assertEquals(42, meta.getRetention());
  }
  
  @Test
  public void syncToStorageOverwrite() throws Exception {
    meta = new TSMeta(new byte[] { 0, 0, 1, 0, 0, 1, 0, 0, 1 });
    meta.setDisplayName("New DN");
    meta.syncToStorage(tsdb, true);
    assertEquals("New DN", meta.getDisplayName());
    assertEquals(0, meta.getRetention());
  }
  
  @Test (expected = IllegalStateException.class)
  public void syncToStorageNoChanges() throws Exception {
    meta = new TSMeta(new byte[] { 0, 0, 1, 0, 0, 1, 0, 0, 1 });
    meta.syncToStorage(tsdb, true);
  }
  
  @Test (expected = IllegalArgumentException.class)
  public void syncToStorageNullTSUID() throws Exception {
    meta = new TSMeta();
    meta.syncToStorage(tsdb, true);
  }
}<|MERGE_RESOLUTION|>--- conflicted
+++ resolved
@@ -122,18 +122,11 @@
   public void serialize() throws Exception {
     final String json = JSON.serializeToString(meta);
     assertNotNull(json);
-<<<<<<< HEAD
-    assertEquals("{\"tsuid\":\"\",\"description\":\"\",\"notes\":\"\"," +
-        "\"created\":0,\"units\":\"\",\"retention\":0,\"max\":\"NaN\",\"min" + 
-        "\":\"NaN\",\"displayName\":\"\",\"lastReceived\":0,\"dataType\":\"\"}",
-        json);
-=======
 // this fails due to ordering on some system
 //    assertEquals("{\"tsuid\":\"\",\"description\":\"\",\"notes\":\"\"," +
 //        "\"created\":0,\"units\":\"\",\"retention\":0,\"max\":\"NaN\",\"min" + 
 //        "\":\"NaN\",\"displayName\":\"\",\"lastReceived\":0,\"dataType\":\"\"}",
 //        json);
->>>>>>> b43574a0
   }
   
   @Test
