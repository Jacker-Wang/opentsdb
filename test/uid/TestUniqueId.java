// This file is part of OpenTSDB.
// Copyright (C) 2010-2012  The OpenTSDB Authors.
//
// This program is free software: you can redistribute it and/or modify it
// under the terms of the GNU Lesser General Public License as published by
// the Free Software Foundation, either version 2.1 of the License, or (at your
// option) any later version.  This program is distributed in the hope that it
// will be useful, but WITHOUT ANY WARRANTY; without even the implied warranty
// of MERCHANTABILITY or FITNESS FOR A PARTICULAR PURPOSE.  See the GNU Lesser
// General Public License for more details.  You should have received a copy
// of the GNU Lesser General Public License along with this program.  If not,
// see <http://www.gnu.org/licenses/>.
package net.opentsdb.uid;

import java.util.ArrayList;
import java.util.Arrays;
import java.util.List;

import com.stumbleupon.async.Callback;
import com.stumbleupon.async.Deferred;

import net.opentsdb.core.TSDB;
import net.opentsdb.utils.Config;

import org.hbase.async.AtomicIncrementRequest;
import org.hbase.async.GetRequest;
import org.hbase.async.HBaseClient;
import org.hbase.async.HBaseException;
import org.hbase.async.KeyValue;
import org.hbase.async.PutRequest;
import org.hbase.async.Scanner;

import org.junit.Test;
import org.junit.runner.RunWith;
import static org.junit.Assert.assertArrayEquals;
import static org.junit.Assert.assertEquals;
import static org.junit.Assert.assertNotNull;
import static org.junit.Assert.assertSame;
import static org.junit.Assert.fail;

import org.mockito.ArgumentMatcher;
import org.mockito.InOrder;
import org.mockito.invocation.InvocationOnMock;
import org.mockito.stubbing.Answer;
import static org.mockito.Mockito.any;
import static org.mockito.Mockito.anyInt;
import static org.mockito.Mockito.argThat;
import static org.mockito.Mockito.eq;
import static org.mockito.Mockito.inOrder;
import static org.mockito.Mockito.never;
import static org.mockito.Mockito.times;
import static org.mockito.Mockito.verify;
import static org.mockito.Mockito.when;

import org.powermock.api.mockito.PowerMockito;
import org.powermock.core.classloader.annotations.PowerMockIgnore;
import org.powermock.core.classloader.annotations.PrepareForTest;
import org.powermock.modules.junit4.PowerMockRunner;
import static org.powermock.api.mockito.PowerMockito.mock;

@RunWith(PowerMockRunner.class)
// "Classloader hell"...  It's real.  Tell PowerMock to ignore these classes
// because they fiddle with the class loader.  We don't test them anyway.
@PowerMockIgnore({"javax.management.*", "javax.xml.*",
                  "ch.qos.*", "org.slf4j.*",
                  "com.sum.*", "org.xml.*"})
<<<<<<< HEAD
@PrepareForTest({ HBaseClient.class, RowLock.class, TSDB.class, Config.class })
=======
@PrepareForTest({ HBaseClient.class, TSDB.class, Config.class })
>>>>>>> cd7dbd78
public final class TestUniqueId {

  private HBaseClient client = mock(HBaseClient.class);
  private static final byte[] table = { 't', 'a', 'b', 'l', 'e' };
  private static final byte[] ID = { 'i', 'd' };
  private UniqueId uid;
  private static final String kind = "metric";
  private static final byte[] kind_array = { 'm', 'e', 't', 'r', 'i', 'c' };

  @Test(expected=IllegalArgumentException.class)
  public void testCtorZeroWidth() {
    uid = new UniqueId(client, table, kind, 0);
  }

  @Test(expected=IllegalArgumentException.class)
  public void testCtorNegativeWidth() {
    uid = new UniqueId(client, table, kind, -1);
  }

  @Test(expected=IllegalArgumentException.class)
  public void testCtorEmptyKind() {
    uid = new UniqueId(client, table, "", 3);
  }

  @Test(expected=IllegalArgumentException.class)
  public void testCtorLargeWidth() {
    uid = new UniqueId(client, table, kind, 9);
  }

  @Test
  public void kindEqual() {
    uid = new UniqueId(client, table, kind, 3);
    assertEquals(kind, uid.kind());
  }

  @Test
  public void widthEqual() {
    uid = new UniqueId(client, table, kind, 3);
    assertEquals(3, uid.width());
  }

  @Test
  public void getNameSuccessfulHBaseLookup() {
    uid = new UniqueId(client, table, kind, 3);
    final byte[] id = { 0, 'a', 0x42 };
    final byte[] byte_name = { 'f', 'o', 'o' };

    ArrayList<KeyValue> kvs = new ArrayList<KeyValue>(1);
    kvs.add(new KeyValue(id, ID, kind_array, byte_name));
    when(client.get(anyGet()))
      .thenReturn(Deferred.fromResult(kvs));

    assertEquals("foo", uid.getName(id));
    // Should be a cache hit ...
    assertEquals("foo", uid.getName(id));

    assertEquals(1, uid.cacheHits());
    assertEquals(1, uid.cacheMisses());
    assertEquals(2, uid.cacheSize());

    // ... so verify there was only one HBase Get.
    verify(client).get(anyGet());
  }

  @Test
  public void getNameWithErrorDuringHBaseLookup() {
    uid = new UniqueId(client, table, kind, 3);
    final byte[] id = { 0, 'a', 0x42 };
    final byte[] byte_name = { 'f', 'o', 'o' };

    HBaseException hbe = mock(HBaseException.class);

    ArrayList<KeyValue> kvs = new ArrayList<KeyValue>(1);
    kvs.add(new KeyValue(id, ID, kind_array, byte_name));
    when(client.get(anyGet()))
      .thenThrow(hbe)
      .thenReturn(Deferred.fromResult(kvs));

    // 1st calls fails.
    try {
      uid.getName(id);
      fail("HBaseException should have been thrown.");
    } catch (HBaseException e) {
      assertSame(hbe, e);  // OK.
    }

    // 2nd call succeeds.
    assertEquals("foo", uid.getName(id));

    assertEquals(0, uid.cacheHits());
    assertEquals(2, uid.cacheMisses());  // 1st (failed) attempt + 2nd.
    assertEquals(2, uid.cacheSize());

    verify(client, times(2)).get(anyGet());
  }

  @Test(expected=NoSuchUniqueId.class)
  public void getNameForNonexistentId() {
    uid = new UniqueId(client, table, kind, 3);

    when(client.get(anyGet()))
      .thenReturn(Deferred.fromResult(new ArrayList<KeyValue>(0)));

    uid.getName(new byte[] { 1, 2, 3 });
  }

  @Test(expected=IllegalArgumentException.class)
  public void getNameWithInvalidId() {
    uid = new UniqueId(client, table, kind, 3);

    uid.getName(new byte[] { 1 });
  }

  @Test
  public void getIdSuccessfulHBaseLookup() {
    uid = new UniqueId(client, table, kind, 3);
    final byte[] id = { 0, 'a', 0x42 };
    final byte[] byte_name = { 'f', 'o', 'o' };

    ArrayList<KeyValue> kvs = new ArrayList<KeyValue>(1);
    kvs.add(new KeyValue(byte_name, ID, kind_array, id));
    when(client.get(anyGet()))
      .thenReturn(Deferred.fromResult(kvs));

    assertArrayEquals(id, uid.getId("foo"));
    // Should be a cache hit ...
    assertArrayEquals(id, uid.getId("foo"));
    // Should be a cache hit too ...
    assertArrayEquals(id, uid.getId("foo"));

    assertEquals(2, uid.cacheHits());
    assertEquals(1, uid.cacheMisses());
    assertEquals(2, uid.cacheSize());

    // ... so verify there was only one HBase Get.
    verify(client).get(anyGet());
  }

  // The table contains IDs encoded on 2 bytes but the instance wants 3.
  @Test(expected=IllegalStateException.class)
  public void getIdMisconfiguredWidth() {
    uid = new UniqueId(client, table, kind, 3);
    final byte[] id = { 'a', 0x42 };
    final byte[] byte_name = { 'f', 'o', 'o' };

    ArrayList<KeyValue> kvs = new ArrayList<KeyValue>(1);
    kvs.add(new KeyValue(byte_name, ID, kind_array, id));
    when(client.get(anyGet()))
      .thenReturn(Deferred.fromResult(kvs));

    uid.getId("foo");
  }

  @Test(expected=NoSuchUniqueName.class)
  public void getIdForNonexistentName() {
    uid = new UniqueId(client, table, kind, 3);

    when(client.get(anyGet()))      // null  =>  ID doesn't exist.
      .thenReturn(Deferred.<ArrayList<KeyValue>>fromResult(null));
    // Watch this! ______,^   I'm writing C++ in Java!

    uid.getId("foo");
  }

  @Test
  public void getOrCreateIdWithExistingId() {
    uid = new UniqueId(client, table, kind, 3);
    final byte[] id = { 0, 'a', 0x42 };
    final byte[] byte_name = { 'f', 'o', 'o' };

    ArrayList<KeyValue> kvs = new ArrayList<KeyValue>(1);
    kvs.add(new KeyValue(byte_name, ID, kind_array, id));
    when(client.get(anyGet()))
      .thenReturn(Deferred.fromResult(kvs));

    assertArrayEquals(id, uid.getOrCreateId("foo"));
    // Should be a cache hit ...
    assertArrayEquals(id, uid.getOrCreateId("foo"));
    assertEquals(1, uid.cacheHits());
    assertEquals(1, uid.cacheMisses());
    assertEquals(2, uid.cacheSize());

    // ... so verify there was only one HBase Get.
    verify(client).get(anyGet());
  }

  @Test  // Test the creation of an ID with no problem.
  public void getOrCreateIdAssignIdWithSuccess() {
    uid = new UniqueId(client, table, kind, 3);
    final byte[] id = { 0, 0, 5 };
    final Config config = mock(Config.class);
    when(config.enable_meta_tracking()).thenReturn(false);
    final TSDB tsdb = mock(TSDB.class);
    when(tsdb.getConfig()).thenReturn(config);
    uid.setTSDB(tsdb);
    
<<<<<<< HEAD
    RowLock fake_lock = mock(RowLock.class);
    when(client.lockRow(anyRowLockRequest()))
      .thenReturn(Deferred.fromResult(fake_lock));

=======
>>>>>>> cd7dbd78
    when(client.get(anyGet()))      // null  =>  ID doesn't exist.
      .thenReturn(Deferred.<ArrayList<KeyValue>>fromResult(null));
    // Watch this! ______,^   I'm writing C++ in Java!

    when(client.atomicIncrement(incrementForRow(MAXID)))
      .thenReturn(Deferred.fromResult(5L));

    when(client.compareAndSet(anyPut(), emptyArray()))
      .thenReturn(Deferred.fromResult(true));

    assertArrayEquals(id, uid.getOrCreateId("foo"));
    // Should be a cache hit since we created that entry.
    assertArrayEquals(id, uid.getOrCreateId("foo"));
    // Should be a cache hit too for the same reason.
    assertEquals("foo", uid.getName(id));

    verify(client).get(anyGet()); // Initial Get.
    verify(client).atomicIncrement(incrementForRow(MAXID));
    // Reverse + forward mappings.
    verify(client, times(2)).compareAndSet(anyPut(), emptyArray());
  }

  @PrepareForTest({HBaseClient.class, UniqueId.class})
  @Test  // Test the creation of an ID when unable to increment MAXID
  public void getOrCreateIdUnableToIncrementMaxId() throws Exception {
    PowerMockito.mockStatic(Thread.class);

    uid = new UniqueId(client, table, kind, 3);

    when(client.get(anyGet()))      // null  =>  ID doesn't exist.
      .thenReturn(Deferred.<ArrayList<KeyValue>>fromResult(null));
    // Watch this! ______,^   I'm writing C++ in Java!

    HBaseException hbe = fakeHBaseException();
    when(client.atomicIncrement(incrementForRow(MAXID)))
      .thenThrow(hbe);
    PowerMockito.doNothing().when(Thread.class); Thread.sleep(anyInt());

    try {
      uid.getOrCreateId("foo");
      fail("HBaseException should have been thrown!");
    } catch (HBaseException e) {
      assertSame(hbe, e);
    }
  }

  @Test  // Test the creation of an ID with a race condition.
<<<<<<< HEAD
  @PrepareForTest({HBaseClient.class, RowLock.class, Deferred.class, 
    TSDB.class, Config.class })
=======
  @PrepareForTest({HBaseClient.class, Deferred.class})
>>>>>>> cd7dbd78
  public void getOrCreateIdAssignIdWithRaceCondition() {
    // Simulate a race between client A and client B.
    // A does a Get and sees that there's no ID for this name.
    // B does a Get and sees that there's no ID too, and B actually goes
    // through the entire process to create the ID.
    // Then A attempts to go through the process and should discover that the
    // ID has already been assigned.

<<<<<<< HEAD
    uid = new UniqueId(client, table, kind, 3);  // Used by client A.
    final TSDB tsdb = mock(TSDB.class);
    HBaseClient client_b = mock(HBaseClient.class);
    final UniqueId uid_b = new UniqueId(client_b, table, kind, 3);  // for client B.
    final Config config = mock(Config.class);
    when(config.enable_meta_tracking()).thenReturn(false);
    when(tsdb.getConfig()).thenReturn(config);
    uid.setTSDB(tsdb);
    uid_b.setTSDB(tsdb);
=======
    uid = new UniqueId(client, table, kind, 3); // Used by client A.
    HBaseClient client_b = mock(HBaseClient.class); // For client B.
    final UniqueId uid_b = new UniqueId(client_b, table, kind, 3);
>>>>>>> cd7dbd78
    
    final byte[] id = { 0, 0, 5 };
    final byte[] byte_name = { 'f', 'o', 'o' };
    final ArrayList<KeyValue> kvs = new ArrayList<KeyValue>(1);
    kvs.add(new KeyValue(byte_name, ID, kind_array, id));

    @SuppressWarnings("unchecked")
    final Deferred<ArrayList<KeyValue>> d = mock(Deferred.class);
    when(client.get(anyGet()))
      .thenReturn(d)
      .thenReturn(Deferred.fromResult(kvs));

    final Answer<Deferred<byte[]>> the_race = new Answer<Deferred<byte[]>>() {
      public Deferred<byte[]> answer(final InvocationOnMock unused_invocation) {
        // While answering A's first Get, B does a full getOrCreateId.
        assertArrayEquals(id, uid_b.getOrCreateId("foo"));
        return Deferred.<byte[]>fromResult(null);
      }
    };

    // trigger the race condition when the initial get request callback is added
    when(d.addCallback(anyByteCB())).thenAnswer(the_race);

    when(client_b.get(anyGet())) // null => ID doesn't exist.
      .thenReturn(Deferred.<ArrayList<KeyValue>>fromResult(null));
    // Watch this! ______,^ I'm writing C++ in Java!

    when(client_b.atomicIncrement(incrementForRow(MAXID)))
      .thenReturn(Deferred.fromResult(5L));

    when(client_b.compareAndSet(anyPut(), emptyArray()))
      .thenReturn(Deferred.fromResult(true));

    // Now that B is finished, A proceeds and allocates a UID that will be
    // wasted, and creates the reverse mapping, but fails at creating the
    // forward mapping.
    when(client.atomicIncrement(incrementForRow(MAXID)))
      .thenReturn(Deferred.fromResult(6L));

    when(client.compareAndSet(anyPut(), emptyArray()))
      .thenReturn(Deferred.fromResult(true)) // Orphan reverse mapping.
      .thenReturn(Deferred.fromResult(false)); // Already CAS'ed by A.

    // Start the execution.
    assertArrayEquals(id, uid.getOrCreateId("foo"));

    // Verify the order of execution too.
    final InOrder order = inOrder(client, client_b);
    order.verify(client).get(anyGet()); // 1st Get for A.
    order.verify(client_b).get(anyGet()); // 1st Get for B.
    order.verify(client_b).atomicIncrement(incrementForRow(MAXID));
    order.verify(client_b, times(2)).compareAndSet(anyPut(), // both mappings.
                                                   emptyArray());
    order.verify(client).atomicIncrement(incrementForRow(MAXID));
    order.verify(client, times(2)).compareAndSet(anyPut(), // both mappings.
                                                 emptyArray());
    order.verify(client).get(anyGet()); // A retries and gets it.
  }

  @Test
  // Test the creation of an ID when all possible IDs are already in use
  public void getOrCreateIdWithOverflow() {
    uid = new UniqueId(client, table, kind, 1);  // IDs are only on 1 byte.

    when(client.get(anyGet()))      // null  =>  ID doesn't exist.
      .thenReturn(Deferred.<ArrayList<KeyValue>>fromResult(null));
    // Watch this! ______,^   I'm writing C++ in Java!

    // Update once HBASE-2292 is fixed:
    when(client.atomicIncrement(incrementForRow(MAXID)))
      .thenReturn(Deferred.fromResult(256L));

    try {
      final byte[] id = uid.getOrCreateId("foo");
      fail("IllegalArgumentException should have been thrown but instead "
           + " this was returned id=" + Arrays.toString(id));
    } catch (IllegalStateException e) {
      // OK.
    }

    verify(client, times(1)).get(anyGet());  // Initial Get.
    verify(client).atomicIncrement(incrementForRow(MAXID));
  }

  @Test  // ICV throws an exception, we can't get an ID.
  public void getOrCreateIdWithICVFailure() {
    uid = new UniqueId(client, table, kind, 3);
    final Config config = mock(Config.class);
    when(config.enable_meta_tracking()).thenReturn(false);
    final TSDB tsdb = mock(TSDB.class);
    when(tsdb.getConfig()).thenReturn(config);
    uid.setTSDB(tsdb);
    
<<<<<<< HEAD
    RowLock fake_lock = mock(RowLock.class);
    when(client.lockRow(anyRowLockRequest()))
      .thenReturn(Deferred.fromResult(fake_lock));

=======
>>>>>>> cd7dbd78
    when(client.get(anyGet()))      // null  =>  ID doesn't exist.
      .thenReturn(Deferred.<ArrayList<KeyValue>>fromResult(null));
    // Watch this! ______,^   I'm writing C++ in Java!

    // Update once HBASE-2292 is fixed:
    HBaseException hbe = fakeHBaseException();
    when(client.atomicIncrement(incrementForRow(MAXID)))
      .thenThrow(hbe)
      .thenReturn(Deferred.fromResult(5L));

    when(client.compareAndSet(anyPut(), emptyArray()))
      .thenReturn(Deferred.fromResult(true));

    final byte[] id = { 0, 0, 5 };
    assertArrayEquals(id, uid.getOrCreateId("foo"));
    verify(client, times(2)).get(anyGet()); // Initial Get + retry.
    // First increment (failed) + retry.
    verify(client, times(2)).atomicIncrement(incrementForRow(MAXID));
    // Reverse + forward mappings.
    verify(client, times(2)).compareAndSet(anyPut(), emptyArray());
  }

  @Test  // Test that the reverse mapping is created before the forward one.
  public void getOrCreateIdPutsReverseMappingFirst() {
    uid = new UniqueId(client, table, kind, 3);
    final Config config = mock(Config.class);
    when(config.enable_meta_tracking()).thenReturn(false);
    final TSDB tsdb = mock(TSDB.class);
    when(tsdb.getConfig()).thenReturn(config);
    uid.setTSDB(tsdb);
    
<<<<<<< HEAD
    RowLock fake_lock = mock(RowLock.class);
    when(client.lockRow(anyRowLockRequest()))
      .thenReturn(Deferred.fromResult(fake_lock));

=======
>>>>>>> cd7dbd78
    when(client.get(anyGet()))      // null  =>  ID doesn't exist.
      .thenReturn(Deferred.<ArrayList<KeyValue>>fromResult(null));
    // Watch this! ______,^   I'm writing C++ in Java!

    when(client.atomicIncrement(incrementForRow(MAXID)))
      .thenReturn(Deferred.fromResult(6L));

    when(client.compareAndSet(anyPut(), emptyArray()))
      .thenReturn(Deferred.fromResult(true));

    final byte[] id = { 0, 0, 6 };
    final byte[] row = { 'f', 'o', 'o' };
    assertArrayEquals(id, uid.getOrCreateId("foo"));

    final InOrder order = inOrder(client);
    order.verify(client).get(anyGet());            // Initial Get.
    order.verify(client).atomicIncrement(incrementForRow(MAXID));
    order.verify(client).compareAndSet(putForRow(id), emptyArray());
    order.verify(client).compareAndSet(putForRow(row), emptyArray());
  }

  @PrepareForTest({HBaseClient.class, Scanner.class})
  @Test
  public void suggestWithNoMatch() {
    uid = new UniqueId(client, table, kind, 3);

    final Scanner fake_scanner = mock(Scanner.class);
    when(client.newScanner(table))
      .thenReturn(fake_scanner);

    when(fake_scanner.nextRows())
      .thenReturn(Deferred.<ArrayList<ArrayList<KeyValue>>>fromResult(null));
    // Watch this! ______,^   I'm writing C++ in Java!

    final List<String> suggestions = uid.suggest("nomatch");
    assertEquals(0, suggestions.size());  // No results.

    verify(fake_scanner).setStartKey("nomatch".getBytes());
    verify(fake_scanner).setStopKey("nomatci".getBytes());
    verify(fake_scanner).setFamily(ID);
    verify(fake_scanner).setQualifier(kind_array);
  }

  @PrepareForTest({HBaseClient.class, Scanner.class})
  @Test
  public void suggestWithMatches() {
    uid = new UniqueId(client, table, kind, 3);

    final Scanner fake_scanner = mock(Scanner.class);
    when(client.newScanner(table))
      .thenReturn(fake_scanner);

    final ArrayList<ArrayList<KeyValue>> rows = new ArrayList<ArrayList<KeyValue>>(2);
    final byte[] foo_bar_id = { 0, 0, 1 };
    {
      ArrayList<KeyValue> row = new ArrayList<KeyValue>(1);
      row.add(new KeyValue("foo.bar".getBytes(), ID, kind_array, foo_bar_id));
      rows.add(row);
      row = new ArrayList<KeyValue>(1);
      row.add(new KeyValue("foo.baz".getBytes(), ID, kind_array,
                           new byte[] { 0, 0, 2 }));
      rows.add(row);
    }
    when(fake_scanner.nextRows())
      .thenReturn(Deferred.<ArrayList<ArrayList<KeyValue>>>fromResult(rows))
      .thenReturn(Deferred.<ArrayList<ArrayList<KeyValue>>>fromResult(null));
    // Watch this! ______,^   I'm writing C++ in Java!

    final List<String> suggestions = uid.suggest("foo");
    final ArrayList<String> expected = new ArrayList<String>(2);
    expected.add("foo.bar");
    expected.add("foo.baz");
    assertEquals(expected, suggestions);
    // Verify that we cached the forward + backwards mapping for both results
    // we "discovered" as a result of the scan.
    assertEquals(4, uid.cacheSize());
    assertEquals(0, uid.cacheHits());

    // Verify that the cached results are usable.
    // Should be a cache hit ...
    assertArrayEquals(foo_bar_id, uid.getOrCreateId("foo.bar"));
    assertEquals(1, uid.cacheHits());
    // ... so verify there was no HBase Get.
    verify(client, never()).get(anyGet());
  }

  @Test
  public void uidToString() {
    assertEquals("01", UniqueId.uidToString(new byte[] { 1 }));
  }
  
  @Test
  public void uidToString2() {
    assertEquals("0A0B", UniqueId.uidToString(new byte[] { 10, 11 }));
  }
  
  @Test
  public void uidToString3() {
    assertEquals("1A1B", UniqueId.uidToString(new byte[] { 26, 27 }));
  }
  
  @Test
  public void uidToStringZeros() {
    assertEquals("00", UniqueId.uidToString(new byte[] { 0 }));
  }
  
  @Test
  public void uidToString255() {
    assertEquals("FF", UniqueId.uidToString(new byte[] { (byte) 255 }));
  }
  
  @Test (expected = NullPointerException.class)
  public void uidToStringNull() {
    UniqueId.uidToString(null);
  }
  
  @Test
  public void stringToUid() {
    assertArrayEquals(new byte[] { 0x0a, 0x0b }, UniqueId.stringToUid("0A0B"));
  }
  
  @Test
  public void stringToUidNormalize() {
    assertArrayEquals(new byte[] { (byte) 171 }, UniqueId.stringToUid("AB"));
  }
  
  @Test
  public void stringToUidCase() {
    assertArrayEquals(new byte[] { (byte) 11 }, UniqueId.stringToUid("B"));
  }
  
  @Test
  public void stringToUidWidth() {
    assertArrayEquals(new byte[] { (byte) 0, (byte) 42, (byte) 12 }, 
        UniqueId.stringToUid("2A0C", (short)3));
  }
  
  @Test
  public void stringToUidWidth2() {
    assertArrayEquals(new byte[] { (byte) 0, (byte) 0, (byte) 0 }, 
        UniqueId.stringToUid("0", (short)3));
  }
  
  @Test (expected = IllegalArgumentException.class)
  public void stringToUidNull() {
    UniqueId.stringToUid(null);
  }
  
  @Test (expected = IllegalArgumentException.class)
  public void stringToUidEmpty() {
    UniqueId.stringToUid("");
  }
  
  @Test (expected = IllegalArgumentException.class)
  public void stringToUidNotHex() {
    UniqueId.stringToUid("HelloWorld");
  }
  
  @Test (expected = IllegalArgumentException.class)
  public void stringToUidNotHex2() {
    UniqueId.stringToUid(" ");
  }
  
  @Test
  public void getTSUIDFromKey() {
    final byte[] tsuid = UniqueId.getTSUIDFromKey(new byte[] 
      { 0, 0, 1, 1, 1, 1, 1, 0, 0, 2, 0, 0, 3 }, (short)3, (short)4);
    assertArrayEquals(new byte[] { 0, 0, 1, 0, 0, 2, 0, 0, 3 }, 
        tsuid);
  }
  
  @Test
  public void getTSUIDFromKeyMissingTags() {
    final byte[] tsuid = UniqueId.getTSUIDFromKey(new byte[] 
      { 0, 0, 1, 1, 1, 1, 1 }, (short)3, (short)4);
    assertArrayEquals(new byte[] { 0, 0, 1 }, 
        tsuid);
  }
  
  @Test
  public void getTagPairsFromTSUID() {
    List<byte[]> tags = UniqueId.getTagPairsFromTSUID(
        "000000000001000002000003000004", 
        (short)3, (short)3, (short)3);
    assertNotNull(tags);
    assertEquals(4, tags.size());
    assertArrayEquals(new byte[] { 0, 0, 1 }, tags.get(0));
    assertArrayEquals(new byte[] { 0, 0, 2 }, tags.get(1));
    assertArrayEquals(new byte[] { 0, 0, 3 }, tags.get(2));
    assertArrayEquals(new byte[] { 0, 0, 4 }, tags.get(3));
  }
  
  @Test
  public void getTagPairsFromTSUIDNonStandardWidth() {
    List<byte[]> tags = UniqueId.getTagPairsFromTSUID(
        "0000000000000100000200000003000004",  
        (short)3, (short)4, (short)3);
    assertNotNull(tags);
    assertEquals(4, tags.size());
    assertArrayEquals(new byte[] { 0, 0, 0, 1 }, tags.get(0));
    assertArrayEquals(new byte[] { 0, 0, 2 }, tags.get(1));
    assertArrayEquals(new byte[] { 0, 0, 0, 3 }, tags.get(2));
    assertArrayEquals(new byte[] { 0, 0, 4 }, tags.get(3));
  }
  
  @Test (expected = IllegalArgumentException.class)
  public void getTagPairsFromTSUIDMissingTags() {
    UniqueId.getTagPairsFromTSUID("123456", (short)3, (short)3, (short)3);
  }
  
  @Test (expected = IllegalArgumentException.class)
  public void getTagPairsFromTSUIDMissingMetric() {
    UniqueId.getTagPairsFromTSUID("000001000002", (short)3, (short)3, (short)3);
  }
  
  @Test (expected = IllegalArgumentException.class)
  public void getTagPairsFromTSUIDOddNumberOfCharacters() {
    UniqueId.getTagPairsFromTSUID("0000080000010000020", 
        (short)3, (short)3, (short)3);
  }
  
  @Test (expected = IllegalArgumentException.class)
  public void getTagPairsFromTSUIDMissingTagv() {
    UniqueId.getTagPairsFromTSUID("000008000001", 
        (short)3, (short)3, (short)3);
  }
  
  @Test (expected = IllegalArgumentException.class)
  public void getTagPairsFromTSUIDNull() {
    UniqueId.getTagPairsFromTSUID(null, (short)3, (short)3, (short)3);
  }
  
  @Test (expected = IllegalArgumentException.class)
  public void getTagPairsFromTSUIDEmpty() {
    UniqueId.getTagPairsFromTSUID("", (short)3, (short)3, (short)3);
  }
  
  // ----------------- //
  // Helper functions. //
  // ----------------- //

  private static byte[] emptyArray() {
    return eq(HBaseClient.EMPTY_ARRAY);
  }

  private static GetRequest anyGet() {
    return any(GetRequest.class);
  }

  private static AtomicIncrementRequest incrementForRow(final byte[] row) {
    return argThat(new ArgumentMatcher<AtomicIncrementRequest>() {
      public boolean matches(Object incr) {
        return Arrays.equals(((AtomicIncrementRequest) incr).key(), row);
      }
      public void describeTo(org.hamcrest.Description description) {
        description.appendText("AtomicIncrementRequest for row "
                               + Arrays.toString(row));
      }
    });
  }

  private static PutRequest anyPut() {
    return any(PutRequest.class);
  }
  
  @SuppressWarnings("unchecked")
  private static Callback<byte[], ArrayList<KeyValue>> anyByteCB() {
    return any(Callback.class);
  }

  private static PutRequest putForRow(final byte[] row) {
    return argThat(new ArgumentMatcher<PutRequest>() {
      public boolean matches(Object put) {
        return Arrays.equals(((PutRequest) put).key(), row);
      }
      public void describeTo(org.hamcrest.Description description) {
        description.appendText("PutRequest for row " + Arrays.toString(row));
      }
    });
  }

  private static HBaseException fakeHBaseException() {
    final HBaseException hbe = mock(HBaseException.class);
    when(hbe.getStackTrace())
      // Truncate the stack trace because otherwise it's gigantic.
      .thenReturn(Arrays.copyOf(new RuntimeException().getStackTrace(), 3));
    when(hbe.getMessage())
      .thenReturn("fake exception");
    return hbe;
  }

  private static final byte[] MAXID = { 0 };

}<|MERGE_RESOLUTION|>--- conflicted
+++ resolved
@@ -64,11 +64,7 @@
 @PowerMockIgnore({"javax.management.*", "javax.xml.*",
                   "ch.qos.*", "org.slf4j.*",
                   "com.sum.*", "org.xml.*"})
-<<<<<<< HEAD
-@PrepareForTest({ HBaseClient.class, RowLock.class, TSDB.class, Config.class })
-=======
 @PrepareForTest({ HBaseClient.class, TSDB.class, Config.class })
->>>>>>> cd7dbd78
 public final class TestUniqueId {
 
   private HBaseClient client = mock(HBaseClient.class);
@@ -265,13 +261,6 @@
     when(tsdb.getConfig()).thenReturn(config);
     uid.setTSDB(tsdb);
     
-<<<<<<< HEAD
-    RowLock fake_lock = mock(RowLock.class);
-    when(client.lockRow(anyRowLockRequest()))
-      .thenReturn(Deferred.fromResult(fake_lock));
-
-=======
->>>>>>> cd7dbd78
     when(client.get(anyGet()))      // null  =>  ID doesn't exist.
       .thenReturn(Deferred.<ArrayList<KeyValue>>fromResult(null));
     // Watch this! ______,^   I'm writing C++ in Java!
@@ -319,12 +308,7 @@
   }
 
   @Test  // Test the creation of an ID with a race condition.
-<<<<<<< HEAD
-  @PrepareForTest({HBaseClient.class, RowLock.class, Deferred.class, 
-    TSDB.class, Config.class })
-=======
   @PrepareForTest({HBaseClient.class, Deferred.class})
->>>>>>> cd7dbd78
   public void getOrCreateIdAssignIdWithRaceCondition() {
     // Simulate a race between client A and client B.
     // A does a Get and sees that there's no ID for this name.
@@ -333,21 +317,9 @@
     // Then A attempts to go through the process and should discover that the
     // ID has already been assigned.
 
-<<<<<<< HEAD
-    uid = new UniqueId(client, table, kind, 3);  // Used by client A.
-    final TSDB tsdb = mock(TSDB.class);
-    HBaseClient client_b = mock(HBaseClient.class);
-    final UniqueId uid_b = new UniqueId(client_b, table, kind, 3);  // for client B.
-    final Config config = mock(Config.class);
-    when(config.enable_meta_tracking()).thenReturn(false);
-    when(tsdb.getConfig()).thenReturn(config);
-    uid.setTSDB(tsdb);
-    uid_b.setTSDB(tsdb);
-=======
     uid = new UniqueId(client, table, kind, 3); // Used by client A.
     HBaseClient client_b = mock(HBaseClient.class); // For client B.
     final UniqueId uid_b = new UniqueId(client_b, table, kind, 3);
->>>>>>> cd7dbd78
     
     final byte[] id = { 0, 0, 5 };
     final byte[] byte_name = { 'f', 'o', 'o' };
@@ -441,13 +413,6 @@
     when(tsdb.getConfig()).thenReturn(config);
     uid.setTSDB(tsdb);
     
-<<<<<<< HEAD
-    RowLock fake_lock = mock(RowLock.class);
-    when(client.lockRow(anyRowLockRequest()))
-      .thenReturn(Deferred.fromResult(fake_lock));
-
-=======
->>>>>>> cd7dbd78
     when(client.get(anyGet()))      // null  =>  ID doesn't exist.
       .thenReturn(Deferred.<ArrayList<KeyValue>>fromResult(null));
     // Watch this! ______,^   I'm writing C++ in Java!
@@ -479,13 +444,6 @@
     when(tsdb.getConfig()).thenReturn(config);
     uid.setTSDB(tsdb);
     
-<<<<<<< HEAD
-    RowLock fake_lock = mock(RowLock.class);
-    when(client.lockRow(anyRowLockRequest()))
-      .thenReturn(Deferred.fromResult(fake_lock));
-
-=======
->>>>>>> cd7dbd78
     when(client.get(anyGet()))      // null  =>  ID doesn't exist.
       .thenReturn(Deferred.<ArrayList<KeyValue>>fromResult(null));
     // Watch this! ______,^   I'm writing C++ in Java!
