--- conflicted
+++ resolved
@@ -2920,7 +2920,6 @@
     assertEquals(1, fsck.duplicates.get());
     assertEquals(1, fsck.totalErrors());
     assertEquals(1, fsck.correctable());
-<<<<<<< HEAD
     assertArrayEquals(MockBase.concatByteArrays(val1, val2, val3, new byte[] { 0 }), 
         storage.getColumn(ROW, MockBase.concatByteArrays(qual1, qual2, qual3)));
     assertNull(storage.getColumn(ROW, qual4));
@@ -2978,8 +2977,6 @@
     assertEquals(1, fsck.totalErrors());
     assertEquals(1, fsck.correctable());
     storage.dumpToSystemOut();
-=======
->>>>>>> b1c32620
     assertArrayEquals(MockBase.concatByteArrays(val1, val2, val3, new byte[] { 0 }), 
         storage.getColumn(ROW, MockBase.concatByteArrays(qual1, qual2, qual3)));
     assertNull(storage.getColumn(ROW, qual4));
