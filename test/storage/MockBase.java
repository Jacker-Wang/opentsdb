--- conflicted
+++ resolved
@@ -996,12 +996,6 @@
           continue;
         }
         // asynchbase Scanner's logic:
-<<<<<<< HEAD
-        // - start_key is inclusive, stop key is exclusive,
-        // - when start key is equal to the stop key, include the key in scan result,
-        if (stop != null && Bytes.memcmp(row.getKey(), stop) >= 0
-            && Bytes.memcmp(start, stop) != 0) {
-=======
         // - start_key is inclusive, stop key is exclusive
         // - when start key is equal to the stop key, 
         //   include the key in scan result
@@ -1009,7 +1003,6 @@
         if (stop != null && stop.length > 0 && 
             Bytes.memcmp(row.getKey(), stop) >= 0 && 
             Bytes.memcmp(start, stop) != 0) {
->>>>>>> b1c32620
           continue;
         }
         if (pattern != null) {
