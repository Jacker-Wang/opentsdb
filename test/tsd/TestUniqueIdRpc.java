// This file is part of OpenTSDB.
// Copyright (C) 2013  The OpenTSDB Authors.
//
// This program is free software: you can redistribute it and/or modify it
// under the terms of the GNU Lesser General Public License as published by
// the Free Software Foundation, either version 2.1 of the License, or (at your
// option) any later version.  This program is distributed in the hope that it
// will be useful, but WITHOUT ANY WARRANTY; without even the implied warranty
// of MERCHANTABILITY or FITNESS FOR A PARTICULAR PURPOSE.  See the GNU Lesser
// General Public License for more details.  You should have received a copy
// of the GNU Lesser General Public License along with this program.  If not,
// see <http://www.gnu.org/licenses/>.
package net.opentsdb.tsd;

import static org.junit.Assert.assertEquals;
import static org.junit.Assert.assertTrue;
import static org.mockito.Matchers.any;
import static org.mockito.Matchers.anyShort;
import static org.mockito.Mockito.when;
import static org.powermock.api.mockito.PowerMockito.mock;

import java.lang.reflect.Field;
import java.nio.charset.Charset;
import java.util.ArrayList;

import net.opentsdb.core.TSDB;
<<<<<<< HEAD
import net.opentsdb.meta.TSMeta;
import net.opentsdb.meta.UIDMeta;
import net.opentsdb.uid.NoSuchUniqueName;
=======
>>>>>>> 4ada5dd6
import net.opentsdb.uid.UniqueId;
import net.opentsdb.uid.UniqueId.UniqueIdType;
import net.opentsdb.utils.Config;

import org.hbase.async.HBaseClient;
import org.hbase.async.RowLock;
import org.jboss.netty.handler.codec.http.HttpResponseStatus;
import org.junit.Before;
import org.junit.Test;
import org.junit.runner.RunWith;
import org.powermock.api.mockito.PowerMockito;
import org.powermock.core.classloader.annotations.PrepareForTest;
import org.powermock.modules.junit4.PowerMockRunner;


@RunWith(PowerMockRunner.class)
@PrepareForTest({TSDB.class, Config.class, TSMeta.class, UIDMeta.class, 
  HBaseClient.class, RowLock.class})
public final class TestUniqueIdRpc {
  private TSDB tsdb = null;
  private HBaseClient client = mock(HBaseClient.class);
  private UniqueIdRpc rpc = new UniqueIdRpc();

  @Before
  public void before() throws Exception {
    tsdb = NettyMocks.getMockedHTTPTSDB();

    when(tsdb.assignUid("metric", "sys.cpu.0")).thenReturn(new byte[] { 0, 0, 1 });
    when(tsdb.assignUid("metric", "sys.cpu.1")).thenThrow(
        new IllegalArgumentException("Name already exists with UID: 000002"));
    when(tsdb.assignUid("metric", "sys.cpu.2")).thenReturn(new byte[] { 0, 0, 3 });
    
    when(tsdb.assignUid("tagk", "host")).thenReturn(new byte[] { 0, 0, 1 });
    when(tsdb.assignUid("tagk", "datacenter")).thenThrow(
        new IllegalArgumentException("Name already exists with UID: 000002"));
    when(tsdb.assignUid("tagk", "fqdn")).thenReturn(new byte[] { 0, 0, 3 });
    
    when(tsdb.assignUid("tagv", "localhost")).thenReturn(new byte[] { 0, 0, 1 });
    when(tsdb.assignUid("tagv", "myserver")).thenThrow(
        new IllegalArgumentException("Name already exists with UID: 000002"));
    when(tsdb.assignUid("tagv", "foo")).thenReturn(new byte[] { 0, 0, 3 });
    
    // setup UIDMeta objects for testing
    UIDMeta metric = new UIDMeta(UniqueIdType.METRIC, new byte[] {0, 0, 1}, 
        "sys.cpu.0");
    metric.setDisplayName("System CPU");
    UIDMeta tagk = new UIDMeta(UniqueIdType.TAGK, new byte[] {0, 0, 1}, 
        "host");
    tagk.setDisplayName("Server Name");
    UIDMeta tagv = new UIDMeta(UniqueIdType.TAGV, new byte[] {0, 0, 1}, 
        "web01");
    tagv.setDisplayName("Web Server 1");
    
    TSMeta tsmeta = new TSMeta("000001000001000001");
    // hack the private fields to put the UIDMetas in the TSMeta object
    final Field uid_metric = TSMeta.class.getDeclaredField("metric");
    uid_metric.setAccessible(true);
    uid_metric.set(tsmeta, metric);
    uid_metric.setAccessible(false);
    
    final ArrayList<UIDMeta> tags = new ArrayList<UIDMeta>(2);
    tags.add(tagk);
    tags.add(tagv);
    final Field uid_tags = TSMeta.class.getDeclaredField("tags");
    uid_tags.setAccessible(true);
    uid_tags.set(tsmeta, tags);
    uid_tags.setAccessible(false);
    
    // warning: Mock the statics AFTER reflection or we can't hack the fields
    PowerMockito.mockStatic(UIDMeta.class);
    PowerMockito.mockStatic(TSMeta.class);
    
    when(TSMeta.getTSMeta(tsdb, "000001000001000001")).thenReturn(tsmeta);
    when(TSMeta.getTSMeta(tsdb, "000001000001000002")).thenReturn(null);
    
    when(UIDMeta.getUIDMeta(tsdb, UniqueIdType.METRIC, "000001"))
      .thenReturn(metric);
    when(UIDMeta.getUIDMeta(tsdb, UniqueIdType.METRIC, "000002"))
      .thenThrow(new NoSuchUniqueName("metric", "sys.cpu.1"));
    
    when(tsdb.getUidName(UniqueIdType.METRIC, new byte[] {0, 0, 1}))
        .thenReturn("sys.cpu.0");    
    when(tsdb.getUidName(UniqueIdType.METRIC, new byte[] {0, 0, 2}))
      .thenThrow(new NoSuchUniqueName("metric", "sys.cpu.1"));
    
    when(tsdb.getClient()).thenReturn(client);
    when(tsdb.uidTable()).thenReturn("tsdb-uid".getBytes());
    when(tsdb.hbaseAcquireLock((byte[])any(), (byte[])any(), anyShort()))
      .thenReturn(mock(RowLock.class));
  }

  @Test
  public void constructor() throws Exception {
    new TestUniqueIdRpc();
  }
  
  @Test (expected = BadRequestException.class)
  public void badMethod() throws Exception {
    HttpQuery query = NettyMocks.getQuery(tsdb, "/api/uid/assign");
    rpc.execute(tsdb, query);
  }
  
  @Test (expected = BadRequestException.class)
  public void notImplemented() throws Exception {
    HttpQuery query = NettyMocks.getQuery(tsdb, "/api/uid");
    this.rpc.execute(tsdb, query);
  }
  
  // Test /api/uid/assign ----------------------
  
  @Test
  public void assignQsMetricSingle() throws Exception {
    HttpQuery query = NettyMocks.getQuery(tsdb, 
        "/api/uid/assign?metric=sys.cpu.0");
    this.rpc.execute(tsdb, query);
    assertEquals(HttpResponseStatus.OK, query.response().getStatus());
    assertEquals("{\"metric\":{\"sys.cpu.0\":\"000001\"}}", 
        query.response().getContent().toString(Charset.forName("UTF-8")));
  }
  
  @Test
  public void assignQsMetricDouble() throws Exception {
    HttpQuery query = NettyMocks.getQuery(tsdb, 
        "/api/uid/assign?metric=sys.cpu.0,sys.cpu.2");
    this.rpc.execute(tsdb, query);
    assertEquals(HttpResponseStatus.OK, query.response().getStatus());
    assertEquals(
        "{\"metric\":{\"sys.cpu.0\":\"000001\",\"sys.cpu.2\":\"000003\"}}", 
        query.response().getContent().toString(Charset.forName("UTF-8")));
  }
  
  @Test
  public void assignQsMetricSingleBad() throws Exception {
    HttpQuery query = NettyMocks.getQuery(tsdb, 
        "/api/uid/assign?metric=sys.cpu.1");
    this.rpc.execute(tsdb, query);
    assertEquals(HttpResponseStatus.BAD_REQUEST, query.response().getStatus());
    assertEquals("{\"metric_errors\":{\"sys.cpu.1\":\"Name already exists with " 
        + "UID: 000002\"},\"metric\":{}}", 
        query.response().getContent().toString(Charset.forName("UTF-8")));
  }
  
  @Test
  public void assignQsMetric2Good1Bad() throws Exception {
    HttpQuery query = NettyMocks.getQuery(tsdb, 
        "/api/uid/assign?metric=sys.cpu.0,sys.cpu.1,sys.cpu.2");
    this.rpc.execute(tsdb, query);
    assertEquals(HttpResponseStatus.BAD_REQUEST, query.response().getStatus());
    assertEquals("{\"metric_errors\":{\"sys.cpu.1\":\"Name already exists with "
        + "UID: 000002\"},\"metric\":{\"sys.cpu.0\":\"000001\",\"sys.cpu.2\":"
        + "\"000003\"}}", 
        query.response().getContent().toString(Charset.forName("UTF-8")));
  }
  
  @Test
  public void assignQsTagkSingle() throws Exception {
    HttpQuery query = NettyMocks.getQuery(tsdb, 
        "/api/uid/assign?tagk=host");
    this.rpc.execute(tsdb, query);
    assertEquals(HttpResponseStatus.OK, query.response().getStatus());
    assertEquals("{\"tagk\":{\"host\":\"000001\"}}", 
        query.response().getContent().toString(Charset.forName("UTF-8")));
  }
  
  @Test
  public void assignQsTagkDouble() throws Exception {
    HttpQuery query = NettyMocks.getQuery(tsdb, 
        "/api/uid/assign?tagk=host,fqdn");
    this.rpc.execute(tsdb, query);
    assertEquals(HttpResponseStatus.OK, query.response().getStatus());
    assertEquals(
        "{\"tagk\":{\"fqdn\":\"000003\",\"host\":\"000001\"}}", 
        query.response().getContent().toString(Charset.forName("UTF-8")));
  }
  
  @Test
  public void assignQsTagkSingleBad() throws Exception {
    HttpQuery query = NettyMocks.getQuery(tsdb, 
        "/api/uid/assign?tagk=datacenter");
    this.rpc.execute(tsdb, query);
    assertEquals(HttpResponseStatus.BAD_REQUEST, query.response().getStatus());
    assertEquals("{\"tagk_errors\":{\"datacenter\":\"Name already exists with " 
        + "UID: 000002\"},\"tagk\":{}}", 
        query.response().getContent().toString(Charset.forName("UTF-8")));
  }
  
  @Test
  public void assignQsTagk2Good1Bad() throws Exception {
    HttpQuery query = NettyMocks.getQuery(tsdb, 
        "/api/uid/assign?tagk=host,datacenter,fqdn");
    this.rpc.execute(tsdb, query);
    assertEquals(HttpResponseStatus.BAD_REQUEST, query.response().getStatus());
    assertEquals("{\"tagk_errors\":{\"datacenter\":\"Name already exists with "
        + "UID: 000002\"},\"tagk\":{\"fqdn\":\"000003\",\"host\":\"000001\"}}", 
        query.response().getContent().toString(Charset.forName("UTF-8")));
  }
    
  @Test
  public void assignQsTagvSingle() throws Exception {
    HttpQuery query = NettyMocks.getQuery(tsdb, 
        "/api/uid/assign?tagv=localhost");
    this.rpc.execute(tsdb, query);
    assertEquals(HttpResponseStatus.OK, query.response().getStatus());
    assertEquals("{\"tagv\":{\"localhost\":\"000001\"}}", 
        query.response().getContent().toString(Charset.forName("UTF-8")));
  }
  
  @Test
  public void assignQsTagvDouble() throws Exception {
    HttpQuery query = NettyMocks.getQuery(tsdb, 
        "/api/uid/assign?tagv=localhost,foo");
    this.rpc.execute(tsdb, query);
    assertEquals(HttpResponseStatus.OK, query.response().getStatus());
    assertEquals(
        "{\"tagv\":{\"foo\":\"000003\",\"localhost\":\"000001\"}}", 
        query.response().getContent().toString(Charset.forName("UTF-8")));
  }
  
  @Test
  public void assignQsTagvSingleBad() throws Exception {
    HttpQuery query = NettyMocks.getQuery(tsdb, 
        "/api/uid/assign?tagv=myserver");
    this.rpc.execute(tsdb, query);
    assertEquals(HttpResponseStatus.BAD_REQUEST, query.response().getStatus());
    assertEquals("{\"tagv\":{},\"tagv_errors\":{\"myserver\":\"Name already "
        + "exists with UID: 000002\"}}", 
        query.response().getContent().toString(Charset.forName("UTF-8")));
  }
  
  @Test
  public void assignQsTagv2Good1Bad() throws Exception {
    HttpQuery query = NettyMocks.getQuery(tsdb, 
        "/api/uid/assign?tagv=localhost,myserver,foo");
    this.rpc.execute(tsdb, query);
    assertEquals(HttpResponseStatus.BAD_REQUEST, query.response().getStatus());
    assertEquals("{\"tagv\":{\"foo\":\"000003\",\"localhost\":\"000001\"},"
        + "\"tagv_errors\":{\"myserver\":\"Name already exists with "
        + "UID: 000002\"}}", 
        query.response().getContent().toString(Charset.forName("UTF-8")));
  }
  
  @Test
  public void assignQsFull() throws Exception {
    HttpQuery query = NettyMocks.getQuery(tsdb, 
        "/api/uid/assign?tagv=localhost,foo" + 
        "&metric=sys.cpu.0,sys.cpu.2" +
        "&tagk=host,fqdn");
    this.rpc.execute(tsdb, query);
    assertEquals(HttpResponseStatus.OK, query.response().getStatus());
    // contents may shift in flight, hence no parsing
  }
  
  @Test
  public void assignQsFullBad() throws Exception {
    HttpQuery query = NettyMocks.getQuery(tsdb, 
        "/api/uid/assign?tagv=localhost,myserver,foo" + 
        "&metric=sys.cpu.0,sys.cpu.1,sys.cpu.2" +
        "&tagk=host,datacenter,fqdn");
    this.rpc.execute(tsdb, query);
    assertEquals(HttpResponseStatus.BAD_REQUEST, query.response().getStatus());
    // contents may shift in flight, hence no parsing
  }
  
  @Test (expected = BadRequestException.class)
  public void assignQsNoParamValue() throws Exception {
    HttpQuery query = NettyMocks.getQuery(tsdb, 
        "/api/uid/assign?tagv=");
    this.rpc.execute(tsdb, query);
  }
  
  @Test (expected = BadRequestException.class)
  public void assignQsEmpty() throws Exception {
    HttpQuery query = NettyMocks.getQuery(tsdb, 
        "/api/uid/assign");
    this.rpc.execute(tsdb, query);
  }
  
  @Test (expected = BadRequestException.class)
  public void assignQsTypo() throws Exception {
    HttpQuery query = NettyMocks.getQuery(tsdb, 
        "/api/uid/assign/metrics=hello");
    this.rpc.execute(tsdb, query);
  }

  @Test
  public void assignPostMetricSingle() throws Exception {
    HttpQuery query = NettyMocks.postQuery(tsdb, "/api/uid/assign", 
        "{\"metric\":[\"sys.cpu.0\"]}");
    this.rpc.execute(tsdb, query);
    assertEquals(HttpResponseStatus.OK, query.response().getStatus());
    assertEquals("{\"metric\":{\"sys.cpu.0\":\"000001\"}}", 
        query.response().getContent().toString(Charset.forName("UTF-8")));
  }
  
  public void assignPostMetricDouble() throws Exception {
    HttpQuery query = NettyMocks.postQuery(tsdb, "/api/uid/assign", 
    "{\"metric\":[\"sys.cpu.0\",\"sys.cpu.2\"]}");
    this.rpc.execute(tsdb, query);
    assertEquals(HttpResponseStatus.OK, query.response().getStatus());
    assertEquals(
        "{\"metric\":{\"sys.cpu.0\":\"000001\",\"sys.cpu.2\":\"000003\"}}", 
        query.response().getContent().toString(Charset.forName("UTF-8")));
  }
  
  public void assignPostMetricSingleBad() throws Exception {
    HttpQuery query = NettyMocks.postQuery(tsdb, "/api/uid/assign", 
    "{\"metric\":[\"sys.cpu.2\"]}");
    this.rpc.execute(tsdb, query);
    assertEquals(HttpResponseStatus.OK, query.response().getStatus());
    assertEquals("{\"metric_errors\":{\"sys.cpu.1\":\"Name already exists with " 
        + "UID: 000002\"},\"metric\":{}}", 
        query.response().getContent().toString(Charset.forName("UTF-8")));
  }
  
  public void assignPostMetric2Good1Bad() throws Exception {
    HttpQuery query = NettyMocks.postQuery(tsdb, "/api/uid/assign", 
    "{\"metric\":[\"sys.cpu.0\",\"sys.cpu.1\",\"sys.cpu.2\"]}");
    this.rpc.execute(tsdb, query);
    assertEquals(HttpResponseStatus.OK, query.response().getStatus());
    assertEquals("{\"metric_errors\":{\"sys.cpu.1\":\"Name already exists with "
        + "UID: 000002\"},\"metric\":{\"sys.cpu.0\":\"000001\",\"sys.cpu.2\":"
        + "\"000003\"}}", 
        query.response().getContent().toString(Charset.forName("UTF-8")));
  }

  @Test
  public void assignPostTagkSingle() throws Exception {
    HttpQuery query = NettyMocks.postQuery(tsdb, "/api/uid/assign", 
        "{\"tagk\":[\"host\"]}");
    this.rpc.execute(tsdb, query);
    assertEquals(HttpResponseStatus.OK, query.response().getStatus());
    assertEquals("{\"tagk\":{\"host\":\"000001\"}}", 
        query.response().getContent().toString(Charset.forName("UTF-8")));
  }
  
  public void assignPostTagkDouble() throws Exception {
    HttpQuery query = NettyMocks.postQuery(tsdb, "/api/uid/assign", 
    "{\"tagk\":[\"host\",\"fqdn\"]}");
    this.rpc.execute(tsdb, query);
    assertEquals(HttpResponseStatus.OK, query.response().getStatus());
    assertEquals(
        "{\"tagk\":{\"fqdn\":\"000003\",\"host\":\"000001\"}}", 
        query.response().getContent().toString(Charset.forName("UTF-8")));
  }
  
  public void assignPostTagkSingleBad() throws Exception {
    HttpQuery query = NettyMocks.postQuery(tsdb, "/api/uid/assign", 
    "{\"tagk\":[\"datacenter\"]}");
    this.rpc.execute(tsdb, query);
    assertEquals(HttpResponseStatus.OK, query.response().getStatus());
    assertEquals("{\"tagk_errors\":{\"datacenter\":\"Name already exists with " 
        + "UID: 000002\"},\"tagk\":{}}", 
        query.response().getContent().toString(Charset.forName("UTF-8")));
  }
  
  public void assignPostTagk2Good1Bad() throws Exception {
    HttpQuery query = NettyMocks.postQuery(tsdb, "/api/uid/assign", 
    "{\"tagk\":[\"host\",\"datacenter\",\"fqdn\"]}");
    this.rpc.execute(tsdb, query);
    assertEquals(HttpResponseStatus.OK, query.response().getStatus());
    assertEquals("{\"tagk_errors\":{\"datacenter\":\"Name already exists with "
        + "UID: 000002\"},\"tagk\":{\"fqdn\":\"000003\",\"host\":\"000001\"}}", 
        query.response().getContent().toString(Charset.forName("UTF-8")));
  }

  @Test
  public void assignPostTagvSingle() throws Exception {
    HttpQuery query = NettyMocks.postQuery(tsdb, "/api/uid/assign", 
        "{\"tagv\":[\"localhost\"]}");
    this.rpc.execute(tsdb, query);
    assertEquals(HttpResponseStatus.OK, query.response().getStatus());
    assertEquals("{\"tagv\":{\"localhost\":\"000001\"}}", 
        query.response().getContent().toString(Charset.forName("UTF-8")));
  }
  
  public void assignPostTagvDouble() throws Exception {
    HttpQuery query = NettyMocks.postQuery(tsdb, "/api/uid/assign", 
    "{\"tagv\":[\"localhost\",\"foo\"]}");
    this.rpc.execute(tsdb, query);
    assertEquals(HttpResponseStatus.OK, query.response().getStatus());
    assertEquals(
        "{\"tagv\":{\"foo\":\"000003\",\"localhost\":\"000001\"}}", 
        query.response().getContent().toString(Charset.forName("UTF-8")));
  }
  
  public void assignPostTagvSingleBad() throws Exception {
    HttpQuery query = NettyMocks.postQuery(tsdb, "/api/uid/assign", 
    "{\"tagv\":[\"myserver\"]}");
    this.rpc.execute(tsdb, query);
    assertEquals(HttpResponseStatus.OK, query.response().getStatus());
    assertEquals("{\"tagv\":{},\"tagv_errors\":{\"myserver\":\"Name already "
        + "exists with UID: 000002\"}}", 
        query.response().getContent().toString(Charset.forName("UTF-8")));
  }
  
  public void assignPostTagv2Good1Bad() throws Exception {
    HttpQuery query = NettyMocks.postQuery(tsdb, "/api/uid/assign", 
    "{\"tagv\":[\"localhost\",\"myserver\",\"foo\"]}");
    this.rpc.execute(tsdb, query);
    assertEquals(HttpResponseStatus.OK, query.response().getStatus());
    assertEquals("{\"tagv\":{\"foo\":\"000003\",\"localhost\":\"000001\"},"
        + "\"tagv_errors\":{\"myserver\":\"Name already exists with "
        + "UID: 000002\"}}", 
        query.response().getContent().toString(Charset.forName("UTF-8")));
  }

  @Test
  public void assignPostFull() throws Exception {
    HttpQuery query = NettyMocks.postQuery(tsdb, "/api/uid/assign", 
        "{\"tagv\":[\"localhost\",\"foo\"],"
        + "\"metric\":[\"sys.cpu.0\",\"sys.cpu.2\"],"
        + "\"tagk\":[\"host\",\"fqdn\"]}");
    this.rpc.execute(tsdb, query);
    assertEquals(HttpResponseStatus.OK, query.response().getStatus());
    // contents may shift in flight, hence no parsing
  }
  
  @Test
  public void assignPostFullBad() throws Exception {
    HttpQuery query = NettyMocks.postQuery(tsdb, "/api/uid/assign", 
        "{\"tagv\":[\"localhost\",\"myserver\",\"foo\"],"
        + "\"metric\":[\"sys.cpu.0\",\"sys.cpu.1\",\"sys.cpu.2\"],"
        + "\"tagk\":[\"host\",\"datacenter\",\"fqdn\"]}");
    this.rpc.execute(tsdb, query);
    assertEquals(HttpResponseStatus.BAD_REQUEST, query.response().getStatus());
    // contents may shift in flight, hence no parsing
  }

  @Test (expected = BadRequestException.class)
  public void assignPostBadJSON() throws Exception {
    // missing a quotation mark
    HttpQuery query = NettyMocks.postQuery(tsdb, "/api/uid/assign", 
        "{\"tagv\":[\"localhost\",myserver\",\"foo\"],"
        + "\"metric\":[\"sys.cpu.0\",\"sys.cpu.1\",\"sys.cpu.2\"],"
        + "\"tagk\":[\"host\",\"datacenter\",\"fqdn\"]}");
    this.rpc.execute(tsdb, query);
  }
  
  @Test (expected = BadRequestException.class)
  public void assignPostNotJSON() throws Exception {
    HttpQuery query = NettyMocks.postQuery(tsdb, "/api/uid/assign", "Hello");
    this.rpc.execute(tsdb, query);
  }
  
  @Test (expected = BadRequestException.class)
  public void assignPostNoContent() throws Exception {
    HttpQuery query = NettyMocks.postQuery(tsdb, "/api/uid/assign", "");
    this.rpc.execute(tsdb, query);
  }
  
  @Test (expected = BadRequestException.class)
  public void assignPostEmptyJSON() throws Exception {
    HttpQuery query = NettyMocks.postQuery(tsdb, "/api/uid/assign", "{}");
    this.rpc.execute(tsdb, query);
  }

  @Test
  public void stringToUniqueIdTypeMetric() throws Exception {
    assertEquals(UniqueIdType.METRIC, UniqueId.stringToUniqueIdType("Metric"));
  }
  
  @Test
  public void stringToUniqueIdTypeTagk() throws Exception {
    assertEquals(UniqueIdType.TAGK, UniqueId.stringToUniqueIdType("TagK"));
  }
  
  @Test
  public void stringToUniqueIdTypeTagv() throws Exception {
    assertEquals(UniqueIdType.TAGV, UniqueId.stringToUniqueIdType("TagV"));
  }
  
  @Test (expected = NullPointerException.class)
  public void stringToUniqueIdTypeNull() throws Exception {
    UniqueId.stringToUniqueIdType(null);
  }
  
  @Test (expected = IllegalArgumentException.class)
  public void stringToUniqueIdTypeEmpty() throws Exception {
    UniqueId.stringToUniqueIdType("");
  }
  
  @Test (expected = IllegalArgumentException.class)
  public void stringToUniqueIdTypeInvalid() throws Exception {
    UniqueId.stringToUniqueIdType("Not a type");
  }
<<<<<<< HEAD

  // Teset /api/uid/uidmeta --------------------
  
  @Test
  public void uidGet() throws Exception {
    HttpQuery query = NettyMocks.getQuery(tsdb, 
        "/api/uid/uidmeta?type=metric&uid=000001");
    rpc.execute(tsdb, query);
    assertEquals(HttpResponseStatus.OK, query.response().getStatus());
  }
  
  @Test (expected = BadRequestException.class)
  public void uidGetNoUID() throws Exception {
    HttpQuery query = NettyMocks.getQuery(tsdb, 
        "/api/uid/uidmeta?type=metric");
    rpc.execute(tsdb, query);
  }
  
  @Test (expected = BadRequestException.class)
  public void uidGetNoType() throws Exception {
    HttpQuery query = NettyMocks.getQuery(tsdb, 
        "/api/uid/uidmeta?uid=000001");
    rpc.execute(tsdb, query);
  }
  
  @Test (expected = BadRequestException.class)
  public void uidGetNSU() throws Exception {
    HttpQuery query = NettyMocks.getQuery(tsdb, 
        "/api/uid/uidmeta?type=metric&uid=000002");
    rpc.execute(tsdb, query);
  }
  
  @Test
  public void uidPost() throws Exception {
    HttpQuery query = NettyMocks.postQuery(tsdb, "/api/uid/uidmeta", 
        "{\"uid\":\"000001\",\"type\":\"metric\",\"displayName\":\"Hello!\"}");
    rpc.execute(tsdb, query);
    assertEquals(HttpResponseStatus.OK, query.response().getStatus());
  }
  
  @Test
  public void uidPostNotModified() throws Exception {
    HttpQuery query = NettyMocks.postQuery(tsdb, "/api/uid/uidmeta", 
        "{\"uid\":\"000001\",\"type\":\"metric\"}");
    rpc.execute(tsdb, query);
    assertEquals(HttpResponseStatus.NOT_MODIFIED, query.response().getStatus());
  }
  
  @Test (expected = BadRequestException.class)
  public void uidPostMissingUID() throws Exception {
    HttpQuery query = NettyMocks.postQuery(tsdb, "/api/uid/uidmeta", 
        "{\"type\":\"metric\",\"displayName\":\"Hello!\"}");
    rpc.execute(tsdb, query);
  }
  
  @Test (expected = BadRequestException.class)
  public void uidPostMissingType() throws Exception {
    HttpQuery query = NettyMocks.postQuery(tsdb, "/api/uid/uidmeta", 
        "{\"uid\":\"000001\",\"displayName\":\"Hello!\"}");
    rpc.execute(tsdb, query);
  }

  @Test (expected = BadRequestException.class)
  public void uidPostNSU() throws Exception {
    HttpQuery query = NettyMocks.postQuery(tsdb, "/api/uid/uidmeta", 
        "{\"uid\":\"000002\",\"type\":\"metric\",\"displayName\":\"Hello!\"}");
    rpc.execute(tsdb, query);
  }
  
  @Test
  public void uidPostQS() throws Exception {
    HttpQuery query = NettyMocks.getQuery(tsdb, 
        "/api/uid/uidmeta?uid=000001&type=metric&display_name=Hello&method=post");
    rpc.execute(tsdb, query);
    assertEquals(HttpResponseStatus.OK, query.response().getStatus());
  }
  
  @Test
  public void uidPut() throws Exception {
    HttpQuery query = NettyMocks.putQuery(tsdb, "/api/uid/uidmeta", 
        "{\"uid\":\"000001\",\"type\":\"metric\",\"displayName\":\"Hello!\"}");
    rpc.execute(tsdb, query);
    assertEquals(HttpResponseStatus.OK, query.response().getStatus());
  }
  
  @Test
  public void uidPutNotModified() throws Exception {
    HttpQuery query = NettyMocks.putQuery(tsdb, "/api/uid/uidmeta", 
        "{\"uid\":\"000001\",\"type\":\"metric\"}");
    rpc.execute(tsdb, query);
    assertEquals(HttpResponseStatus.NOT_MODIFIED, query.response().getStatus());
  }
  
  @Test (expected = BadRequestException.class)
  public void uidPutMissingUID() throws Exception {
    HttpQuery query = NettyMocks.putQuery(tsdb, "/api/uid/uidmeta", 
        "{\"type\":\"metric\",\"displayName\":\"Hello!\"}");
    rpc.execute(tsdb, query);
  }
  
  @Test (expected = BadRequestException.class)
  public void uidPutMissingType() throws Exception {
    HttpQuery query = NettyMocks.putQuery(tsdb, "/api/uid/uidmeta", 
        "{\"uid\":\"000001\",\"displayName\":\"Hello!\"}");
    rpc.execute(tsdb, query);
  }

  @Test (expected = BadRequestException.class)
  public void uidPutNSU() throws Exception {
    HttpQuery query = NettyMocks.putQuery(tsdb, "/api/uid/uidmeta", 
        "{\"uid\":\"000002\",\"type\":\"metric\",\"displayName\":\"Hello!\"}");
    rpc.execute(tsdb, query);
  }
  
  @Test
  public void uidPutQS() throws Exception {
    HttpQuery query = NettyMocks.getQuery(tsdb, 
        "/api/uid/uidmeta?uid=000001&type=metric&display_name=Hello&method=put");
    rpc.execute(tsdb, query);
    assertEquals(HttpResponseStatus.OK, query.response().getStatus());
  }
  
  @Test
  public void uidDelete() throws Exception {
    HttpQuery query = NettyMocks.deleteQuery(tsdb, "/api/uid/uidmeta", 
        "{\"uid\":\"000001\",\"type\":\"metric\",\"displayName\":\"Hello!\"}");
    rpc.execute(tsdb, query);
    assertEquals(HttpResponseStatus.NO_CONTENT, query.response().getStatus());
  }

  @Test (expected = BadRequestException.class)
  public void uidDeleteMissingUID() throws Exception {
    HttpQuery query = NettyMocks.deleteQuery(tsdb, "/api/uid/uidmeta", 
        "{\"type\":\"metric\",\"displayName\":\"Hello!\"}");
    rpc.execute(tsdb, query);
  }
  
  @Test (expected = BadRequestException.class)
  public void uidDeleteMissingType() throws Exception {
    HttpQuery query = NettyMocks.deleteQuery(tsdb, "/api/uid/uidmeta", 
        "{\"uid\":\"000001\",\"displayName\":\"Hello!\"}");
    rpc.execute(tsdb, query);
  }

  @Test
  public void uidDeleteQS() throws Exception {
    HttpQuery query = NettyMocks.getQuery(tsdb, 
        "/api/uid/uidmeta?uid=000001&type=metric&method=delete");
    rpc.execute(tsdb, query);
    assertEquals(HttpResponseStatus.NO_CONTENT, query.response().getStatus());
  }
  
  // Test /api/uid/tsmeta ----------------------
  
  @Test
  public void tsuidGet() throws Exception {
    HttpQuery query = NettyMocks.getQuery(tsdb, 
        "/api/uid/tsmeta?tsuid=000001000001000001");
    rpc.execute(tsdb, query);
    assertEquals(HttpResponseStatus.OK, query.response().getStatus());
  }
  
  @Test (expected = BadRequestException.class)
  public void tsuidGetNotFound() throws Exception {
    HttpQuery query = NettyMocks.getQuery(tsdb, 
        "/api/uid/tsmeta?tsuid=000001000001000002");
    rpc.execute(tsdb, query);
  }
  
  @Test (expected = BadRequestException.class)
  public void tsuidGetMissingTSUID() throws Exception {
    HttpQuery query = NettyMocks.getQuery(tsdb, 
        "/api/uid/tsmeta");
    rpc.execute(tsdb, query);
  }

  @Test
  public void tsuidPost() throws Exception {
    HttpQuery query = NettyMocks.postQuery(tsdb, "/api/uid/tsmeta", 
        "{\"tsuid\":\"000001000001000001\", \"displayName\":\"Hello World\"}");
    rpc.execute(tsdb, query);
    assertEquals(HttpResponseStatus.OK, query.response().getStatus());
    assertTrue(query.response().getContent().toString(Charset.forName("UTF-8"))
        .contains("\"displayName\":\"Hello World\""));    
  }
  
  @Test (expected = BadRequestException.class)
  public void tsuidPostNoTSUID() throws Exception {
    HttpQuery query = NettyMocks.postQuery(tsdb, "/api/uid/tsmeta", 
        "{\"displayName\":\"Hello World\"}");
    rpc.execute(tsdb, query);
  }
  
  @Test
  public void tsuidPostNotModified() throws Exception {
    HttpQuery query = NettyMocks.postQuery(tsdb, "/api/uid/tsmeta", 
        "{\"tsuid\":\"000001000001000001\"}");
    rpc.execute(tsdb, query);
    assertEquals(HttpResponseStatus.NOT_MODIFIED, query.response().getStatus());
  }
  
  @Test
  public void tsuidPostQS() throws Exception {
    HttpQuery query = NettyMocks.getQuery(tsdb, 
    "/api/uid/tsmeta?tsuid=000001000001000001&display_name=42&method=post");
    rpc.execute(tsdb, query);
    assertEquals(HttpResponseStatus.OK, query.response().getStatus());
    assertTrue(query.response().getContent().toString(Charset.forName("UTF-8"))
        .contains("\"displayName\":\"42\""));
  }
  
  @Test (expected = BadRequestException.class)
  public void tsuidPostQSNoTSUID() throws Exception {
    HttpQuery query = NettyMocks.getQuery(tsdb, 
    "/api/uid/tsmeta?display_name=42&method=post");
    rpc.execute(tsdb, query);
  }
  
  @Test
  public void tsuidPut() throws Exception {
    HttpQuery query = NettyMocks.putQuery(tsdb, "/api/uid/tsmeta", 
        "{\"tsuid\":\"000001000001000001\", \"displayName\":\"Hello World\"}");
    rpc.execute(tsdb, query);
    assertEquals(HttpResponseStatus.OK, query.response().getStatus());
    assertTrue(query.response().getContent().toString(Charset.forName("UTF-8"))
        .contains("\"displayName\":\"Hello World\""));
  }
  
  @Test (expected = BadRequestException.class)
  public void tsuidPutNoTSUID() throws Exception {
    HttpQuery query = NettyMocks.putQuery(tsdb, "/api/uid/tsmeta", 
        "{\"displayName\":\"Hello World\"}");
    rpc.execute(tsdb, query);
  }
  
  @Test
  public void tsuidPutNotModified() throws Exception {
    HttpQuery query = NettyMocks.putQuery(tsdb, "/api/uid/tsmeta", 
        "{\"tsuid\":\"000001000001000001\"}");
    rpc.execute(tsdb, query);
    assertEquals(HttpResponseStatus.NOT_MODIFIED, query.response().getStatus());
  }
  
  @Test
  public void tsuidPutQS() throws Exception {
    HttpQuery query = NettyMocks.getQuery(tsdb, 
    "/api/uid/tsmeta?tsuid=000001000001000001&display_name=42&method=put");
    rpc.execute(tsdb, query);
    assertEquals(HttpResponseStatus.OK, query.response().getStatus());
    assertTrue(query.response().getContent().toString(Charset.forName("UTF-8"))
        .contains("\"displayName\":\"42\""));
  }
  
  @Test (expected = BadRequestException.class)
  public void tsuidPutQSNoTSUID() throws Exception {
    HttpQuery query = NettyMocks.getQuery(tsdb, 
    "/api/uid/tsmeta?display_name=42&method=put");
    rpc.execute(tsdb, query);
  }
  
  @Test
  public void tsuidDelete() throws Exception {
    HttpQuery query = NettyMocks.deleteQuery(tsdb, "/api/uid/tsmeta", 
        "{\"tsuid\":\"000001000001000001\", \"displayName\":\"Hello World\"}");
    rpc.execute(tsdb, query);
    assertEquals(HttpResponseStatus.NO_CONTENT, query.response().getStatus());
  }
  
  @Test
  public void tsuidDeleteQS() throws Exception {
    HttpQuery query = NettyMocks.getQuery(tsdb, 
    "/api/uid/tsmeta?tsuid=000001000001000001&method=delete");
    rpc.execute(tsdb, query);
    assertEquals(HttpResponseStatus.NO_CONTENT, query.response().getStatus());
  }
=======
>>>>>>> 4ada5dd6
}<|MERGE_RESOLUTION|>--- conflicted
+++ resolved
@@ -13,44 +13,26 @@
 package net.opentsdb.tsd;
 
 import static org.junit.Assert.assertEquals;
-import static org.junit.Assert.assertTrue;
-import static org.mockito.Matchers.any;
-import static org.mockito.Matchers.anyShort;
 import static org.mockito.Mockito.when;
-import static org.powermock.api.mockito.PowerMockito.mock;
-
-import java.lang.reflect.Field;
+
 import java.nio.charset.Charset;
-import java.util.ArrayList;
 
 import net.opentsdb.core.TSDB;
-<<<<<<< HEAD
-import net.opentsdb.meta.TSMeta;
-import net.opentsdb.meta.UIDMeta;
-import net.opentsdb.uid.NoSuchUniqueName;
-=======
->>>>>>> 4ada5dd6
 import net.opentsdb.uid.UniqueId;
 import net.opentsdb.uid.UniqueId.UniqueIdType;
 import net.opentsdb.utils.Config;
 
-import org.hbase.async.HBaseClient;
-import org.hbase.async.RowLock;
 import org.jboss.netty.handler.codec.http.HttpResponseStatus;
 import org.junit.Before;
 import org.junit.Test;
 import org.junit.runner.RunWith;
-import org.powermock.api.mockito.PowerMockito;
 import org.powermock.core.classloader.annotations.PrepareForTest;
 import org.powermock.modules.junit4.PowerMockRunner;
 
-
 @RunWith(PowerMockRunner.class)
-@PrepareForTest({TSDB.class, Config.class, TSMeta.class, UIDMeta.class, 
-  HBaseClient.class, RowLock.class})
+@PrepareForTest({TSDB.class, Config.class})
 public final class TestUniqueIdRpc {
   private TSDB tsdb = null;
-  private HBaseClient client = mock(HBaseClient.class);
   private UniqueIdRpc rpc = new UniqueIdRpc();
 
   @Before
@@ -71,54 +53,6 @@
     when(tsdb.assignUid("tagv", "myserver")).thenThrow(
         new IllegalArgumentException("Name already exists with UID: 000002"));
     when(tsdb.assignUid("tagv", "foo")).thenReturn(new byte[] { 0, 0, 3 });
-    
-    // setup UIDMeta objects for testing
-    UIDMeta metric = new UIDMeta(UniqueIdType.METRIC, new byte[] {0, 0, 1}, 
-        "sys.cpu.0");
-    metric.setDisplayName("System CPU");
-    UIDMeta tagk = new UIDMeta(UniqueIdType.TAGK, new byte[] {0, 0, 1}, 
-        "host");
-    tagk.setDisplayName("Server Name");
-    UIDMeta tagv = new UIDMeta(UniqueIdType.TAGV, new byte[] {0, 0, 1}, 
-        "web01");
-    tagv.setDisplayName("Web Server 1");
-    
-    TSMeta tsmeta = new TSMeta("000001000001000001");
-    // hack the private fields to put the UIDMetas in the TSMeta object
-    final Field uid_metric = TSMeta.class.getDeclaredField("metric");
-    uid_metric.setAccessible(true);
-    uid_metric.set(tsmeta, metric);
-    uid_metric.setAccessible(false);
-    
-    final ArrayList<UIDMeta> tags = new ArrayList<UIDMeta>(2);
-    tags.add(tagk);
-    tags.add(tagv);
-    final Field uid_tags = TSMeta.class.getDeclaredField("tags");
-    uid_tags.setAccessible(true);
-    uid_tags.set(tsmeta, tags);
-    uid_tags.setAccessible(false);
-    
-    // warning: Mock the statics AFTER reflection or we can't hack the fields
-    PowerMockito.mockStatic(UIDMeta.class);
-    PowerMockito.mockStatic(TSMeta.class);
-    
-    when(TSMeta.getTSMeta(tsdb, "000001000001000001")).thenReturn(tsmeta);
-    when(TSMeta.getTSMeta(tsdb, "000001000001000002")).thenReturn(null);
-    
-    when(UIDMeta.getUIDMeta(tsdb, UniqueIdType.METRIC, "000001"))
-      .thenReturn(metric);
-    when(UIDMeta.getUIDMeta(tsdb, UniqueIdType.METRIC, "000002"))
-      .thenThrow(new NoSuchUniqueName("metric", "sys.cpu.1"));
-    
-    when(tsdb.getUidName(UniqueIdType.METRIC, new byte[] {0, 0, 1}))
-        .thenReturn("sys.cpu.0");    
-    when(tsdb.getUidName(UniqueIdType.METRIC, new byte[] {0, 0, 2}))
-      .thenThrow(new NoSuchUniqueName("metric", "sys.cpu.1"));
-    
-    when(tsdb.getClient()).thenReturn(client);
-    when(tsdb.uidTable()).thenReturn("tsdb-uid".getBytes());
-    when(tsdb.hbaseAcquireLock((byte[])any(), (byte[])any(), anyShort()))
-      .thenReturn(mock(RowLock.class));
   }
 
   @Test
@@ -515,282 +449,4 @@
   public void stringToUniqueIdTypeInvalid() throws Exception {
     UniqueId.stringToUniqueIdType("Not a type");
   }
-<<<<<<< HEAD
-
-  // Teset /api/uid/uidmeta --------------------
-  
-  @Test
-  public void uidGet() throws Exception {
-    HttpQuery query = NettyMocks.getQuery(tsdb, 
-        "/api/uid/uidmeta?type=metric&uid=000001");
-    rpc.execute(tsdb, query);
-    assertEquals(HttpResponseStatus.OK, query.response().getStatus());
-  }
-  
-  @Test (expected = BadRequestException.class)
-  public void uidGetNoUID() throws Exception {
-    HttpQuery query = NettyMocks.getQuery(tsdb, 
-        "/api/uid/uidmeta?type=metric");
-    rpc.execute(tsdb, query);
-  }
-  
-  @Test (expected = BadRequestException.class)
-  public void uidGetNoType() throws Exception {
-    HttpQuery query = NettyMocks.getQuery(tsdb, 
-        "/api/uid/uidmeta?uid=000001");
-    rpc.execute(tsdb, query);
-  }
-  
-  @Test (expected = BadRequestException.class)
-  public void uidGetNSU() throws Exception {
-    HttpQuery query = NettyMocks.getQuery(tsdb, 
-        "/api/uid/uidmeta?type=metric&uid=000002");
-    rpc.execute(tsdb, query);
-  }
-  
-  @Test
-  public void uidPost() throws Exception {
-    HttpQuery query = NettyMocks.postQuery(tsdb, "/api/uid/uidmeta", 
-        "{\"uid\":\"000001\",\"type\":\"metric\",\"displayName\":\"Hello!\"}");
-    rpc.execute(tsdb, query);
-    assertEquals(HttpResponseStatus.OK, query.response().getStatus());
-  }
-  
-  @Test
-  public void uidPostNotModified() throws Exception {
-    HttpQuery query = NettyMocks.postQuery(tsdb, "/api/uid/uidmeta", 
-        "{\"uid\":\"000001\",\"type\":\"metric\"}");
-    rpc.execute(tsdb, query);
-    assertEquals(HttpResponseStatus.NOT_MODIFIED, query.response().getStatus());
-  }
-  
-  @Test (expected = BadRequestException.class)
-  public void uidPostMissingUID() throws Exception {
-    HttpQuery query = NettyMocks.postQuery(tsdb, "/api/uid/uidmeta", 
-        "{\"type\":\"metric\",\"displayName\":\"Hello!\"}");
-    rpc.execute(tsdb, query);
-  }
-  
-  @Test (expected = BadRequestException.class)
-  public void uidPostMissingType() throws Exception {
-    HttpQuery query = NettyMocks.postQuery(tsdb, "/api/uid/uidmeta", 
-        "{\"uid\":\"000001\",\"displayName\":\"Hello!\"}");
-    rpc.execute(tsdb, query);
-  }
-
-  @Test (expected = BadRequestException.class)
-  public void uidPostNSU() throws Exception {
-    HttpQuery query = NettyMocks.postQuery(tsdb, "/api/uid/uidmeta", 
-        "{\"uid\":\"000002\",\"type\":\"metric\",\"displayName\":\"Hello!\"}");
-    rpc.execute(tsdb, query);
-  }
-  
-  @Test
-  public void uidPostQS() throws Exception {
-    HttpQuery query = NettyMocks.getQuery(tsdb, 
-        "/api/uid/uidmeta?uid=000001&type=metric&display_name=Hello&method=post");
-    rpc.execute(tsdb, query);
-    assertEquals(HttpResponseStatus.OK, query.response().getStatus());
-  }
-  
-  @Test
-  public void uidPut() throws Exception {
-    HttpQuery query = NettyMocks.putQuery(tsdb, "/api/uid/uidmeta", 
-        "{\"uid\":\"000001\",\"type\":\"metric\",\"displayName\":\"Hello!\"}");
-    rpc.execute(tsdb, query);
-    assertEquals(HttpResponseStatus.OK, query.response().getStatus());
-  }
-  
-  @Test
-  public void uidPutNotModified() throws Exception {
-    HttpQuery query = NettyMocks.putQuery(tsdb, "/api/uid/uidmeta", 
-        "{\"uid\":\"000001\",\"type\":\"metric\"}");
-    rpc.execute(tsdb, query);
-    assertEquals(HttpResponseStatus.NOT_MODIFIED, query.response().getStatus());
-  }
-  
-  @Test (expected = BadRequestException.class)
-  public void uidPutMissingUID() throws Exception {
-    HttpQuery query = NettyMocks.putQuery(tsdb, "/api/uid/uidmeta", 
-        "{\"type\":\"metric\",\"displayName\":\"Hello!\"}");
-    rpc.execute(tsdb, query);
-  }
-  
-  @Test (expected = BadRequestException.class)
-  public void uidPutMissingType() throws Exception {
-    HttpQuery query = NettyMocks.putQuery(tsdb, "/api/uid/uidmeta", 
-        "{\"uid\":\"000001\",\"displayName\":\"Hello!\"}");
-    rpc.execute(tsdb, query);
-  }
-
-  @Test (expected = BadRequestException.class)
-  public void uidPutNSU() throws Exception {
-    HttpQuery query = NettyMocks.putQuery(tsdb, "/api/uid/uidmeta", 
-        "{\"uid\":\"000002\",\"type\":\"metric\",\"displayName\":\"Hello!\"}");
-    rpc.execute(tsdb, query);
-  }
-  
-  @Test
-  public void uidPutQS() throws Exception {
-    HttpQuery query = NettyMocks.getQuery(tsdb, 
-        "/api/uid/uidmeta?uid=000001&type=metric&display_name=Hello&method=put");
-    rpc.execute(tsdb, query);
-    assertEquals(HttpResponseStatus.OK, query.response().getStatus());
-  }
-  
-  @Test
-  public void uidDelete() throws Exception {
-    HttpQuery query = NettyMocks.deleteQuery(tsdb, "/api/uid/uidmeta", 
-        "{\"uid\":\"000001\",\"type\":\"metric\",\"displayName\":\"Hello!\"}");
-    rpc.execute(tsdb, query);
-    assertEquals(HttpResponseStatus.NO_CONTENT, query.response().getStatus());
-  }
-
-  @Test (expected = BadRequestException.class)
-  public void uidDeleteMissingUID() throws Exception {
-    HttpQuery query = NettyMocks.deleteQuery(tsdb, "/api/uid/uidmeta", 
-        "{\"type\":\"metric\",\"displayName\":\"Hello!\"}");
-    rpc.execute(tsdb, query);
-  }
-  
-  @Test (expected = BadRequestException.class)
-  public void uidDeleteMissingType() throws Exception {
-    HttpQuery query = NettyMocks.deleteQuery(tsdb, "/api/uid/uidmeta", 
-        "{\"uid\":\"000001\",\"displayName\":\"Hello!\"}");
-    rpc.execute(tsdb, query);
-  }
-
-  @Test
-  public void uidDeleteQS() throws Exception {
-    HttpQuery query = NettyMocks.getQuery(tsdb, 
-        "/api/uid/uidmeta?uid=000001&type=metric&method=delete");
-    rpc.execute(tsdb, query);
-    assertEquals(HttpResponseStatus.NO_CONTENT, query.response().getStatus());
-  }
-  
-  // Test /api/uid/tsmeta ----------------------
-  
-  @Test
-  public void tsuidGet() throws Exception {
-    HttpQuery query = NettyMocks.getQuery(tsdb, 
-        "/api/uid/tsmeta?tsuid=000001000001000001");
-    rpc.execute(tsdb, query);
-    assertEquals(HttpResponseStatus.OK, query.response().getStatus());
-  }
-  
-  @Test (expected = BadRequestException.class)
-  public void tsuidGetNotFound() throws Exception {
-    HttpQuery query = NettyMocks.getQuery(tsdb, 
-        "/api/uid/tsmeta?tsuid=000001000001000002");
-    rpc.execute(tsdb, query);
-  }
-  
-  @Test (expected = BadRequestException.class)
-  public void tsuidGetMissingTSUID() throws Exception {
-    HttpQuery query = NettyMocks.getQuery(tsdb, 
-        "/api/uid/tsmeta");
-    rpc.execute(tsdb, query);
-  }
-
-  @Test
-  public void tsuidPost() throws Exception {
-    HttpQuery query = NettyMocks.postQuery(tsdb, "/api/uid/tsmeta", 
-        "{\"tsuid\":\"000001000001000001\", \"displayName\":\"Hello World\"}");
-    rpc.execute(tsdb, query);
-    assertEquals(HttpResponseStatus.OK, query.response().getStatus());
-    assertTrue(query.response().getContent().toString(Charset.forName("UTF-8"))
-        .contains("\"displayName\":\"Hello World\""));    
-  }
-  
-  @Test (expected = BadRequestException.class)
-  public void tsuidPostNoTSUID() throws Exception {
-    HttpQuery query = NettyMocks.postQuery(tsdb, "/api/uid/tsmeta", 
-        "{\"displayName\":\"Hello World\"}");
-    rpc.execute(tsdb, query);
-  }
-  
-  @Test
-  public void tsuidPostNotModified() throws Exception {
-    HttpQuery query = NettyMocks.postQuery(tsdb, "/api/uid/tsmeta", 
-        "{\"tsuid\":\"000001000001000001\"}");
-    rpc.execute(tsdb, query);
-    assertEquals(HttpResponseStatus.NOT_MODIFIED, query.response().getStatus());
-  }
-  
-  @Test
-  public void tsuidPostQS() throws Exception {
-    HttpQuery query = NettyMocks.getQuery(tsdb, 
-    "/api/uid/tsmeta?tsuid=000001000001000001&display_name=42&method=post");
-    rpc.execute(tsdb, query);
-    assertEquals(HttpResponseStatus.OK, query.response().getStatus());
-    assertTrue(query.response().getContent().toString(Charset.forName("UTF-8"))
-        .contains("\"displayName\":\"42\""));
-  }
-  
-  @Test (expected = BadRequestException.class)
-  public void tsuidPostQSNoTSUID() throws Exception {
-    HttpQuery query = NettyMocks.getQuery(tsdb, 
-    "/api/uid/tsmeta?display_name=42&method=post");
-    rpc.execute(tsdb, query);
-  }
-  
-  @Test
-  public void tsuidPut() throws Exception {
-    HttpQuery query = NettyMocks.putQuery(tsdb, "/api/uid/tsmeta", 
-        "{\"tsuid\":\"000001000001000001\", \"displayName\":\"Hello World\"}");
-    rpc.execute(tsdb, query);
-    assertEquals(HttpResponseStatus.OK, query.response().getStatus());
-    assertTrue(query.response().getContent().toString(Charset.forName("UTF-8"))
-        .contains("\"displayName\":\"Hello World\""));
-  }
-  
-  @Test (expected = BadRequestException.class)
-  public void tsuidPutNoTSUID() throws Exception {
-    HttpQuery query = NettyMocks.putQuery(tsdb, "/api/uid/tsmeta", 
-        "{\"displayName\":\"Hello World\"}");
-    rpc.execute(tsdb, query);
-  }
-  
-  @Test
-  public void tsuidPutNotModified() throws Exception {
-    HttpQuery query = NettyMocks.putQuery(tsdb, "/api/uid/tsmeta", 
-        "{\"tsuid\":\"000001000001000001\"}");
-    rpc.execute(tsdb, query);
-    assertEquals(HttpResponseStatus.NOT_MODIFIED, query.response().getStatus());
-  }
-  
-  @Test
-  public void tsuidPutQS() throws Exception {
-    HttpQuery query = NettyMocks.getQuery(tsdb, 
-    "/api/uid/tsmeta?tsuid=000001000001000001&display_name=42&method=put");
-    rpc.execute(tsdb, query);
-    assertEquals(HttpResponseStatus.OK, query.response().getStatus());
-    assertTrue(query.response().getContent().toString(Charset.forName("UTF-8"))
-        .contains("\"displayName\":\"42\""));
-  }
-  
-  @Test (expected = BadRequestException.class)
-  public void tsuidPutQSNoTSUID() throws Exception {
-    HttpQuery query = NettyMocks.getQuery(tsdb, 
-    "/api/uid/tsmeta?display_name=42&method=put");
-    rpc.execute(tsdb, query);
-  }
-  
-  @Test
-  public void tsuidDelete() throws Exception {
-    HttpQuery query = NettyMocks.deleteQuery(tsdb, "/api/uid/tsmeta", 
-        "{\"tsuid\":\"000001000001000001\", \"displayName\":\"Hello World\"}");
-    rpc.execute(tsdb, query);
-    assertEquals(HttpResponseStatus.NO_CONTENT, query.response().getStatus());
-  }
-  
-  @Test
-  public void tsuidDeleteQS() throws Exception {
-    HttpQuery query = NettyMocks.getQuery(tsdb, 
-    "/api/uid/tsmeta?tsuid=000001000001000001&method=delete");
-    rpc.execute(tsdb, query);
-    assertEquals(HttpResponseStatus.NO_CONTENT, query.response().getStatus());
-  }
-=======
->>>>>>> 4ada5dd6
 }