--- conflicted
+++ resolved
@@ -20,13 +20,10 @@
 import static org.junit.Assert.assertNull;
 import static org.junit.Assert.assertThat;
 import static org.junit.Assert.assertTrue;
-import static org.powermock.api.mockito.PowerMockito.mock;
-import static org.mockito.Mockito.when;
 
 import java.lang.reflect.Method;
 import java.nio.charset.Charset;
 import java.nio.charset.UnsupportedCharsetException;
-import java.util.HashMap;
 import java.util.List;
 import java.util.Map;
 
@@ -48,29 +45,15 @@
 import org.junit.runner.RunWith;
 import org.powermock.core.classloader.annotations.PrepareForTest;
 import org.powermock.modules.junit4.PowerMockRunner;
-import org.powermock.reflect.Whitebox;
 
 @RunWith(PowerMockRunner.class)
 @PrepareForTest({TSDB.class, Config.class, HttpQuery.class})
-<<<<<<< HEAD
-public class TestHttpQuery {
-  private TSDB tsdb = mock(TSDB.class);
-  private Config config = mock(Config.class);
-
-  @Before
-  public void before() throws Exception {
-    HashMap<String, String> properties = new HashMap<String, String>();
-    properties.put("tsd.http.show_stack_trace", "true");
-    Whitebox.setInternalState(config, "properties", properties);
-    when(tsdb.getConfig()).thenReturn(config);
-=======
 public final class TestHttpQuery {
   private TSDB tsdb = null;
 
   @Before
   public void before() throws Exception {
     tsdb = NettyMocks.getMockedHTTPTSDB();
->>>>>>> 44536136
   }
   
   @Test
@@ -214,70 +197,34 @@
   
   @Test
   public void getQueryBaseRouteRoot() {
-<<<<<<< HEAD
-    final HttpQuery query = getQuery("/");
-    assertEquals(query.getQueryBaseRoute(), "");
-    assertEquals(query.apiVersion(), 0);
-=======
     final HttpQuery query = NettyMocks.getQuery(tsdb, "/");
     assertEquals("", query.getQueryBaseRoute());
     assertEquals(0, query.apiVersion());
->>>>>>> 44536136
   }
   
   @Test
   public void getQueryBaseRouteRootQS() {
-<<<<<<< HEAD
-    final HttpQuery query = getQuery("/?param=value");
-    assertEquals(query.getQueryBaseRoute(), "");
-    assertEquals(query.apiVersion(), 0);
-=======
     final HttpQuery query = NettyMocks.getQuery(tsdb, "/?param=value");
     assertEquals("", query.getQueryBaseRoute());
     assertEquals(0, query.apiVersion());
->>>>>>> 44536136
   }
   
   @Test
   public void getQueryBaseRouteQ() {
-<<<<<<< HEAD
-    final HttpQuery query = getQuery("/q");
-    assertEquals(query.getQueryBaseRoute(), "q");
-    assertEquals(query.apiVersion(), 0);
-=======
     final HttpQuery query = NettyMocks.getQuery(tsdb, "/q");
     assertEquals("q", query.getQueryBaseRoute());
     assertEquals(0, query.apiVersion());
->>>>>>> 44536136
   }
   
   @Test
   public void getQueryBaseRouteQSlash() {
-<<<<<<< HEAD
-    final HttpQuery query = getQuery("/q/");
-    assertEquals(query.getQueryBaseRoute(), "q");
-    assertEquals(query.apiVersion(), 0);
-=======
     final HttpQuery query = NettyMocks.getQuery(tsdb, "/q/");
     assertEquals("q", query.getQueryBaseRoute());
     assertEquals(0, query.apiVersion());
->>>>>>> 44536136
   }
   
   @Test
   public void getQueryBaseRouteLogs() {
-<<<<<<< HEAD
-    final HttpQuery query = getQuery("/logs");
-    assertEquals(query.getQueryBaseRoute(), "logs");
-    assertEquals(query.apiVersion(), 0);
-  }
-  
-  @Test
-  public void getQueryBaseRouteAPIVMax() {
-    final HttpQuery query = getQuery("/api/v3/put");
-    assertEquals(query.getQueryBaseRoute(), "api/put");
-    assertEquals(query.apiVersion(), 1);
-=======
     final HttpQuery query = NettyMocks.getQuery(tsdb, "/logs");
     assertEquals("logs", query.getQueryBaseRoute());
     assertEquals(0, query.apiVersion());
@@ -288,102 +235,53 @@
     final HttpQuery query = NettyMocks.getQuery(tsdb, "/api/v3/put");
     assertEquals("api/put", query.getQueryBaseRoute());
     assertEquals(1, query.apiVersion());
->>>>>>> 44536136
   }
   
   @Test
   public void getQueryBaseRouteAPICap() {
-<<<<<<< HEAD
-    final HttpQuery query = getQuery("/API/V3/PUT");
-    assertEquals(query.getQueryBaseRoute(), "api/put");
-    assertEquals(query.apiVersion(), 1);
-=======
     final HttpQuery query = NettyMocks.getQuery(tsdb, "/API/V1/PUT");
     assertEquals("api/put", query.getQueryBaseRoute());
     assertEquals(1, query.apiVersion());
->>>>>>> 44536136
   }
   
   @Test
   public void getQueryBaseRouteAPIDefaultV() {
-<<<<<<< HEAD
-    final HttpQuery query = getQuery("/api/put");
-    assertEquals(query.getQueryBaseRoute(), "api/put");
-    assertEquals(query.apiVersion(), 1);
-=======
     final HttpQuery query = NettyMocks.getQuery(tsdb, "/api/put");
     assertEquals("api/put", query.getQueryBaseRoute());
     assertEquals(1, query.apiVersion());
->>>>>>> 44536136
   }
   
   @Test
   public void getQueryBaseRouteAPIQS() {
-<<<<<<< HEAD
-    final HttpQuery query = getQuery("/api/v2/put?metric=mine");
-    assertEquals(query.getQueryBaseRoute(), "api/put");
-    assertEquals(query.apiVersion(), 1);
-=======
     final HttpQuery query = NettyMocks.getQuery(tsdb, 
         "/api/v1/put?metric=mine");
     assertEquals("api/put", query.getQueryBaseRoute());
     assertEquals(1, query.apiVersion());
->>>>>>> 44536136
   }
   
   @Test
   public void getQueryBaseRouteAPINoEP() {
-<<<<<<< HEAD
-    final HttpQuery query = getQuery("/api");
-    assertEquals(query.getQueryBaseRoute(), "api");
-    assertEquals(query.apiVersion(), 0);
-=======
     final HttpQuery query = NettyMocks.getQuery(tsdb, "/api");
     assertEquals("api", query.getQueryBaseRoute());
     assertEquals(1, query.apiVersion());
->>>>>>> 44536136
   }
   
   @Test
   public void getQueryBaseRouteAPINoEPSlash() {
-<<<<<<< HEAD
-    final HttpQuery query = getQuery("/api/");
-    assertEquals(query.getQueryBaseRoute(), "api");
-    assertEquals(query.apiVersion(), 0);
-=======
     final HttpQuery query = NettyMocks.getQuery(tsdb, "/api/");
     assertEquals("api", query.getQueryBaseRoute());
     assertEquals(1, query.apiVersion());
->>>>>>> 44536136
   }
   
   @Test
   public void getQueryBaseRouteFavicon() {
-<<<<<<< HEAD
-    final HttpQuery query = getQuery("/favicon.ico");
-    assertEquals(query.getQueryBaseRoute(), "favicon.ico");
-    assertEquals(query.apiVersion(), 0);
-=======
     final HttpQuery query = NettyMocks.getQuery(tsdb, "/favicon.ico");
     assertEquals("favicon.ico", query.getQueryBaseRoute());
     assertEquals(0, query.apiVersion());
->>>>>>> 44536136
   }
   
   @Test
   public void getQueryBaseRouteVersion() {
-<<<<<<< HEAD
-    final HttpQuery query = getQuery("/api/version/query");
-    assertEquals(query.getQueryBaseRoute(), "api/version");
-    assertEquals(query.apiVersion(), 1);
-  }
-  
-  @Test
-  public void getQueryBaseRouteVBad() {
-    final HttpQuery query = getQuery("/api/v/query");
-    assertEquals(query.getQueryBaseRoute(), "api/v");
-    assertEquals(query.apiVersion(), 1);
-=======
     final HttpQuery query = NettyMocks.getQuery(tsdb, "/api/version/query");
     assertEquals("api/version", query.getQueryBaseRoute());
     assertEquals(1, query.apiVersion());
@@ -393,7 +291,6 @@
   public void getQueryBaseRouteVBadNumber() {
     final HttpQuery query = NettyMocks.getQuery(tsdb, "/api/v2d/query");
     query.getQueryBaseRoute();
->>>>>>> 44536136
   }
   
   @Test (expected = NullPointerException.class)
@@ -418,11 +315,7 @@
         HttpMethod.GET, "/");
     req.addHeader("Content-Type", "text/plain");
     final HttpQuery query = new HttpQuery(tsdb, req, channelMock);
-<<<<<<< HEAD
-    assertTrue(query.getCharset().equals(Charset.forName("UTF-8")));
-=======
     assertEquals(Charset.forName("UTF-8"), query.getCharset());
->>>>>>> 44536136
   }
   
   @Test
@@ -438,11 +331,7 @@
         HttpMethod.GET, "/");
     req.addHeader("Content-Type", "text/plain; charset=UTF-16");
     final HttpQuery query = new HttpQuery(tsdb, req, channelMock);
-<<<<<<< HEAD
-    assertTrue(query.getCharset().equals(Charset.forName("UTF-16")));
-=======
     assertEquals(Charset.forName("UTF-16"), query.getCharset());
->>>>>>> 44536136
   }
   
   @Test (expected = UnsupportedCharsetException.class)
@@ -452,9 +341,6 @@
         HttpMethod.GET, "/");
     req.addHeader("Content-Type", "text/plain; charset=foobar");
     final HttpQuery query = new HttpQuery(tsdb, req, channelMock);
-<<<<<<< HEAD
-    assertTrue(query.getCharset().equals(Charset.forName("UTF-16")));
-=======
     assertEquals(Charset.forName("UTF-16"), query.getCharset());
   }
   
@@ -474,7 +360,6 @@
   public void hasContentNotReadable() {
     HttpQuery query = NettyMocks.postQuery(tsdb, "/", "", "");
     assertFalse(query.hasContent());
->>>>>>> 44536136
   }
   
   @Test
@@ -487,11 +372,7 @@
         CharsetUtil.UTF_16);
     req.setContent(buf);
     final HttpQuery query = new HttpQuery(tsdb, req, channelMock);
-<<<<<<< HEAD
-    assertTrue(query.getContent().equals("S\u00ED Se\u00F1or"));
-=======
     assertEquals("S\u00ED Se\u00F1or", query.getContent());
->>>>>>> 44536136
   }
   
   @Test
@@ -503,11 +384,7 @@
         CharsetUtil.UTF_8);
     req.setContent(buf);
     final HttpQuery query = new HttpQuery(tsdb, req, channelMock);
-<<<<<<< HEAD
-    assertTrue(query.getContent().equals("S\u00ED Se\u00F1or"));
-=======
     assertEquals("S\u00ED Se\u00F1or", query.getContent());
->>>>>>> 44536136
   }
   
   @Test
@@ -519,11 +396,7 @@
         CharsetUtil.ISO_8859_1);
     req.setContent(buf);
     final HttpQuery query = new HttpQuery(tsdb, req, channelMock);
-<<<<<<< HEAD
-    assertFalse(query.getContent().equals("S\u00ED Se\u00F1or"));
-=======
     assertThat("S\u00ED Se\u00F1or", not(equalTo(query.getContent())));
->>>>>>> 44536136
   }
   
   @Test
@@ -584,196 +457,63 @@
 
   @Test
   public void guessMimeTypeFromContentsHTML() throws Exception {
-<<<<<<< HEAD
-    assertEquals(ReflectguessMimeTypeFromContents().invoke(
-        getQuery(""),
-        ChannelBuffers.copiedBuffer(
-            "<HTML>...", Charset.forName("UTF-8"))), 
-        "text/html; charset=UTF-8");
-=======
     assertEquals("text/html; charset=UTF-8", 
         reflectguessMimeTypeFromContents().invoke(
             NettyMocks.getQuery(tsdb, ""),
             ChannelBuffers.copiedBuffer(
                 "<HTML>...", Charset.forName("UTF-8"))));
->>>>>>> 44536136
   }
   
   @Test
   public void guessMimeTypeFromContentsJSONObj() throws Exception {
-<<<<<<< HEAD
-    assertEquals(ReflectguessMimeTypeFromContents().invoke(
-        getQuery(""),
-        ChannelBuffers.copiedBuffer(
-            "{\"hello\":\"world\"}", Charset.forName("UTF-8"))), 
-        "application/json");
-=======
     assertEquals("application/json", 
         reflectguessMimeTypeFromContents().invoke(
             NettyMocks.getQuery(tsdb, ""),
             ChannelBuffers.copiedBuffer(
                 "{\"hello\":\"world\"}", Charset.forName("UTF-8"))));
->>>>>>> 44536136
   }
   
   @Test
   public void guessMimeTypeFromContentsJSONArray() throws Exception {
-<<<<<<< HEAD
-    assertEquals(ReflectguessMimeTypeFromContents().invoke(
-        getQuery(""),
-        ChannelBuffers.copiedBuffer(
-            "[\"hello\",\"world\"]", Charset.forName("UTF-8"))), 
-        "application/json");
-=======
     assertEquals("application/json", 
         reflectguessMimeTypeFromContents().invoke(
             NettyMocks.getQuery(tsdb, ""),
             ChannelBuffers.copiedBuffer(
                 "[\"hello\",\"world\"]", Charset.forName("UTF-8"))));
->>>>>>> 44536136
   }
   
   @Test
   public void guessMimeTypeFromContentsPNG() throws Exception {
-<<<<<<< HEAD
-    assertEquals(ReflectguessMimeTypeFromContents().invoke(
-        getQuery(""),
-        ChannelBuffers.copiedBuffer(
-            new byte[] {(byte) 0x89, 0x00})), 
-        "image/png");
-=======
     assertEquals("image/png", 
         reflectguessMimeTypeFromContents().invoke(
             NettyMocks.getQuery(tsdb, ""),
             ChannelBuffers.copiedBuffer(
                 new byte[] {(byte) 0x89, 0x00})));
->>>>>>> 44536136
   }
   
   @Test
   public void guessMimeTypeFromContentsText() throws Exception {
-<<<<<<< HEAD
-    assertEquals(ReflectguessMimeTypeFromContents().invoke(
-        getQuery(""),
-        ChannelBuffers.copiedBuffer(
-            "Just plain text", Charset.forName("UTF-8"))), 
-        "text/plain");
-=======
     assertEquals("text/plain", 
         reflectguessMimeTypeFromContents().invoke(
             NettyMocks.getQuery(tsdb, ""),
             ChannelBuffers.copiedBuffer(
                 "Just plain text", Charset.forName("UTF-8"))));
->>>>>>> 44536136
   }
   
   @Test 
   public void guessMimeTypeFromContentsEmpty() throws Exception {
-<<<<<<< HEAD
-    assertEquals(ReflectguessMimeTypeFromContents().invoke(
-        getQuery(""),
-        ChannelBuffers.copiedBuffer(
-            "", Charset.forName("UTF-8"))), 
-        "text/plain");
-=======
     assertEquals("text/plain", 
         reflectguessMimeTypeFromContents().invoke(
             NettyMocks.getQuery(tsdb, ""),
             ChannelBuffers.copiedBuffer(
                 "", Charset.forName("UTF-8"))));
->>>>>>> 44536136
   }
   
   @Test (expected = NullPointerException.class)
   public void guessMimeTypeFromContentsNull() throws Exception {
     ChannelBuffer buf = null;
-<<<<<<< HEAD
-    ReflectguessMimeTypeFromContents().invoke(
-        getQuery(""), buf);
-  }
-  
-  @Test
-  public void InitializeFormatterMaps() throws Exception {
-    HttpQuery.InitializeFormatterMaps(null);
-  }
-  
-  @Test
-  public void setFormatter() throws Exception {
-    HttpQuery.InitializeFormatterMaps(null);
-    HttpQuery query = getQuery("/aggregators");
-    query.setFormatter();
-    assertEquals(query.formatter().getClass().getCanonicalName(), 
-        JsonFormatter.class.getCanonicalName());
-  }
-  
-  @Test
-  public void setFormatterQS() throws Exception {
-    HttpQuery.InitializeFormatterMaps(null);
-    HttpQuery query = getQuery("/aggregators?formatter=json");
-    query.setFormatter();
-    assertEquals(query.formatter().getClass().getCanonicalName(), 
-        JsonFormatter.class.getCanonicalName());
-  }
-  
-  @Test
-  public void setFormatterDummyQS() throws Exception {
-    PluginLoader.loadJAR("plugin_test.jar");
-    HttpQuery.InitializeFormatterMaps(null);
-    HttpQuery query = getQuery("/aggregators?formatter=dummy");
-    query.setFormatter();
-    assertEquals(query.formatter().getClass().getCanonicalName(), 
-        "net.opentsdb.tsd.DummyHttpFormatter");
-  }
-  
-  @Test
-  public void SetFormatterCT() throws Exception {
-    HttpQuery.InitializeFormatterMaps(null);
-    final Channel channelMock = NettyMocks.fakeChannel();
-    final HttpRequest req = new DefaultHttpRequest(HttpVersion.HTTP_1_1, 
-        HttpMethod.GET, "/");
-    req.addHeader("Content-Type", "application/json");
-    final HttpQuery query = new HttpQuery(tsdb, req, channelMock);
-    query.setFormatter();
-    assertEquals(query.formatter().getClass().getCanonicalName(), 
-        JsonFormatter.class.getCanonicalName());
-  }
-  
-  @Test
-  public void SetFormatterDummyCT() throws Exception {
-    PluginLoader.loadJAR("plugin_test.jar");
-    HttpQuery.InitializeFormatterMaps(null);
-    final Channel channelMock = NettyMocks.fakeChannel();
-    final HttpRequest req = new DefaultHttpRequest(HttpVersion.HTTP_1_1, 
-        HttpMethod.GET, "/");
-    req.addHeader("Content-Type", "application/tsdbdummy");
-    final HttpQuery query = new HttpQuery(tsdb, req, channelMock);
-    query.setFormatter();
-    assertEquals(query.formatter().getClass().getCanonicalName(), 
-        "net.opentsdb.tsd.DummyHttpFormatter");
-  }
-  
-  @Test
-  public void SetFormatterDefaultCT() throws Exception {
-    HttpQuery.InitializeFormatterMaps(null);
-    final Channel channelMock = NettyMocks.fakeChannel();
-    final HttpRequest req = new DefaultHttpRequest(HttpVersion.HTTP_1_1, 
-        HttpMethod.GET, "/");
-    req.addHeader("Content-Type", "invalid/notfoundtype");
-    final HttpQuery query = new HttpQuery(tsdb, req, channelMock);
-    query.setFormatter();
-    assertEquals(query.formatter().getClass().getCanonicalName(), 
-        JsonFormatter.class.getCanonicalName());
-  }
-  
-  @Test (expected = BadRequestException.class)
-  public void setFormatterNotFound() throws Exception {
-    HttpQuery.InitializeFormatterMaps(null);
-    HttpQuery query = getQuery("/aggregators?formatter=notfound");
-    query.setFormatter();
-=======
     reflectguessMimeTypeFromContents().invoke(
         NettyMocks.getQuery(tsdb, ""), buf);
->>>>>>> 44536136
   }
   
   @Test
@@ -841,11 +581,6 @@
     HttpQuery.initializeSerializerMaps(null);
     final Channel channelMock = NettyMocks.fakeChannel();
     final HttpRequest req = new DefaultHttpRequest(HttpVersion.HTTP_1_1, 
-<<<<<<< HEAD
-        HttpMethod.GET, uri);
-    req.setMethod(HttpMethod.GET);
-    return new HttpQuery(tsdb, req, channelMock);
-=======
         HttpMethod.GET, "/");
     req.addHeader("Content-Type", "invalid/notfoundtype");
     final HttpQuery query = new HttpQuery(tsdb, req, channelMock);
@@ -1191,7 +926,6 @@
   public void sendReplyStatusSBNullSB() throws Exception {
     HttpQuery query = NettyMocks.getQuery(tsdb, "/");
     query.sendReply(HttpResponseStatus.CREATED, (StringBuilder)null);
->>>>>>> 44536136
   }
   
   @Test
