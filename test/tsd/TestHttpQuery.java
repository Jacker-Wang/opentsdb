// This file is part of OpenTSDB.
// Copyright (C) 2011-2012  The OpenTSDB Authors.
//
// This program is free software: you can redistribute it and/or modify it
// under the terms of the GNU Lesser General Public License as published by
// the Free Software Foundation, either version 2.1 of the License, or (at your
// option) any later version.  This program is distributed in the hope that it
// will be useful, but WITHOUT ANY WARRANTY; without even the implied warranty
// of MERCHANTABILITY or FITNESS FOR A PARTICULAR PURPOSE.  See the GNU Lesser
// General Public License for more details.  You should have received a copy
// of the GNU Lesser General Public License along with this program.  If not,
// see <http://www.gnu.org/licenses/>.
package net.opentsdb.tsd;

import static org.hamcrest.CoreMatchers.equalTo;
import static org.hamcrest.CoreMatchers.not;
import static org.junit.Assert.assertEquals;
import static org.junit.Assert.assertFalse;
import static org.junit.Assert.assertNotNull;
import static org.junit.Assert.assertNull;
import static org.junit.Assert.assertThat;
import static org.junit.Assert.assertTrue;

import java.lang.reflect.Method;
import java.nio.charset.Charset;
import java.nio.charset.UnsupportedCharsetException;
import java.util.List;
import java.util.Map;

import net.opentsdb.core.TSDB;
import net.opentsdb.utils.Config;
import net.opentsdb.utils.PluginLoader;

import org.jboss.netty.buffer.ChannelBuffer;
import org.jboss.netty.buffer.ChannelBuffers;
import org.jboss.netty.channel.Channel;
import org.jboss.netty.handler.codec.http.DefaultHttpRequest;
import org.jboss.netty.handler.codec.http.HttpMethod;
import org.jboss.netty.handler.codec.http.HttpRequest;
import org.jboss.netty.handler.codec.http.HttpResponseStatus;
import org.jboss.netty.handler.codec.http.HttpVersion;
import org.jboss.netty.util.CharsetUtil;
import org.junit.Before;
import org.junit.Test;
import org.junit.runner.RunWith;
import org.powermock.core.classloader.annotations.PrepareForTest;
import org.powermock.modules.junit4.PowerMockRunner;

@RunWith(PowerMockRunner.class)
@PrepareForTest({TSDB.class, Config.class, HttpQuery.class})
public final class TestHttpQuery {
  private TSDB tsdb = null;
  final static private Method guessMimeTypeFromUri;
  static {
    try {
      guessMimeTypeFromUri = HttpQuery.class.getDeclaredMethod(
        "guessMimeTypeFromUri", String.class);
      guessMimeTypeFromUri.setAccessible(true);
    } catch (Exception e) {
      throw new RuntimeException("Failed in static initializer", e);
    }
  }
  final static private Method guessMimeTypeFromContents;
  static {
    try {
      guessMimeTypeFromContents = HttpQuery.class.getDeclaredMethod(
        "guessMimeTypeFromContents", ChannelBuffer.class);
      guessMimeTypeFromContents.setAccessible(true);
    } catch (Exception e) {
      throw new RuntimeException("Failed in static initializer", e);
    }
  }
  final static private Method sendBuffer;
  static {
    try {
      sendBuffer = HttpQuery.class.getDeclaredMethod(
        "sendBuffer", HttpResponseStatus.class, ChannelBuffer.class);
      sendBuffer.setAccessible(true);
    } catch (Exception e) {
      throw new RuntimeException("Failed in static initializer", e);
    }
  }
  
  @Before
  public void before() throws Exception {
    tsdb = NettyMocks.getMockedHTTPTSDB();
  }
  
  @Test
  public void getQueryString() {
    final Channel channelMock = NettyMocks.fakeChannel();
    final HttpRequest req = new DefaultHttpRequest(HttpVersion.HTTP_1_1, 
        HttpMethod.GET, "/api/v1/put?param=value&param2=value2");
    final HttpQuery query = new HttpQuery(tsdb, req, channelMock);
    Map<String, List<String>> params = query.getQueryString();
    assertNotNull(params);
    assertEquals("value", params.get("param").get(0));
    assertEquals("value2", params.get("param2").get(0));
  }
  
  @Test
  public void getQueryStringEmpty() {
    Map<String, List<String>> params = 
      NettyMocks.getQuery(tsdb, "/api/v1/put").getQueryString();
    assertNotNull(params);
    assertEquals(0, params.size());
  }
  
  @Test
  public void getQueryStringMulti() {
    Map<String, List<String>> params = 
      NettyMocks.getQuery(tsdb, 
          "/api/v1/put?param=v1&param=v2&param=v3").getQueryString();
    assertNotNull(params);
    assertEquals(1, params.size());
    assertEquals(3, params.get("param").size());
  }
  
  @Test (expected = NullPointerException.class)
  public void getQueryStringNULL() {
    NettyMocks.getQuery(tsdb, null).getQueryString();
  }
  
  @Test
  public void getQueryStringParam() {
    assertEquals("value", 
        NettyMocks.getQuery(tsdb, 
        "/api/v1/put?param=value&param2=value2")
        .getQueryStringParam("param"));
  }
  
  @Test
  public void getQueryStringParamNull() {
    assertNull(NettyMocks.getQuery(tsdb, 
        "/api/v1/put?param=value&param2=value2").
        getQueryStringParam("nothere"));
  }
  
  @Test
  public void getRequiredQueryStringParam() {
    assertEquals("value", 
        NettyMocks.getQuery(tsdb, 
        "/api/v1/put?param=value&param2=value2").
        getRequiredQueryStringParam("param"));
  }
  
  @Test (expected = BadRequestException.class)
  public void getRequiredQueryStringParamMissing() {
    NettyMocks.getQuery(tsdb, "/api/v1/put?param=value&param2=value2").
      getRequiredQueryStringParam("nothere");
  }
  
  @Test
  public void hasQueryStringParam() {
    assertTrue(NettyMocks.getQuery(tsdb, 
        "/api/v1/put?param=value&param2=value2").
        hasQueryStringParam("param"));
  }
  
  @Test
  public void hasQueryStringMissing() {
    assertFalse(NettyMocks.getQuery(tsdb, 
        "/api/v1/put?param=value&param2=value2").
        hasQueryStringParam("nothere"));
  }
  
  @Test
  public void getQueryStringParams() {
    List<String> params = NettyMocks.getQuery(tsdb, 
        "/api/v1/put?param=v1&param=v2&param=v3").
      getQueryStringParams("param");
    assertNotNull(params);
    assertEquals(3, params.size());
  }
  
  @Test
  public void getQueryStringParamsNull() {
    List<String> params = NettyMocks.getQuery(tsdb, 
        "/api/v1/put?param=v1&param=v2&param=v3").
      getQueryStringParams("nothere");
    assertNull(params);
  }
  
  @Test
  public void getQueryPathA() {
    assertEquals("/api/v1/put", 
        NettyMocks.getQuery(tsdb, 
        "/api/v1/put?param=value&param2=value2").
        getQueryPath());
  }
  
  @Test
  public void getQueryPathB() {
    assertEquals("/", NettyMocks.getQuery(tsdb, "/").getQueryPath());
  }
  
  @Test (expected = NullPointerException.class)
  public void getQueryPathNull() {
    NettyMocks.getQuery(tsdb, null).getQueryPath();
  }
  
  @Test
  public void explodePath() {
    final HttpQuery query = NettyMocks.getQuery(tsdb, 
        "/api/v1/put?param=value&param2=value2");
    final String[] path = query.explodePath();
    assertNotNull(path);
    assertEquals(3, path.length);
    assertEquals("api", path[0]);
    assertEquals("v1", path[1]);
    assertEquals("put", path[2]);
  }
  
  @Test
  public void explodePathEmpty() {
    final HttpQuery query = NettyMocks.getQuery(tsdb, "/");
    final String[] path = query.explodePath();
    assertNotNull(path);
    assertEquals(1, path.length);
    assertEquals("", path[0]);
  }
  
  @Test (expected = NullPointerException.class)
  public void explodePathNull() {
    NettyMocks.getQuery(tsdb, null).explodePath();
  }
  
  @Test
  public void getQueryBaseRouteRoot() {
    final HttpQuery query = NettyMocks.getQuery(tsdb, "/");
    assertEquals("", query.getQueryBaseRoute());
    assertEquals(0, query.apiVersion());
  }
  
  @Test
  public void explodeAPIPath() {
    final HttpQuery query = NettyMocks.getQuery(tsdb, 
      "/api/v1/put?param=value&param2=value2");
    final String[] path = query.explodeAPIPath();
    assertNotNull(path);
    assertEquals("put", path[0]);
  }
  
  @Test
  public void explodeAPIPathNoVersion() {
    final HttpQuery query = NettyMocks.getQuery(tsdb, 
      "/api/put?param=value&param2=value2");
    final String[] path = query.explodeAPIPath();
    assertNotNull(path);
    assertEquals("put", path[0]);
  }
  
  @Test
  public void explodeAPIPathExtended() {
    final HttpQuery query = NettyMocks.getQuery(tsdb, 
      "/api/v1/uri/assign");
    final String[] path = query.explodeAPIPath();
    assertNotNull(path);
    assertEquals("uri", path[0]);
    assertEquals("assign", path[1]);
  }
  
  @Test
  public void explodeAPIPathExtendedNoVersion() {
    final HttpQuery query = NettyMocks.getQuery(tsdb, 
      "/api/uri/assign");
    final String[] path = query.explodeAPIPath();
    assertNotNull(path);
    assertEquals("uri", path[0]);
    assertEquals("assign", path[1]);
  }
  
  @Test
  public void explodeAPIPathCase() {
    final HttpQuery query = NettyMocks.getQuery(tsdb, 
      "/Api/Uri");
    final String[] path = query.explodeAPIPath();
    assertNotNull(path);
    assertEquals("Uri", path[0]);
  }
  
  @Test
  public void explodeAPIPathRoot() {
    final HttpQuery query = NettyMocks.getQuery(tsdb, 
      "/api");
    final String[] path = query.explodeAPIPath();
    assertNotNull(path);
    assertTrue(path[0].isEmpty());
  }
  
  @Test
  public void explodeAPIPathRootVersion() {
    final HttpQuery query = NettyMocks.getQuery(tsdb, 
      "/api/v1");
    final String[] path = query.explodeAPIPath();
    assertNotNull(path);
    assertTrue(path[0].isEmpty());
  }
  
  @Test (expected = IllegalArgumentException.class)
  public void explodeAPIPathNotAPI() {
    final HttpQuery query = NettyMocks.getQuery(tsdb, 
      "/q?hello=world");
    query.explodeAPIPath();
  }
  
  @Test (expected = IllegalArgumentException.class)
  public void explodeAPIPathHome() {
    final HttpQuery query = NettyMocks.getQuery(tsdb, 
      "/");
    query.explodeAPIPath();
  }
  
  @Test
  public void getQueryBaseRouteRootQS() {
    final HttpQuery query = NettyMocks.getQuery(tsdb, "/?param=value");
    assertEquals("", query.getQueryBaseRoute());
    assertEquals(0, query.apiVersion());
  }
  
  @Test
  public void getQueryBaseRouteQ() {
    final HttpQuery query = NettyMocks.getQuery(tsdb, "/q");
    assertEquals("q", query.getQueryBaseRoute());
    assertEquals(0, query.apiVersion());
  }
  
  @Test
  public void getQueryBaseRouteQSlash() {
    final HttpQuery query = NettyMocks.getQuery(tsdb, "/q/");
    assertEquals("q", query.getQueryBaseRoute());
    assertEquals(0, query.apiVersion());
  }
  
  @Test
  public void getQueryBaseRouteLogs() {
    final HttpQuery query = NettyMocks.getQuery(tsdb, "/logs");
    assertEquals("logs", query.getQueryBaseRoute());
    assertEquals(0, query.apiVersion());
  }
  
  @Test (expected = BadRequestException.class)
  public void getQueryBaseRouteAPIVNotImplemented() {
    final HttpQuery query = NettyMocks.getQuery(tsdb, "/api/v3/put");
    assertEquals("api/put", query.getQueryBaseRoute());
    assertEquals(1, query.apiVersion());
  }
  
  @Test
  public void getQueryBaseRouteAPICap() {
    final HttpQuery query = NettyMocks.getQuery(tsdb, "/API/V1/PUT");
    assertEquals("api/put", query.getQueryBaseRoute());
    assertEquals(1, query.apiVersion());
  }
  
  @Test
  public void getQueryBaseRouteAPIDefaultV() {
    final HttpQuery query = NettyMocks.getQuery(tsdb, "/api/put");
    assertEquals("api/put", query.getQueryBaseRoute());
    assertEquals(1, query.apiVersion());
  }
  
  @Test
  public void getQueryBaseRouteAPIQS() {
    final HttpQuery query = NettyMocks.getQuery(tsdb, 
        "/api/v1/put?metric=mine");
    assertEquals("api/put", query.getQueryBaseRoute());
    assertEquals(1, query.apiVersion());
  }
  
  @Test
  public void getQueryBaseRouteAPINoEP() {
    final HttpQuery query = NettyMocks.getQuery(tsdb, "/api");
    assertEquals("api", query.getQueryBaseRoute());
    assertEquals(1, query.apiVersion());
  }
  
  @Test
  public void getQueryBaseRouteAPINoEPSlash() {
    final HttpQuery query = NettyMocks.getQuery(tsdb, "/api/");
    assertEquals("api", query.getQueryBaseRoute());
    assertEquals(1, query.apiVersion());
  }
  
  @Test
  public void getQueryBaseRouteFavicon() {
    final HttpQuery query = NettyMocks.getQuery(tsdb, "/favicon.ico");
    assertEquals("favicon.ico", query.getQueryBaseRoute());
    assertEquals(0, query.apiVersion());
  }
  
  @Test
  public void getQueryBaseRouteVersion() {
    final HttpQuery query = NettyMocks.getQuery(tsdb, "/api/version/query");
    assertEquals("api/version", query.getQueryBaseRoute());
    assertEquals(1, query.apiVersion());
  }
  
  @Test (expected = BadRequestException.class)
  public void getQueryBaseRouteVBadNumber() {
    final HttpQuery query = NettyMocks.getQuery(tsdb, "/api/v2d/query");
    query.getQueryBaseRoute();
  }
  
  @Test (expected = NullPointerException.class)
  public void getQueryBaseRouteNull() {
    NettyMocks.getQuery(tsdb, null).getQueryBaseRoute();
  }
  
  @Test (expected = BadRequestException.class)
  public void getQueryBaseRouteBad() {
    NettyMocks.getQuery(tsdb, "notavalidquery").getQueryBaseRoute();
  }
  
  @Test (expected = BadRequestException.class)
  public void getQueryBaseRouteEmpty() {
    NettyMocks.getQuery(tsdb, "").getQueryBaseRoute();
  }
  
  @Test
  public void getCharsetDefault() {
    final Channel channelMock = NettyMocks.fakeChannel();
    final HttpRequest req = new DefaultHttpRequest(HttpVersion.HTTP_1_1, 
        HttpMethod.GET, "/");
    req.headers().add("Content-Type", "text/plain");
    final HttpQuery query = new HttpQuery(tsdb, req, channelMock);
    assertEquals(Charset.forName("UTF-8"), query.getCharset());
  }
  
  @Test
  public void getCharsetDefaultNoHeader() {
    assertEquals(Charset.forName("UTF-8"), 
        NettyMocks.getQuery(tsdb, "/").getCharset());
  }
  
  @Test
  public void getCharsetSupplied() {
    final Channel channelMock = NettyMocks.fakeChannel();
    final HttpRequest req = new DefaultHttpRequest(HttpVersion.HTTP_1_1, 
        HttpMethod.GET, "/");
    req.headers().add("Content-Type", "text/plain; charset=UTF-16");
    final HttpQuery query = new HttpQuery(tsdb, req, channelMock);
    assertEquals(Charset.forName("UTF-16"), query.getCharset());
  }
  
  @Test (expected = UnsupportedCharsetException.class)
  public void getCharsetInvalid() {
    final Channel channelMock = NettyMocks.fakeChannel();
    final HttpRequest req = new DefaultHttpRequest(HttpVersion.HTTP_1_1, 
        HttpMethod.GET, "/");
    req.headers().add("Content-Type", "text/plain; charset=foobar");
    final HttpQuery query = new HttpQuery(tsdb, req, channelMock);
    assertEquals(Charset.forName("UTF-16"), query.getCharset());
  }
  
  @Test
  public void hasContent() {
    HttpQuery query = NettyMocks.postQuery(tsdb, "/", "Hello World", "");
    assertTrue(query.hasContent());
  }
  
  @Test
  public void hasContentFalse() {
    HttpQuery query = NettyMocks.postQuery(tsdb, "/", null, "");
    assertFalse(query.hasContent());
  }
  
  @Test
  public void hasContentNotReadable() {
    HttpQuery query = NettyMocks.postQuery(tsdb, "/", "", "");
    assertFalse(query.hasContent());
  }
  
  @Test
  public void getContentEncoding() {
    final Channel channelMock = NettyMocks.fakeChannel();
    final HttpRequest req = new DefaultHttpRequest(HttpVersion.HTTP_1_1, 
        HttpMethod.GET, "/");
    req.headers().add("Content-Type", "text/plain; charset=UTF-16");
    final ChannelBuffer buf = ChannelBuffers.copiedBuffer("S\u00ED Se\u00F1or", 
        CharsetUtil.UTF_16);
    req.setContent(buf);
    final HttpQuery query = new HttpQuery(tsdb, req, channelMock);
    assertEquals("S\u00ED Se\u00F1or", query.getContent());
  }
  
  @Test
  public void getContentDefault() {
    final Channel channelMock = NettyMocks.fakeChannel();
    final HttpRequest req = new DefaultHttpRequest(HttpVersion.HTTP_1_1, 
        HttpMethod.GET, "/");
    final ChannelBuffer buf = ChannelBuffers.copiedBuffer("S\u00ED Se\u00F1or", 
        CharsetUtil.UTF_8);
    req.setContent(buf);
    final HttpQuery query = new HttpQuery(tsdb, req, channelMock);
    assertEquals("S\u00ED Se\u00F1or", query.getContent());
  }
  
  @Test
  public void getContentBadEncoding() {
    final Channel channelMock = NettyMocks.fakeChannel();
    final HttpRequest req = new DefaultHttpRequest(HttpVersion.HTTP_1_1, 
        HttpMethod.GET, "/");
    final ChannelBuffer buf = ChannelBuffers.copiedBuffer("S\u00ED Se\u00F1or", 
        CharsetUtil.ISO_8859_1);
    req.setContent(buf);
    final HttpQuery query = new HttpQuery(tsdb, req, channelMock);
    assertThat("S\u00ED Se\u00F1or", not(equalTo(query.getContent())));
  }
  
  @Test
  public void getContentEmpty() {
    assertTrue(NettyMocks.getQuery(tsdb, "/").getContent().isEmpty());
  }
  
  @Test
  public void getAPIMethodGet() {
    assertEquals(HttpMethod.GET, 
        NettyMocks.getQuery(tsdb, "/").getAPIMethod());
  }
  
  @Test
  public void getAPIMethodPost() {
    assertEquals(HttpMethod.POST, 
        NettyMocks.postQuery(tsdb, "/", null).getAPIMethod());
  }
  
  @Test
  public void getAPIMethodPut() {
    final Channel channelMock = NettyMocks.fakeChannel();
    final HttpRequest req = new DefaultHttpRequest(HttpVersion.HTTP_1_1, 
        HttpMethod.PUT, "/");
    HttpQuery query = new HttpQuery(tsdb, req, channelMock);
    assertEquals(HttpMethod.PUT, query.getAPIMethod());
  }
  
  @Test
  public void getAPIMethodDelete() {
    final Channel channelMock = NettyMocks.fakeChannel();
    final HttpRequest req = new DefaultHttpRequest(HttpVersion.HTTP_1_1, 
        HttpMethod.DELETE, "/");
    HttpQuery query = new HttpQuery(tsdb, req, channelMock);
    assertEquals(HttpMethod.DELETE, query.getAPIMethod());
  }
  
  @Test
  public void getAPIMethodOverrideGet() {
    assertEquals(HttpMethod.GET, 
        NettyMocks.getQuery(tsdb, "/?method_override=get").getAPIMethod());
  }
  
  @Test
  public void getAPIMethodOverridePost() {
    assertEquals(HttpMethod.POST, 
        NettyMocks.getQuery(tsdb, "/?method_override=post").getAPIMethod());
  }
  
  @Test
  public void getAPIMethodOverridePut() {
    assertEquals(HttpMethod.PUT, 
        NettyMocks.getQuery(tsdb, "/?method_override=put").getAPIMethod());
  }
  
  @Test
  public void getAPIMethodOverrideDelete() {
    assertEquals(HttpMethod.DELETE, 
        NettyMocks.getQuery(tsdb, "/?method_override=delete").getAPIMethod());
  }
  
  @Test
  public void getAPIMethodOverrideDeleteCase() {
    assertEquals(HttpMethod.DELETE, 
        NettyMocks.getQuery(tsdb, "/?method_override=DeLeTe").getAPIMethod());
  }
  
  @Test (expected = BadRequestException.class)
  public void getAPIMethodOverrideMissingValue() {
    NettyMocks.getQuery(tsdb, "/?method_override").getAPIMethod();
  }
  
  @Test (expected = BadRequestException.class)
  public void getAPIMethodOverrideInvalidMEthod() {
    NettyMocks.getQuery(tsdb, "/?method_override=notaverb").getAPIMethod();
  }
  
  @Test
  public void guessMimeTypeFromUriPNG() throws Exception {
    assertEquals("image/png", 
        guessMimeTypeFromUri.invoke(null, "abcd.png"));
  }
  
  @Test
  public void guessMimeTypeFromUriHTML() throws Exception {
    assertEquals("text/html; charset=UTF-8", 
        guessMimeTypeFromUri.invoke(null, "abcd.html"));
  }
  
  @Test
  public void guessMimeTypeFromUriCSS() throws Exception {
    assertEquals("text/css", 
        guessMimeTypeFromUri.invoke(null, "abcd.css"));
  }
  
  @Test
  public void guessMimeTypeFromUriJS() throws Exception {
    assertEquals("text/javascript", 
        guessMimeTypeFromUri.invoke(null, "abcd.js"));
  }
  
  @Test
  public void guessMimeTypeFromUriGIF() throws Exception {
    assertEquals("image/gif", 
        guessMimeTypeFromUri.invoke(null, "abcd.gif"));
  }
  
  @Test
  public void guessMimeTypeFromUriICO() throws Exception {
    assertEquals("image/x-icon", 
        guessMimeTypeFromUri.invoke(null, "abcd.ico"));
  }
  
  @Test
  public void guessMimeTypeFromUriOther() throws Exception {
    assertNull(guessMimeTypeFromUri.invoke(null, "abcd.jpg"));
  }
  
  @Test (expected = IllegalArgumentException.class)
  public void guessMimeTypeFromUriNull() throws Exception {
    guessMimeTypeFromUri.invoke(null, (Object[])null);
  }
  
  @Test 
  public void guessMimeTypeFromUriEmpty() throws Exception {
    assertNull(guessMimeTypeFromUri.invoke(null, ""));
  }

  @Test
  public void guessMimeTypeFromContentsHTML() throws Exception {
    assertEquals("text/html; charset=UTF-8", 
        guessMimeTypeFromContents.invoke(
            NettyMocks.getQuery(tsdb, ""),
            ChannelBuffers.copiedBuffer(
                "<HTML>...", Charset.forName("UTF-8"))));
  }
  
  @Test
  public void guessMimeTypeFromContentsJSONObj() throws Exception {
    assertEquals("application/json", 
        guessMimeTypeFromContents.invoke(
            NettyMocks.getQuery(tsdb, ""),
            ChannelBuffers.copiedBuffer(
                "{\"hello\":\"world\"}", Charset.forName("UTF-8"))));
  }
  
  @Test
  public void guessMimeTypeFromContentsJSONArray() throws Exception {
    assertEquals("application/json", 
        guessMimeTypeFromContents.invoke(
            NettyMocks.getQuery(tsdb, ""),
            ChannelBuffers.copiedBuffer(
                "[\"hello\",\"world\"]", Charset.forName("UTF-8"))));
  }
  
  @Test
  public void guessMimeTypeFromContentsPNG() throws Exception {
    assertEquals("image/png", 
        guessMimeTypeFromContents.invoke(
            NettyMocks.getQuery(tsdb, ""),
            ChannelBuffers.copiedBuffer(
                new byte[] {(byte) 0x89, 0x00})));
  }
  
  @Test
  public void guessMimeTypeFromContentsText() throws Exception {
    assertEquals("text/plain", 
        guessMimeTypeFromContents.invoke(
            NettyMocks.getQuery(tsdb, ""),
            ChannelBuffers.copiedBuffer(
                "Just plain text", Charset.forName("UTF-8"))));
  }
  
  @Test 
  public void guessMimeTypeFromContentsEmpty() throws Exception {
    assertEquals("text/plain", 
        guessMimeTypeFromContents.invoke(
            NettyMocks.getQuery(tsdb, ""),
            ChannelBuffers.copiedBuffer(
                "", Charset.forName("UTF-8"))));
  }
  
  @Test (expected = NullPointerException.class)
  public void guessMimeTypeFromContentsNull() throws Exception {
    ChannelBuffer buf = null;
    guessMimeTypeFromContents.invoke(
        NettyMocks.getQuery(tsdb, ""), buf);
  }
  
  @Test
  public void initializeSerializerMaps() throws Exception {
    HttpQuery.initializeSerializerMaps(null);
  }
  
  @Test
  public void setSerializer() throws Exception {
    HttpQuery.initializeSerializerMaps(null);
    HttpQuery query = NettyMocks.getQuery(tsdb, "/aggregators");
    query.setSerializer();
    assertEquals(HttpJsonSerializer.class.getCanonicalName(), 
        query.serializer().getClass().getCanonicalName());
  }
  
  @Test
  public void setFormatterQS() throws Exception {
    HttpQuery.initializeSerializerMaps(null);
    HttpQuery query = NettyMocks.getQuery(tsdb, "/aggregators?formatter=json");
    query.setSerializer();
    assertEquals(HttpJsonSerializer.class.getCanonicalName(), 
        query.serializer().getClass().getCanonicalName());
  }
  
//  TODO - restore when maven can generate the unit test plugin
//  @Test
//  public void setSerializerDummyQS() throws Exception {
//    PluginLoader.loadJAR("plugin_test.jar");
//    HttpQuery.initializeSerializerMaps(null);
//    HttpQuery query = NettyMocks.getQuery(tsdb, "/aggregators?serializer=dummy");
//    query.setSerializer();
//    assertEquals("net.opentsdb.tsd.DummyHttpSerializer", 
//        query.serializer().getClass().getCanonicalName());
//  }
  
  @Test
  public void setSerializerCT() throws Exception {
    HttpQuery.initializeSerializerMaps(null);
    final Channel channelMock = NettyMocks.fakeChannel();
    final HttpRequest req = new DefaultHttpRequest(HttpVersion.HTTP_1_1, 
        HttpMethod.GET, "/");
    req.headers().add("Content-Type", "application/json");
    final HttpQuery query = new HttpQuery(tsdb, req, channelMock);
    query.setSerializer();
    assertEquals(HttpJsonSerializer.class.getCanonicalName(), 
        query.serializer().getClass().getCanonicalName());
  }
  
<<<<<<< HEAD
//  TODO - restore when maven can generate the unit test plugin
//  @Test
//  public void setSerializerDummyCT() throws Exception {
//    PluginLoader.loadJAR("plugin_test.jar");
//    HttpQuery.initializeSerializerMaps(null);
//    final Channel channelMock = NettyMocks.fakeChannel();
//    final HttpRequest req = new DefaultHttpRequest(HttpVersion.HTTP_1_1, 
//        HttpMethod.GET, "/");
//    req.addHeader("Content-Type", "application/tsdbdummy");
//    final HttpQuery query = new HttpQuery(tsdb, req, channelMock);
//    query.setSerializer();
//    assertEquals("net.opentsdb.tsd.DummyHttpSerializer", 
//        query.serializer().getClass().getCanonicalName());
//  }
=======
  @Test
  public void setSerializerDummyCT() throws Exception {
    PluginLoader.loadJAR("plugin_test.jar");
    HttpQuery.initializeSerializerMaps(null);
    final Channel channelMock = NettyMocks.fakeChannel();
    final HttpRequest req = new DefaultHttpRequest(HttpVersion.HTTP_1_1, 
        HttpMethod.GET, "/");
    req.headers().add("Content-Type", "application/tsdbdummy");
    final HttpQuery query = new HttpQuery(tsdb, req, channelMock);
    query.setSerializer();
    assertEquals("net.opentsdb.tsd.DummyHttpSerializer", 
        query.serializer().getClass().getCanonicalName());
  }
>>>>>>> 7c3acdd8
  
  @Test
  public void setSerializerDefaultCT() throws Exception {
    HttpQuery.initializeSerializerMaps(null);
    final Channel channelMock = NettyMocks.fakeChannel();
    final HttpRequest req = new DefaultHttpRequest(HttpVersion.HTTP_1_1, 
        HttpMethod.GET, "/");
    req.headers().add("Content-Type", "invalid/notfoundtype");
    final HttpQuery query = new HttpQuery(tsdb, req, channelMock);
    query.setSerializer();
    assertEquals(HttpJsonSerializer.class.getCanonicalName(), 
        query.serializer().getClass().getCanonicalName());
  }
  
  @Test (expected = BadRequestException.class)
  public void setSerializerNotFound() throws Exception {
    HttpQuery.initializeSerializerMaps(null);
    HttpQuery query = NettyMocks.getQuery(tsdb, 
        "/api/suggest?serializer=notfound");
    query.setSerializer();
  }
  
  @Test
  public void internalErrorDeprecated() {
    HttpQuery query = NettyMocks.getQuery(tsdb, "");
    try {
      throw new Exception("Internal Error");
    } catch (Exception e) {
      query.internalError(e);
    }
    assertEquals(HttpResponseStatus.INTERNAL_SERVER_ERROR, 
        query.response().getStatus());
    assertEquals(
        "<!DOCTYPE HTML PUBLIC \"-//W3C//DTD HTML 4.01 Transitional//EN\">", 
        query.response().getContent().toString(Charset.forName("UTF-8"))
        .substring(0, 63));
  }
  
  @Test
  public void internalErrorDeprecatedJSON() {
    HttpQuery query = NettyMocks.getQuery(tsdb, "/?json");
    try {
      throw new Exception("Internal Error");
    } catch (Exception e) {
      query.internalError(e);
    }
    assertEquals(HttpResponseStatus.INTERNAL_SERVER_ERROR, 
        query.response().getStatus());    
    assertEquals(
        "{\"err\":\"java.lang.Exception: Internal Error", 
        query.response().getContent().toString(Charset.forName("UTF-8"))
        .substring(0, 43));
  }
  
  @Test
  public void internalErrorDefaultSerializer() {
    HttpQuery query = NettyMocks.getQuery(tsdb, "/api/error");
    query.getQueryBaseRoute();
    try {
      throw new Exception("Internal Error");
    } catch (Exception e) {
      query.internalError(e);
    }
    assertEquals(HttpResponseStatus.INTERNAL_SERVER_ERROR, 
        query.response().getStatus());    
    assertEquals(
        "{\"error\":{\"code\":500,\"message\":\"Internal Error\"", 
        query.response().getContent().toString(Charset.forName("UTF-8"))
        .substring(0, 47));
  }
  
  @Test (expected = NullPointerException.class)
  public void internalErrorNull() {
    HttpQuery query = NettyMocks.getQuery(tsdb, "");
    query.internalError(null);
  }
  
  @Test
  public void badRequestDeprecated() {
    HttpQuery query = NettyMocks.getQuery(tsdb, "/");
    try {
      throw new BadRequestException("Bad user error");
    } catch (BadRequestException e) {
      query.badRequest(e);
    }
    assertEquals(HttpResponseStatus.BAD_REQUEST, query.response().getStatus());    
    assertEquals(
        "<!DOCTYPE HTML PUBLIC \"-//W3C//DTD HTML 4.01 Transitional//EN\">", 
        query.response().getContent().toString(Charset.forName("UTF-8"))
        .substring(0, 63));
  }
  
  @Test
  public void badRequestDeprecatedJSON() {
    HttpQuery query = NettyMocks.getQuery(tsdb, "/?json");
    try {
      throw new BadRequestException("Bad user error");
    } catch (BadRequestException e) {
      query.badRequest(e);
    }
    assertEquals(HttpResponseStatus.BAD_REQUEST, query.response().getStatus());  
    assertEquals(
        "{\"err\":\"Bad user error\"}", 
        query.response().getContent().toString(Charset.forName("UTF-8")));
  }
  
  @Test
  public void badRequestDefaultSerializer() {
    HttpQuery query = NettyMocks.getQuery(tsdb, "/api/error");
    query.getQueryBaseRoute();
    try {
      throw new BadRequestException("Bad user error");
    } catch (BadRequestException e) {
      query.badRequest(e);
    }
    assertEquals(HttpResponseStatus.BAD_REQUEST, query.response().getStatus()); 
    assertEquals(
        "{\"error\":{\"code\":400,\"message\":\"Bad user error\"", 
        query.response().getContent().toString(Charset.forName("UTF-8"))
        .substring(0, 47));
  }
  
  @Test
  public void badRequestDefaultSerializerDiffStatus() {
    HttpQuery query = NettyMocks.getQuery(tsdb, "/api/error");
    query.getQueryBaseRoute();
    try {
      throw new BadRequestException(HttpResponseStatus.FORBIDDEN,
          "Bad user error");
    } catch (BadRequestException e) {
      query.badRequest(e);
    }
    assertEquals(HttpResponseStatus.FORBIDDEN, query.response().getStatus()); 
    assertEquals(
        "{\"error\":{\"code\":403,\"message\":\"Bad user error\"", 
        query.response().getContent().toString(Charset.forName("UTF-8"))
        .substring(0, 47));
  }
  
  @Test
  public void badRequestDefaultSerializerDetails() {
    HttpQuery query = NettyMocks.getQuery(tsdb, "/api/error");
    query.getQueryBaseRoute();
    try {
      throw new BadRequestException(HttpResponseStatus.FORBIDDEN,
          "Bad user error", "Got Details");
    } catch (BadRequestException e) {
      query.badRequest(e);
    }
    assertEquals(HttpResponseStatus.FORBIDDEN, query.response().getStatus()); 
    assertEquals(
        "{\"error\":{\"code\":403,\"message\":\"Bad user error\",\"details\":\"Got Details\"", 
        query.response().getContent().toString(Charset.forName("UTF-8"))
        .substring(0, 71));
  }
  
  @Test (expected = NullPointerException.class)
  public void badRequestNull() {
    HttpQuery query = NettyMocks.getQuery(tsdb, "/");
    query.badRequest((BadRequestException)null);
  }
  
  @Test
  public void badRequestDeprecatedString() {
    HttpQuery query = NettyMocks.getQuery(tsdb, "/");
    query.badRequest("Bad user error");
    assertEquals(HttpResponseStatus.BAD_REQUEST, query.response().getStatus());    
    assertEquals(
        "<!DOCTYPE HTML PUBLIC \"-//W3C//DTD HTML 4.01 Transitional//EN\">", 
        query.response().getContent().toString(Charset.forName("UTF-8"))
        .substring(0, 63));
  }
  
  @Test
  public void badRequestDeprecatedJSONString() {
    HttpQuery query = NettyMocks.getQuery(tsdb, "/?json");
    query.badRequest("Bad user error");
    assertEquals(HttpResponseStatus.BAD_REQUEST, query.response().getStatus());  
    assertEquals(
        "{\"err\":\"Bad user error\"}", 
        query.response().getContent().toString(Charset.forName("UTF-8")));
  }
  
  @Test
  public void badRequestDefaultSerializerString() {
    HttpQuery query = NettyMocks.getQuery(tsdb, "/api/error");
    query.getQueryBaseRoute();
    query.badRequest("Bad user error");
    assertEquals(HttpResponseStatus.BAD_REQUEST, query.response().getStatus()); 
    assertEquals(
        "{\"error\":{\"code\":400,\"message\":\"Bad user error\"", 
        query.response().getContent().toString(Charset.forName("UTF-8"))
        .substring(0, 47));
  }
  
  @Test
  public void badRequestNullString() {
    // this won't throw an error, just report "null" back to the user with a 
    // stack trace
    HttpQuery query = NettyMocks.getQuery(tsdb, "/");
    query.badRequest((String)null);
  }
  
  @Test
  public void notFoundDeprecated() {
    HttpQuery query = NettyMocks.getQuery(tsdb, "/");
    query.notFound();
    assertEquals(HttpResponseStatus.NOT_FOUND, query.response().getStatus());    
    assertEquals(
        "<!DOCTYPE HTML PUBLIC \"-//W3C//DTD HTML 4.01 Transitional//EN\">", 
        query.response().getContent().toString(Charset.forName("UTF-8"))
        .substring(0, 63));
  }
  
  @Test
  public void notFoundDeprecatedJSON() {
    HttpQuery query = NettyMocks.getQuery(tsdb, "/?json");
    query.notFound();
    assertEquals(HttpResponseStatus.NOT_FOUND, query.response().getStatus());  
    assertEquals(
        "{\"err\":\"Page Not Found\"}", 
        query.response().getContent().toString(Charset.forName("UTF-8")));
  }
  
  @Test
  public void notFoundDefaultSerializer() {
    HttpQuery query = NettyMocks.getQuery(tsdb, "/api/error");
    query.getQueryBaseRoute();
    query.notFound();
    assertEquals(HttpResponseStatus.NOT_FOUND, query.response().getStatus()); 
    assertEquals(
        "{\"error\":{\"code\":404,\"message\":\"Endpoint not found\"}}", 
        query.response().getContent().toString(Charset.forName("UTF-8")));
  }
  
  @Test
  public void redirect() {
    HttpQuery query = NettyMocks.getQuery(tsdb, "/");
    query.redirect("/redirect");
    assertEquals(HttpResponseStatus.OK, query.response().getStatus());
    assertEquals("/redirect", query.response().headers().get("Location"));
    assertEquals("<html></head><meta http-equiv=\"refresh\" content=\"0; url="
        + "/redirect\"></head></html>", 
        query.response().getContent().toString(Charset.forName("UTF-8")));
  }
  
  @Test (expected = NullPointerException.class)
  public void redirectNull() {
    HttpQuery query = NettyMocks.getQuery(tsdb, "/");
    query.redirect(null);
  }
  
  @Test
  public void escapeJson() {
    StringBuilder sb = new StringBuilder();
    String json = "\" \\ ";
    json += Character.toString('\b') + " ";
    json += Character.toString('\f') + " ";
    json += Character.toString('\n') + " ";
    json += Character.toString('\r') + " ";
    json += Character.toString('\t');
    HttpQuery.escapeJson(json, sb);
    assertEquals("\\\" \\\\ \\b \\f \\n \\r \\t", sb.toString());
  }
  
  @Test
  public void sendReplyBytes() throws Exception {
    HttpQuery query = NettyMocks.getQuery(tsdb, "/");
    query.sendReply("Hello World".getBytes());
    assertEquals(HttpResponseStatus.OK, query.response().getStatus());
    assertEquals("Hello World", 
        query.response().getContent().toString(Charset.forName("UTF-8")));
  }
  
  @Test (expected = NullPointerException.class)
  public void sendReplyBytesNull() throws Exception {
    HttpQuery query = NettyMocks.getQuery(tsdb, "/");
    query.sendReply((byte[])null);
  }
  
  @Test
  public void sendReplyStatusBytes() throws Exception {
    HttpQuery query = NettyMocks.getQuery(tsdb, "/");
    query.sendReply(HttpResponseStatus.CREATED, "Hello World".getBytes());
    assertEquals(HttpResponseStatus.CREATED, query.response().getStatus());
    assertEquals("Hello World", 
        query.response().getContent().toString(Charset.forName("UTF-8")));
  }
  
  @Test (expected = NullPointerException.class)
  public void sendReplyStatusBytesNullStatus() throws Exception {
    HttpQuery query = NettyMocks.getQuery(tsdb, "/");
    query.sendReply(null, "Hello World".getBytes());
  }
  
  @Test (expected = NullPointerException.class)
  public void sendReplyStatusBytesNullBytes() throws Exception {
    HttpQuery query = NettyMocks.getQuery(tsdb, "/");
    query.sendReply(HttpResponseStatus.CREATED, (byte[])null);
  }
  
  @Test
  public void sendReplySB() throws Exception {
    HttpQuery query = NettyMocks.getQuery(tsdb, "/");
    query.sendReply(new StringBuilder("Hello World"));
    assertEquals(HttpResponseStatus.OK, query.response().getStatus());
    assertEquals("Hello World", 
        query.response().getContent().toString(Charset.forName("UTF-8")));
  }
  
  @Test (expected = NullPointerException.class)
  public void sendReplySBNull() throws Exception {
    HttpQuery query = NettyMocks.getQuery(tsdb, "/");
    query.sendReply((StringBuilder)null);
  }
  
  @Test
  public void sendReplyString() throws Exception {
    HttpQuery query = NettyMocks.getQuery(tsdb, "/");
    query.sendReply("Hello World");
    assertEquals(HttpResponseStatus.OK, query.response().getStatus());
    assertEquals("Hello World", 
        query.response().getContent().toString(Charset.forName("UTF-8")));
  }
  
  @Test (expected = NullPointerException.class)
  public void sendReplyStringNull() throws Exception {
    HttpQuery query = NettyMocks.getQuery(tsdb, "/");
    query.sendReply((String)null);
  }
  
  @Test
  public void sendReplyStatusSB() throws Exception {
    HttpQuery query = NettyMocks.getQuery(tsdb, "/");
    query.sendReply(HttpResponseStatus.CREATED, 
        new StringBuilder("Hello World"));
    assertEquals(HttpResponseStatus.CREATED, query.response().getStatus());
    assertEquals("Hello World", 
        query.response().getContent().toString(Charset.forName("UTF-8")));
  }
  
  @Test (expected = NullPointerException.class)
  public void sendReplyStatusSBNullStatus() throws Exception {
    HttpQuery query = NettyMocks.getQuery(tsdb, "/");
    query.sendReply(null, new StringBuilder("Hello World"));
  }
  
  @Test (expected = NullPointerException.class)
  public void sendReplyStatusSBNullSB() throws Exception {
    HttpQuery query = NettyMocks.getQuery(tsdb, "/");
    query.sendReply(HttpResponseStatus.CREATED, (StringBuilder)null);
  }
  
  @Test
  public void sendReplyCB() throws Exception {
    HttpQuery query = NettyMocks.getQuery(tsdb, "/");
    ChannelBuffer cb = ChannelBuffers.copiedBuffer("Hello World", 
        Charset.forName("UTF-8"));
    query.sendReply(cb);
    assertEquals(HttpResponseStatus.OK, query.response().getStatus());
    assertEquals("Hello World", 
        query.response().getContent().toString(Charset.forName("UTF-8")));
  }
  
  @Test (expected = NullPointerException.class)
  public void sendReplyCBNull() throws Exception {
    HttpQuery query = NettyMocks.getQuery(tsdb, "/");
    query.sendReply((ChannelBuffer)null);
  }
  
  @Test
  public void sendReplyStatusCB() throws Exception {
    HttpQuery query = NettyMocks.getQuery(tsdb, "/");
    ChannelBuffer cb = ChannelBuffers.copiedBuffer("Hello World", 
        Charset.forName("UTF-8"));
    query.sendReply(HttpResponseStatus.CREATED, cb);
    assertEquals(HttpResponseStatus.CREATED, query.response().getStatus());
    assertEquals("Hello World", 
        query.response().getContent().toString(Charset.forName("UTF-8")));
  }
  
  @Test (expected = NullPointerException.class)
  public void sendReplyStatusCBNullStatus() throws Exception {
    HttpQuery query = NettyMocks.getQuery(tsdb, "/");
    ChannelBuffer cb = ChannelBuffers.copiedBuffer("Hello World", 
        Charset.forName("UTF-8"));
    query.sendReply(null, cb);
  }
  
  @Test (expected = NullPointerException.class)
  public void sendReplyStatusCBNullCB() throws Exception {
    HttpQuery query = NettyMocks.getQuery(tsdb, "/");
    query.sendReply(HttpResponseStatus.CREATED, (ChannelBuffer)null);
  }
  
  @Test
  public void sendStatusOnly() throws Exception {
    HttpQuery query = NettyMocks.getQuery(tsdb, "/");
    query.sendStatusOnly(HttpResponseStatus.NO_CONTENT);
    assertEquals(HttpResponseStatus.NO_CONTENT, query.response().getStatus());
    assertEquals(0, query.response().getContent().capacity());
    assertNull(query.response().headers().get("Content-Type"));
  }
  
  @Test (expected = NullPointerException.class)
  public void sendStatusOnlyNull() throws Exception {
    HttpQuery query = NettyMocks.getQuery(tsdb, "/");
    query.sendStatusOnly(null);
  }
  
  @Test
  public void sendBuffer() throws Exception {
    HttpQuery query = NettyMocks.getQuery(tsdb, "");
    ChannelBuffer cb = ChannelBuffers.copiedBuffer("Hello World", 
        Charset.forName("UTF-8"));
    sendBuffer.invoke(query, HttpResponseStatus.OK, cb);
    assertEquals(HttpResponseStatus.OK, query.response().getStatus());
    assertEquals(cb.toString(Charset.forName("UTF-8")), 
        query.response().getContent().toString(Charset.forName("UTF-8")));
  }
  
  @Test
  public void sendBufferEmptyCB() throws Exception {
    HttpQuery query = NettyMocks.getQuery(tsdb, "");
    ChannelBuffer cb = ChannelBuffers.copiedBuffer("", 
        Charset.forName("UTF-8"));
    sendBuffer.invoke(query, HttpResponseStatus.OK, cb);
    assertEquals(HttpResponseStatus.OK, query.response().getStatus());
    assertEquals(cb.toString(Charset.forName("UTF-8")), 
        query.response().getContent().toString(Charset.forName("UTF-8")));
  }
  
  @Test (expected = NullPointerException.class)
  public void sendBufferNullStatus() throws Exception {
    HttpQuery query = NettyMocks.getQuery(tsdb, "");
    ChannelBuffer cb = ChannelBuffers.copiedBuffer("Hello World", 
        Charset.forName("UTF-8"));
    sendBuffer.invoke(query, null, cb);
  }
  
  @Test (expected = NullPointerException.class)
  public void sendBufferNullCB() throws Exception {
    HttpQuery query = NettyMocks.getQuery(tsdb, "");
    sendBuffer.invoke(query, HttpResponseStatus.OK, null);
  }

  @Test
  public void getSerializerStatus() throws Exception {
    HttpQuery.initializeSerializerMaps(tsdb);
    assertNotNull(HttpQuery.getSerializerStatus());
  }

}<|MERGE_RESOLUTION|>--- conflicted
+++ resolved
@@ -742,22 +742,6 @@
         query.serializer().getClass().getCanonicalName());
   }
   
-<<<<<<< HEAD
-//  TODO - restore when maven can generate the unit test plugin
-//  @Test
-//  public void setSerializerDummyCT() throws Exception {
-//    PluginLoader.loadJAR("plugin_test.jar");
-//    HttpQuery.initializeSerializerMaps(null);
-//    final Channel channelMock = NettyMocks.fakeChannel();
-//    final HttpRequest req = new DefaultHttpRequest(HttpVersion.HTTP_1_1, 
-//        HttpMethod.GET, "/");
-//    req.addHeader("Content-Type", "application/tsdbdummy");
-//    final HttpQuery query = new HttpQuery(tsdb, req, channelMock);
-//    query.setSerializer();
-//    assertEquals("net.opentsdb.tsd.DummyHttpSerializer", 
-//        query.serializer().getClass().getCanonicalName());
-//  }
-=======
   @Test
   public void setSerializerDummyCT() throws Exception {
     PluginLoader.loadJAR("plugin_test.jar");
@@ -771,7 +755,6 @@
     assertEquals("net.opentsdb.tsd.DummyHttpSerializer", 
         query.serializer().getClass().getCanonicalName());
   }
->>>>>>> 7c3acdd8
   
   @Test
   public void setSerializerDefaultCT() throws Exception {
