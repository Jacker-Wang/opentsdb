// This file is part of OpenTSDB.
// Copyright (C) 2014  The OpenTSDB Authors.
//
// This program is free software: you can redistribute it and/or modify it
// under the terms of the GNU Lesser General Public License as published by
// the Free Software Foundation, either version 2.1 of the License, or (at your
// option) any later version.  This program is distributed in the hope that it
// will be useful, but WITHOUT ANY WARRANTY; without even the implied warranty
// of MERCHANTABILITY or FITNESS FOR A PARTICULAR PURPOSE.  See the GNU Lesser
// General Public License for more details.  You should have received a copy
// of the GNU Lesser General Public License along with this program.  If not,
// see <http://www.gnu.org/licenses/>.
package net.opentsdb.search;

import static org.junit.Assert.assertArrayEquals;
import static org.junit.Assert.assertEquals;
import static org.junit.Assert.assertNotNull;
import static org.mockito.Mockito.when;
import static org.powermock.api.mockito.PowerMockito.mock;

import java.lang.reflect.Field;
import java.util.ArrayList;
import java.util.List;

import net.opentsdb.core.Const;
import net.opentsdb.core.TSDB;
import net.opentsdb.meta.TSMeta;
import net.opentsdb.storage.MockBase;
import net.opentsdb.uid.NoSuchUniqueName;
import net.opentsdb.uid.UniqueId;
import net.opentsdb.utils.Config;
import net.opentsdb.utils.Pair;

import org.hbase.async.HBaseClient;
import org.hbase.async.KeyValue;
import org.hbase.async.Scanner;
import org.junit.Before;
import org.junit.Test;
import org.junit.runner.RunWith;
import org.powermock.core.classloader.annotations.PowerMockIgnore;
import org.powermock.core.classloader.annotations.PrepareForTest;
import org.powermock.modules.junit4.PowerMockRunner;

@RunWith(PowerMockRunner.class)
@PowerMockIgnore({"javax.management.*", "javax.xml.*",
  "ch.qos.*", "org.slf4j.*",
  "com.sum.*", "org.xml.*"})
@PrepareForTest({TSDB.class, Config.class, UniqueId.class, HBaseClient.class, 
  KeyValue.class, Scanner.class, TimeSeriesLookup.class})
public class TestTimeSeriesLookup {
  private Config config;
  private TSDB tsdb = null;
  private HBaseClient client = mock(HBaseClient.class);
  private UniqueId metrics = mock(UniqueId.class);
  private UniqueId tag_names = mock(UniqueId.class);
  private UniqueId tag_values = mock(UniqueId.class);
  private MockBase storage = null;
  
  // tsuids
  private static List<byte[]> test_tsuids = new ArrayList<byte[]>(7);
  static {
    test_tsuids.add(new byte[] { 0, 0, 1, 0, 0, 1, 0, 0, 1 });
    test_tsuids.add(new byte[] { 0, 0, 1, 0, 0, 1, 0, 0, 2 });
    test_tsuids.add(new byte[] { 0, 0, 2, 0, 0, 1, 0, 0, 1 });
    test_tsuids.add(new byte[] { 0, 0, 3, 0, 0, 1, 0, 0, 1, 0, 0, 4, 0, 0, 5});
    test_tsuids.add(new byte[] { 0, 0, 3, 0, 0, 1, 0, 0, 2, 0, 0, 4, 0, 0, 5});
    test_tsuids.add(new byte[] { 0, 0, 3, 0, 0, 6, 0, 0, 7, 0, 0, 8, 0, 0, 1, 
        0, 0, 9, 0, 0, 3});
    test_tsuids.add(new byte[] { 0, 0, 3, 0, 0, 6, 0, 0, 7, 0, 0, 8, 0, 0, 10, 
        0, 0, 9, 0, 0, 3});
  }
  
  @Before
  public void before() throws Exception {
<<<<<<< HEAD
    PowerMockito.whenNew(HBaseClient.class)
      .withAnyArguments().thenReturn(client);
=======
>>>>>>> 1e5cc8f8
    config = new Config(false);
    tsdb = new TSDB(client, config);

    // replace the "real" field objects with mocks
    Field met = tsdb.getClass().getDeclaredField("metrics");
    met.setAccessible(true);
    met.set(tsdb, metrics);
    
    Field tagk = tsdb.getClass().getDeclaredField("tag_names");
    tagk.setAccessible(true);
    tagk.set(tsdb, tag_names);
    
    Field tagv = tsdb.getClass().getDeclaredField("tag_values");
    tagv.setAccessible(true);
    tagv.set(tsdb, tag_values);
    
    // mock UniqueId
    when(metrics.getId("sys.cpu.user")).thenReturn(new byte[] { 0, 0, 1 });
    when(metrics.getId("sys.cpu.system"))
      .thenThrow(new NoSuchUniqueName("sys.cpu.system", "metric"));
    when(metrics.getId("sys.cpu.nice")).thenReturn(new byte[] { 0, 0, 2 });
    when(metrics.getId("sys.cpu.idle")).thenReturn(new byte[] { 0, 0, 3 });
    when(metrics.getId("no.values")).thenReturn(new byte[] { 0, 0, 11 });
    
    when(tag_names.getId("host")).thenReturn(new byte[] { 0, 0, 1 });
    when(tag_names.getId("dc"))
      .thenThrow(new NoSuchUniqueName("dc", "metric"));
    when(tag_names.getId("owner")).thenReturn(new byte[] { 0, 0, 4 });
    
    when(tag_values.getId("web01")).thenReturn(new byte[] { 0, 0, 1 });
    when(tag_values.getId("web02")).thenReturn(new byte[] { 0, 0, 2 });
    when(tag_values.getId("web03"))
      .thenThrow(new NoSuchUniqueName("web03", "metric"));
    
    when(metrics.width()).thenReturn((short)3);
    when(tag_names.width()).thenReturn((short)3);
    when(tag_values.width()).thenReturn((short)3);
  }

  @Test
  public void metricOnlyMeta() throws Exception {
    generateMeta();
    final SearchQuery query = new SearchQuery("sys.cpu.user");
    final TimeSeriesLookup lookup = new TimeSeriesLookup(tsdb, query);
    final List<byte[]> tsuids = lookup.lookup();
    assertNotNull(tsuids);
    assertEquals(2, tsuids.size());
    assertArrayEquals(test_tsuids.get(0), tsuids.get(0));
    assertArrayEquals(test_tsuids.get(1), tsuids.get(1));
  }
  
  // returns everything
  @Test
  public void metricOnlyMetaStar() throws Exception {
    generateMeta();
    final SearchQuery query = new SearchQuery("*");
    final TimeSeriesLookup lookup = new TimeSeriesLookup(tsdb, query);
    final List<byte[]> tsuids = lookup.lookup();
    assertNotNull(tsuids);
    assertEquals(7, tsuids.size());
  }
  
  @Test
  public void metricOnlyData() throws Exception {
    generateData();
    final SearchQuery query = new SearchQuery("sys.cpu.user");
    query.setUseMeta(false);
    final TimeSeriesLookup lookup = new TimeSeriesLookup(tsdb, query);
    final List<byte[]> tsuids = lookup.lookup();
    assertNotNull(tsuids);
    assertEquals(2, tsuids.size());
    assertArrayEquals(test_tsuids.get(0), tsuids.get(0));
    assertArrayEquals(test_tsuids.get(1), tsuids.get(1));
  }
  
  @Test
  public void metricOnly2Meta() throws Exception {
    generateMeta();
    final SearchQuery query = new SearchQuery("sys.cpu.nice");
    final TimeSeriesLookup lookup = new TimeSeriesLookup(tsdb, query);
    final List<byte[]> tsuids = lookup.lookup();
    assertNotNull(tsuids);
    assertEquals(1, tsuids.size());
    assertArrayEquals(test_tsuids.get(2), tsuids.get(0));
  }
  
  @Test
  public void metricOnly2Data() throws Exception {
    generateData();
    final SearchQuery query = new SearchQuery("sys.cpu.nice");
    query.setUseMeta(false);
    final TimeSeriesLookup lookup = new TimeSeriesLookup(tsdb, query);    
    final List<byte[]> tsuids = lookup.lookup();
    assertNotNull(tsuids);
    assertEquals(1, tsuids.size());
    assertArrayEquals(test_tsuids.get(2), tsuids.get(0));
  }
  
  @Test (expected = NoSuchUniqueName.class)
  public void noSuchMetricMeta() throws Exception {
    final SearchQuery query = new SearchQuery("sys.cpu.system");
    final TimeSeriesLookup lookup = new TimeSeriesLookup(tsdb, query);
    lookup.lookup();
  }
  
  @Test
  public void metricOnlyNoValuesMeta() throws Exception {
    generateMeta();
    final SearchQuery query = new SearchQuery("no.values");
    final TimeSeriesLookup lookup = new TimeSeriesLookup(tsdb, query);
    final List<byte[]> tsuids = lookup.lookup();
    assertNotNull(tsuids);
    assertEquals(0, tsuids.size());
  }
  
  @Test
  public void metricOnlyNoValuesData() throws Exception {
    generateData();
    final SearchQuery query = new SearchQuery("no.values");
    final TimeSeriesLookup lookup = new TimeSeriesLookup(tsdb, query);
    query.setUseMeta(false);
    final List<byte[]> tsuids = lookup.lookup();
    assertNotNull(tsuids);
    assertEquals(0, tsuids.size());
  }
  
  @Test
  public void tagkOnlyMeta() throws Exception {
    generateMeta();
    final List<Pair<String, String>> tags = 
        new ArrayList<Pair<String, String>>(1);
    tags.add(new Pair<String, String>("host", null));
    final SearchQuery query = new SearchQuery(tags);
    final TimeSeriesLookup lookup = new TimeSeriesLookup(tsdb, query);
    final List<byte[]> tsuids = lookup.lookup();
    assertNotNull(tsuids);
    assertEquals(5, tsuids.size());
    for (int i = 0; i < 5; i++) {
      assertArrayEquals(test_tsuids.get(i), tsuids.get(i));
    }
  }
  
  @Test
  public void tagkOnlyMetaStar() throws Exception {
    generateMeta();
    final List<Pair<String, String>> tags = 
        new ArrayList<Pair<String, String>>(1);
    tags.add(new Pair<String, String>("host", "*"));
    final SearchQuery query = new SearchQuery(tags);
    final TimeSeriesLookup lookup = new TimeSeriesLookup(tsdb, query);
    final List<byte[]> tsuids = lookup.lookup();
    assertNotNull(tsuids);
    assertEquals(5, tsuids.size());
    for (int i = 0; i < 5; i++) {
      assertArrayEquals(test_tsuids.get(i), tsuids.get(i));
    }
  }
  
  @Test
  public void tagkOnlyData() throws Exception {
    generateData();
    final List<Pair<String, String>> tags = 
        new ArrayList<Pair<String, String>>(1);
    tags.add(new Pair<String, String>("host", null));
    final SearchQuery query = new SearchQuery(tags);
    query.setUseMeta(false);
    final TimeSeriesLookup lookup = new TimeSeriesLookup(tsdb, query);
    final List<byte[]> tsuids = lookup.lookup();
    assertNotNull(tsuids);
    assertEquals(5, tsuids.size());
    for (int i = 0; i < 5; i++) {
      assertArrayEquals(test_tsuids.get(i), tsuids.get(i));
    }
  }
  
  @Test
  public void tagkOnly2Meta() throws Exception {
    generateMeta();
    final List<Pair<String, String>> tags = 
        new ArrayList<Pair<String, String>>(1);
    tags.add(new Pair<String, String>("owner", null));
    final SearchQuery query = new SearchQuery(tags);
    final TimeSeriesLookup lookup = new TimeSeriesLookup(tsdb, query);
    final List<byte[]> tsuids = lookup.lookup();
    assertNotNull(tsuids);
    assertEquals(2, tsuids.size());
    assertArrayEquals(test_tsuids.get(3), tsuids.get(0));
    assertArrayEquals(test_tsuids.get(4), tsuids.get(1));
  }
  
  @Test
  public void tagkOnly2Data() throws Exception {
    generateData();
    final List<Pair<String, String>> tags = 
        new ArrayList<Pair<String, String>>(1);
    tags.add(new Pair<String, String>("owner", null));
    final SearchQuery query = new SearchQuery(tags);
    query.setUseMeta(false);
    final TimeSeriesLookup lookup = new TimeSeriesLookup(tsdb, query);
    final List<byte[]> tsuids = lookup.lookup();
    assertNotNull(tsuids);
    assertEquals(2, tsuids.size());
    assertArrayEquals(test_tsuids.get(3), tsuids.get(0));
    assertArrayEquals(test_tsuids.get(4), tsuids.get(1));
  }
  
  @Test (expected = NoSuchUniqueName.class)
  public void noSuchTagkMeta() throws Exception {
    final List<Pair<String, String>> tags = 
        new ArrayList<Pair<String, String>>(1);
    tags.add(new Pair<String, String>("dc", null));
    final SearchQuery query = new SearchQuery(tags);
    final TimeSeriesLookup lookup = new TimeSeriesLookup(tsdb, query);
    lookup.lookup();
  }
  
  @Test
  public void tagvOnlyMeta() throws Exception {
    generateMeta();
    final List<Pair<String, String>> tags = 
        new ArrayList<Pair<String, String>>(1);
    tags.add(new Pair<String, String>(null, "web01"));
    final SearchQuery query = new SearchQuery(tags);
    final TimeSeriesLookup lookup = new TimeSeriesLookup(tsdb, query);
    final List<byte[]> tsuids = lookup.lookup();
    assertNotNull(tsuids);
    assertEquals(4, tsuids.size());
    assertArrayEquals(test_tsuids.get(0), tsuids.get(0));
    assertArrayEquals(test_tsuids.get(2), tsuids.get(1));
    assertArrayEquals(test_tsuids.get(3), tsuids.get(2));
    assertArrayEquals(test_tsuids.get(5), tsuids.get(3));
  }
  
  @Test
  public void tagvOnlyMetaStar() throws Exception {
    generateMeta();
    final List<Pair<String, String>> tags = 
        new ArrayList<Pair<String, String>>(1);
    tags.add(new Pair<String, String>("*", "web01"));
    final SearchQuery query = new SearchQuery(tags);
    final TimeSeriesLookup lookup = new TimeSeriesLookup(tsdb, query);
    final List<byte[]> tsuids = lookup.lookup();
    assertNotNull(tsuids);
    assertEquals(4, tsuids.size());
    assertArrayEquals(test_tsuids.get(0), tsuids.get(0));
    assertArrayEquals(test_tsuids.get(2), tsuids.get(1));
    assertArrayEquals(test_tsuids.get(3), tsuids.get(2));
    assertArrayEquals(test_tsuids.get(5), tsuids.get(3));
  }
  
  @Test
  public void tagvOnlyData() throws Exception {
    generateData();
    final List<Pair<String, String>> tags = 
        new ArrayList<Pair<String, String>>(1);
    tags.add(new Pair<String, String>(null, "web01"));
    final SearchQuery query = new SearchQuery(tags);
    query.setUseMeta(false);
    final TimeSeriesLookup lookup = new TimeSeriesLookup(tsdb, query);
    final List<byte[]> tsuids = lookup.lookup();
    assertNotNull(tsuids);
    assertEquals(4, tsuids.size());
    assertArrayEquals(test_tsuids.get(0), tsuids.get(0));
    assertArrayEquals(test_tsuids.get(2), tsuids.get(1));
    assertArrayEquals(test_tsuids.get(3), tsuids.get(2));
    assertArrayEquals(test_tsuids.get(5), tsuids.get(3));
  }
  
  @Test
  public void tagvOnly2Meta() throws Exception {
    generateMeta();
    final List<Pair<String, String>> tags = 
        new ArrayList<Pair<String, String>>(1);
    tags.add(new Pair<String, String>(null, "web02"));
    final SearchQuery query = new SearchQuery(tags);
    final TimeSeriesLookup lookup = new TimeSeriesLookup(tsdb, query);
    final List<byte[]> tsuids = lookup.lookup();
    assertNotNull(tsuids);
    assertEquals(2, tsuids.size());
    assertArrayEquals(test_tsuids.get(1), tsuids.get(0));
    assertArrayEquals(test_tsuids.get(4), tsuids.get(1));
  }
  
  @Test
  public void tagvOnly2Data() throws Exception {
    generateData();
    final List<Pair<String, String>> tags = 
        new ArrayList<Pair<String, String>>(1);
    tags.add(new Pair<String, String>(null, "web02"));
    final SearchQuery query = new SearchQuery(tags);
    query.setUseMeta(false);
    final TimeSeriesLookup lookup = new TimeSeriesLookup(tsdb, query);
    final List<byte[]> tsuids = lookup.lookup();
    assertNotNull(tsuids);
    assertEquals(2, tsuids.size());
    assertArrayEquals(test_tsuids.get(1), tsuids.get(0));
    assertArrayEquals(test_tsuids.get(4), tsuids.get(1));
  }
  
  @Test (expected = NoSuchUniqueName.class)
  public void noSuchTagvMeta() throws Exception {
    final List<Pair<String, String>> tags = 
        new ArrayList<Pair<String, String>>(1);
    tags.add(new Pair<String, String>(null, "web03"));
    final SearchQuery query = new SearchQuery(tags);
    final TimeSeriesLookup lookup = new TimeSeriesLookup(tsdb, query);
    lookup.lookup();
  }
  
  @Test
  public void metricAndTagkMeta() throws Exception {
    generateMeta();
    final List<Pair<String, String>> tags = 
        new ArrayList<Pair<String, String>>(1);
    tags.add(new Pair<String, String>("host", null));
    final SearchQuery query = new SearchQuery("sys.cpu.nice", 
        tags);
    final TimeSeriesLookup lookup = new TimeSeriesLookup(tsdb, query);
    final List<byte[]> tsuids = lookup.lookup();
    assertNotNull(tsuids);
    assertEquals(1, tsuids.size());
    assertArrayEquals(test_tsuids.get(2), tsuids.get(0));
  }
  
  @Test
  public void metricAndTagkMetaStar() throws Exception {
    generateMeta();
    final List<Pair<String, String>> tags = 
        new ArrayList<Pair<String, String>>(1);
    tags.add(new Pair<String, String>("host", "*"));
    final SearchQuery query = new SearchQuery("sys.cpu.nice", 
        tags);
    final TimeSeriesLookup lookup = new TimeSeriesLookup(tsdb, query);
    final List<byte[]> tsuids = lookup.lookup();
    assertNotNull(tsuids);
    assertEquals(1, tsuids.size());
    assertArrayEquals(test_tsuids.get(2), tsuids.get(0));
  }
  
  @Test
  public void metricAndTagkData() throws Exception {
    generateData();
    final List<Pair<String, String>> tags = 
        new ArrayList<Pair<String, String>>(1);
    tags.add(new Pair<String, String>("host", null));
    final SearchQuery query = new SearchQuery("sys.cpu.nice", 
        tags);
    query.setUseMeta(false);
    final TimeSeriesLookup lookup = new TimeSeriesLookup(tsdb, query);
    final List<byte[]> tsuids = lookup.lookup();
    assertNotNull(tsuids);
    assertEquals(1, tsuids.size());
    assertArrayEquals(test_tsuids.get(2), tsuids.get(0));
  }
  
  @Test
  public void metricAndTagvMeta() throws Exception {
    generateMeta();
    final List<Pair<String, String>> tags = 
        new ArrayList<Pair<String, String>>(1);
    tags.add(new Pair<String, String>(null, "web02"));
    final SearchQuery query = new SearchQuery("sys.cpu.idle",
        tags);
    final TimeSeriesLookup lookup = new TimeSeriesLookup(tsdb, query);
    final List<byte[]> tsuids = lookup.lookup();
    assertNotNull(tsuids);
    assertEquals(1, tsuids.size());
    assertArrayEquals(test_tsuids.get(4), tsuids.get(0));
  }
  
  @Test
  public void metricAndTagvMetaStar() throws Exception {
    generateMeta();
    final List<Pair<String, String>> tags = 
        new ArrayList<Pair<String, String>>(1);
    tags.add(new Pair<String, String>("*", "web02"));
    final SearchQuery query = new SearchQuery("sys.cpu.idle",
        tags);
    final TimeSeriesLookup lookup = new TimeSeriesLookup(tsdb, query);
    final List<byte[]> tsuids = lookup.lookup();
    assertNotNull(tsuids);
    assertEquals(1, tsuids.size());
    assertArrayEquals(test_tsuids.get(4), tsuids.get(0));
  }
  
  @Test
  public void metricAndTagvData() throws Exception {
    generateData();
    final List<Pair<String, String>> tags = 
        new ArrayList<Pair<String, String>>(1);
    tags.add(new Pair<String, String>(null, "web02"));
    final SearchQuery query = new SearchQuery("sys.cpu.idle", 
        tags);
    query.setUseMeta(false);
    final TimeSeriesLookup lookup = new TimeSeriesLookup(tsdb, query);
    final List<byte[]> tsuids = lookup.lookup();
    assertNotNull(tsuids);
    assertEquals(1, tsuids.size());
    assertArrayEquals(test_tsuids.get(4), tsuids.get(0));
  }
  
  @Test
  public void metricAndTagPairMeta() throws Exception {
    generateMeta();
    final List<Pair<String, String>> tags = 
        new ArrayList<Pair<String, String>>(1);
    tags.add(new Pair<String, String>("host", "web01"));
    final SearchQuery query = new SearchQuery("sys.cpu.idle", 
        tags);
    final TimeSeriesLookup lookup = new TimeSeriesLookup(tsdb, query);
    final List<byte[]> tsuids = lookup.lookup();
    assertNotNull(tsuids);
    assertEquals(1, tsuids.size());
    assertArrayEquals(test_tsuids.get(3), tsuids.get(0));
  }
  
  @Test
  public void metricAndTagPairData() throws Exception {
    generateData();
    final List<Pair<String, String>> tags = 
        new ArrayList<Pair<String, String>>(1);
    tags.add(new Pair<String, String>("host", "web01"));
    final SearchQuery query = new SearchQuery("sys.cpu.idle", 
        tags);
    query.setUseMeta(false);
    final TimeSeriesLookup lookup = new TimeSeriesLookup(tsdb, query);
    query.setUseMeta(false);
    final List<byte[]> tsuids = lookup.lookup();
    assertNotNull(tsuids);
    assertEquals(1, tsuids.size());
    assertArrayEquals(test_tsuids.get(3), tsuids.get(0));
  }
  
  @Test
  public void tagPairOnlyMeta() throws Exception {
    generateMeta();
    final List<Pair<String, String>> tags = 
        new ArrayList<Pair<String, String>>(1);
    tags.add(new Pair<String, String>("host", "web01"));
    final SearchQuery query = new SearchQuery(tags);
    final TimeSeriesLookup lookup = new TimeSeriesLookup(tsdb, query);
    final List<byte[]> tsuids = lookup.lookup();
    assertNotNull(tsuids);
    assertEquals(3, tsuids.size());
    assertArrayEquals(test_tsuids.get(0), tsuids.get(0));
    assertArrayEquals(test_tsuids.get(2), tsuids.get(1));
    assertArrayEquals(test_tsuids.get(3), tsuids.get(2));
  }
  
  @Test
  public void tagPairOnlyData() throws Exception {
    generateData();
    final List<Pair<String, String>> tags = 
        new ArrayList<Pair<String, String>>(1);
    tags.add(new Pair<String, String>("host", "web01"));
    final SearchQuery query = new SearchQuery(tags);
    query.setUseMeta(false);
    final TimeSeriesLookup lookup = new TimeSeriesLookup(tsdb, query);
    final List<byte[]> tsuids = lookup.lookup();
    assertNotNull(tsuids);
    assertEquals(3, tsuids.size());
    assertArrayEquals(test_tsuids.get(0), tsuids.get(0));
    assertArrayEquals(test_tsuids.get(2), tsuids.get(1));
    assertArrayEquals(test_tsuids.get(3), tsuids.get(2));
  }
  
  // TODO test the dump to stdout
  
  /**
   * Stores some data in the mock tsdb-meta table for unit testing
   */
  private void generateMeta() {
    storage = new MockBase(tsdb, client, true, true, true, true);
    storage.setFamily("t".getBytes(MockBase.ASCII()));
    
    final byte[] val = new byte[] { 0, 0, 0, 0, 0, 0, 0, 1 };
    for (final byte[] tsuid : test_tsuids) {
      storage.addColumn(tsuid, TSMeta.COUNTER_QUALIFIER(), val);
    }
  }
  
  /**
   * Stores some data in the mock tsdb data table for unit testing
   */
  private void generateData() {
    storage = new MockBase(tsdb, client, true, true, true, true);
    storage.setFamily("t".getBytes(MockBase.ASCII()));
    
    final byte[] qual = new byte[] { 0, 0 };
    final byte[] val = new byte[] { 1 };
    for (final byte[] tsuid : test_tsuids) {
      byte[] row_key = new byte[tsuid.length + Const.TIMESTAMP_BYTES];
      System.arraycopy(tsuid, 0, row_key, 0, TSDB.metrics_width());
      System.arraycopy(tsuid, TSDB.metrics_width(), row_key, 
          TSDB.metrics_width() + Const.TIMESTAMP_BYTES, 
          tsuid.length - TSDB.metrics_width());
      storage.addColumn(row_key, qual, val);
    }
  }
}<|MERGE_RESOLUTION|>--- conflicted
+++ resolved
@@ -72,11 +72,6 @@
   
   @Before
   public void before() throws Exception {
-<<<<<<< HEAD
-    PowerMockito.whenNew(HBaseClient.class)
-      .withAnyArguments().thenReturn(client);
-=======
->>>>>>> 1e5cc8f8
     config = new Config(false);
     tsdb = new TSDB(client, config);
 
