// This file is part of OpenTSDB.
// Copyright (C) 2013  The OpenTSDB Authors.
//
// This program is free software: you can redistribute it and/or modify it
// under the terms of the GNU Lesser General Public License as published by
// the Free Software Foundation, either version 2.1 of the License, or (at your
// option) any later version.  This program is distributed in the hope that it
// will be useful, but WITHOUT ANY WARRANTY; without even the implied warranty
// of MERCHANTABILITY or FITNESS FOR A PARTICULAR PURPOSE.  See the GNU Lesser
// General Public License for more details.  You should have received a copy
// of the GNU Lesser General Public License along with this program.  If not,
// see <http://www.gnu.org/licenses/>.
package net.opentsdb.tree;

import static org.junit.Assert.assertArrayEquals;
import static org.junit.Assert.assertEquals;
import static org.junit.Assert.assertFalse;
import static org.junit.Assert.assertNotNull;
import static org.junit.Assert.assertNull;
import static org.junit.Assert.assertTrue;

import java.lang.reflect.Field;
import java.lang.reflect.InvocationTargetException;
import java.lang.reflect.Method;
import java.util.ArrayList;
import java.util.List;
import java.util.Map;
import java.util.TreeMap;

import net.opentsdb.core.TSDB;
import net.opentsdb.storage.MockBase;
import net.opentsdb.tree.Tree;
import net.opentsdb.tree.TreeRule.TreeRuleType;
import net.opentsdb.uid.UniqueId;
import net.opentsdb.utils.JSON;

import org.hbase.async.DeleteRequest;
import org.hbase.async.GetRequest;
import org.hbase.async.HBaseClient;
import org.hbase.async.KeyValue;
import org.hbase.async.PutRequest;
import org.hbase.async.Scanner;
import org.junit.Test;
import org.junit.runner.RunWith;
import org.powermock.core.classloader.annotations.PowerMockIgnore;
import org.powermock.core.classloader.annotations.PrepareForTest;
import org.powermock.modules.junit4.PowerMockRunner;

@RunWith(PowerMockRunner.class)
@PowerMockIgnore({"javax.management.*", "javax.xml.*",
                  "ch.qos.*", "org.slf4j.*",
                  "com.sum.*", "org.xml.*"})
@PrepareForTest({TSDB.class, HBaseClient.class, GetRequest.class,
  PutRequest.class, KeyValue.class, Scanner.class, DeleteRequest.class})
public final class TestTree {
  private MockBase storage;
  
  final static private Method TreetoStorageJson;
  static {
    try {
      TreetoStorageJson = Tree.class.getDeclaredMethod("toStorageJson");
      TreetoStorageJson.setAccessible(true);
    } catch (Exception e) {
      throw new RuntimeException("Failed in static initializer", e);
    }
  }
  
  @Test
  public void copyConstructor() {
    final Tree tree = buildTestTree();
    tree.setStrictMatch(true);
    final Tree copy = new Tree(tree);
    
    assertEquals(1, copy.getTreeId());
    assertEquals(1356998400L, copy.getCreated());
    assertEquals("My Description", copy.getDescription());
    assertEquals("Test Tree", copy.getName());
    assertEquals("Details", copy.getNotes());
    assertTrue(copy.getStrictMatch());
    assertTrue(copy.getEnabled());
    assertNull(copy.getCollisions());
    assertNull(copy.getNotMatched());
    assertNotNull(copy.getRules());
    assertTrue(copy.getRules() != tree.getRules());
  }
  
  @Test
  public void copyChanges() throws Exception {
    final Tree tree = buildTestTree();
    final Tree tree2 = buildTestTree();
    tree2.setName("Different Tree");
    assertTrue(tree.copyChanges(tree2, false));
    assertEquals("Different Tree", tree.getName());
  }
  
  @Test
  public void copyChangesNone() throws Exception {
    final Tree tree = buildTestTree();
    final Tree tree2 = buildTestTree();
    assertFalse(tree.copyChanges(tree2, false));
  }
  
  @Test
  public void copyChangesOverride() throws Exception {
    final Tree tree = buildTestTree();
    final Tree tree2 = new Tree(1);
    assertTrue(tree.copyChanges(tree2, true));
    assertTrue(tree.getName().isEmpty());
    assertTrue(tree.getDescription().isEmpty());
    assertTrue(tree.getNotes().isEmpty());
  }

  @Test
  public void serialize() throws Exception {
    final String json = JSON.serializeToString(buildTestTree());
    assertNotNull(json);
    assertTrue(json.contains("\"created\":1356998400"));
    assertTrue(json.contains("\"name\":\"Test Tree\""));
    assertTrue(json.contains("\"description\":\"My Description\""));
    assertTrue(json.contains("\"enabled\":true"));
  }

  @Test
  public void deserialize() throws Exception {
    Tree t = JSON.parseToObject((byte[])TreetoStorageJson.invoke(
        buildTestTree()), Tree.class);
    assertTrue(t.getEnabled());
  }
  
  @Test
  public void addRule() throws Exception {
    final Tree tree = new Tree();
    tree.addRule(new TreeRule());
    assertNotNull(tree.getRules());
    assertEquals(1, tree.getRules().size());
  }
  
  @Test
  public void addRuleLevel() throws Exception {
    final Tree tree = new Tree();
    TreeRule rule = new TreeRule(1);
    rule.setDescription("MyRule");
    rule.setLevel(1);
    rule.setOrder(1);
    tree.addRule(rule);
    assertNotNull(tree.getRules());
    assertEquals(1, tree.getRules().size());
    assertEquals("MyRule", tree.getRules().get(1).get(1).getDescription());
    
  }
  
  @Test (expected = IllegalArgumentException.class)
  public void addRuleNull() throws Exception {
    final Tree tree = new Tree();
    tree.addRule(null);
  }

  @Test
  public void addCollision() throws Exception {
    final Tree tree = buildTestTree();
    assertNull(tree.getCollisions());
    tree.addCollision("010203", "AABBCCDD");
    assertEquals(1, tree.getCollisions().size());
  }
  
  @Test (expected = IllegalArgumentException.class)
  public void addCollisionNull() throws Exception {
    final Tree tree = buildTestTree();
    assertNull(tree.getCollisions());
    tree.addCollision(null, "AABBCCDD");
  }
  
  @Test (expected = IllegalArgumentException.class)
  public void addCollisionEmpty() throws Exception {
    final Tree tree = buildTestTree();
    assertNull(tree.getCollisions());
    tree.addCollision("", "AABBCCDD");
  }
  
  @Test
  public void addNoMatch() throws Exception {
    final Tree tree = buildTestTree();
    assertNull(tree.getNotMatched());
    tree.addNotMatched("010203", "Bummer");
    assertEquals(1, tree.getNotMatched().size());
  }
  
  @Test (expected = IllegalArgumentException.class)
  public void addNoMatchNull() throws Exception {
    final Tree tree = buildTestTree();
    assertNull(tree.getNotMatched());
    tree.addNotMatched(null, "Bummer");
  }
  
  @Test (expected = IllegalArgumentException.class)
  public void addNoMatchEmpty() throws Exception {
    final Tree tree = buildTestTree();
    assertNull(tree.getNotMatched());
    tree.addNotMatched("", "Bummer");
  }
  
  @Test
  public void storeTree() throws Exception {
    setupStorage(true, true);
    final Tree tree = buildTestTree();
    tree.setName("New Name");
    assertNotNull(tree.storeTree(storage.getTSDB(), false)
        .joinUninterruptibly());
  }
  
  @Test (expected = IllegalStateException.class)
  public void storeTreeNoChanges() throws Exception {
    setupStorage(true, true);
    final Tree tree = buildTestTree();
    tree.storeTree(storage.getTSDB(), false);
    tree.storeTree(storage.getTSDB(), false);
  }
  
  @Test (expected = IllegalArgumentException.class)
  public void storeTreeTreeID0() throws Exception {
    setupStorage(true, true);
    final Tree tree = buildTestTree();
    tree.setTreeId(0);
    tree.storeTree(storage.getTSDB(), false);
  }
  
  @Test (expected = IllegalArgumentException.class)
  public void storeTreeTreeID655536() throws Exception {
    setupStorage(true, true);
    final Tree tree = buildTestTree();
    tree.setTreeId(655536);
    tree.storeTree(storage.getTSDB(), false);
  }
  
  @Test
  public void flushCollisions() throws Exception {
    setupStorage(true, true);
    final Tree tree = buildTestTree();
    tree.addCollision("010203", "AABBCCDD");
    assertNotNull(tree.flushCollisions(storage.getTSDB())
        .joinUninterruptibly());
    assertEquals(4, storage.numRows());
    assertEquals(3, storage.numColumns(new byte[] { 0, 1, 1 }));
  }
  
  @Test
  public void flushCollisionsWCollisionExisting() throws Exception {
    setupStorage(true, true);
    final Tree tree = buildTestTree();
    tree.addCollision("010101", "AAAAAA");
    assertNotNull(tree.flushCollisions(storage.getTSDB())
        .joinUninterruptibly());
    assertEquals(4, storage.numRows());
    assertEquals(2, storage.numColumns(new byte[] { 0, 1, 1 }));
  }
  
  @Test
  public void flushNotMatched() throws Exception {
    setupStorage(true, true);
    final Tree tree = buildTestTree();
    tree.addNotMatched("010203", "Failed rule 2:2");
    assertNotNull(tree.flushNotMatched(storage.getTSDB())
        .joinUninterruptibly());
    assertEquals(4, storage.numRows());
    assertEquals(3, storage.numColumns(new byte[] { 0, 1, 2 }));
  }
  
  @Test
  public void flushNotMatchedWNotMatchedExisting() throws Exception {
    setupStorage(true, true);
    final Tree tree = buildTestTree();
    tree.addNotMatched("010101", "Failed rule 4:4");
    assertNotNull(tree.flushNotMatched(storage.getTSDB())
        .joinUninterruptibly());
    assertEquals(4, storage.numRows());
    assertEquals(2, storage.numColumns(new byte[] { 0, 1, 2 }));
  }
  
  @Test
  public void getRule() throws Exception {
    final TreeRule rule = buildTestTree().getRule(3, 0);
    assertNotNull(rule);
    assertEquals(TreeRuleType.METRIC, rule.getType());
  }
  
  @Test
  public void getRuleNullSet() throws Exception {
    final Tree tree = buildTestTree();
    Field rules = Tree.class.getDeclaredField("rules");
    rules.setAccessible(true);
    rules.set(tree, null);
    rules.setAccessible(false);
    assertNull(tree.getRule(3, 0));
  }
  
  @Test
  public void getRuleNoLevel() throws Exception {
    final Tree tree = buildTestTree();
    assertNull(tree.getRule(42, 0));
  }
  
  @Test
  public void getRuleNoOrder() throws Exception {
    final Tree tree = buildTestTree();
    assertNull(tree.getRule(3, 42));
  }

  @Test
  public void createNewTree() throws Exception {
    setupStorage(true, true);
    final Tree tree = new Tree();
    tree.setName("New Tree");
    final int tree_id = tree.createNewTree(storage.getTSDB())
    .joinUninterruptibly();
    assertEquals(3, tree_id);
    assertEquals(5, storage.numRows());
    assertEquals(1, storage.numColumns(new byte[] { 0, 3 }));
  }

  @Test
  public void createNewFirstTree() throws Exception {
    setupStorage(true, true);
    storage.flushStorage();
    final Tree tree = new Tree();
    tree.setName("New Tree");
    final int tree_id = tree.createNewTree(storage.getTSDB())
    .joinUninterruptibly();
    assertEquals(1, tree_id);
    assertEquals(1, storage.numRows());
    assertEquals(1, storage.numColumns(new byte[] { 0, 1 }));
  }
  
  @Test (expected = IllegalArgumentException.class)
  public void createNewTreeNoChanges() throws Exception {
    setupStorage(true, true);
    final Tree tree = new Tree();
    tree.createNewTree(storage.getTSDB()).joinUninterruptibly();
  }
  
  @Test (expected = IllegalArgumentException.class)
  public void createNewTreeOutOfIDs() throws Exception {
    setupStorage(true, true);

    final Tree max_tree = new Tree(65535);
    max_tree.setName("max");
    storage.addColumn(new byte[] { (byte) 0xFF, (byte) 0xFF }, 
        "tree".getBytes(MockBase.ASCII()), JSON.serializeToBytes(max_tree));
    
    final Tree tree = new Tree();
    tree.createNewTree(storage.getTSDB()).joinUninterruptibly();
  }

  @Test
  public void fetchTree() throws Exception {
    setupStorage(true, true);
    final Tree tree = Tree.fetchTree(storage.getTSDB(), 1)
    .joinUninterruptibly();
    assertNotNull(tree);
    assertEquals("Test Tree", tree.getName());
    assertEquals(2, tree.getRules().size());
    assertTrue(tree.getEnabled());
  }
  
  @Test
  public void fetchTreeDoesNotExist() throws Exception {
    setupStorage(true, true);
    assertNull(Tree.fetchTree(storage.getTSDB(), 3).joinUninterruptibly());
  }
  
  @Test (expected = IllegalArgumentException.class)
  public void fetchTreeID0() throws Exception {
    setupStorage(true, true);
    Tree.fetchTree(storage.getTSDB(), 0);
  }
  
  @Test (expected = IllegalArgumentException.class)
  public void fetchTreeID65536() throws Exception {
    setupStorage(true, true);
    Tree.fetchTree(storage.getTSDB(), 65536);
  }
  
  @Test
  public void fetchAllTrees() throws Exception {
    setupStorage(true, true);
    final List<Tree> trees = Tree.fetchAllTrees(storage.getTSDB())
    .joinUninterruptibly();
    assertNotNull(trees);
    assertEquals(2, trees.size());
  }
  
  @Test
  public void fetchAllTreesNone() throws Exception {
    setupStorage(true, true);
    storage.flushStorage();
    final List<Tree> trees = Tree.fetchAllTrees(storage.getTSDB())
    .joinUninterruptibly();
    assertNotNull(trees);
    assertEquals(0, trees.size());
  }

  @Test
  public void fetchAllCollisions() throws Exception {
    setupStorage(true, true);
    Map<String, String> collisions = 
      Tree.fetchCollisions(storage.getTSDB(), 1, null).joinUninterruptibly();
    assertNotNull(collisions);
    assertEquals(2, collisions.size());
    assertTrue(collisions.containsKey("010101"));
    assertTrue(collisions.containsKey("020202"));
  }
  
  @Test
  public void fetchAllCollisionsNone() throws Exception {
    setupStorage(true, true);
    storage.flushRow(new byte[] { 0, 1, 1 });
    Map<String, String> collisions = 
      Tree.fetchCollisions(storage.getTSDB(), 1, null).joinUninterruptibly();
    assertNotNull(collisions);
    assertEquals(0, collisions.size());
  }
  
  @Test
  public void fetchCollisionsSingle() throws Exception {
    setupStorage(true, true);
    final ArrayList<String> tsuids = new ArrayList<String>(1);
    tsuids.add("020202");
    Map<String, String> collisions = 
      Tree.fetchCollisions(storage.getTSDB(), 1, tsuids).joinUninterruptibly();
    assertNotNull(collisions);
    assertEquals(1, collisions.size());
    assertTrue(collisions.containsKey("020202"));
  }
  
  @Test
  public void fetchCollisionsSingleNotFound() throws Exception {
    setupStorage(true, true);
    final ArrayList<String> tsuids = new ArrayList<String>(1);
    tsuids.add("030303");
    Map<String, String> collisions = 
      Tree.fetchCollisions(storage.getTSDB(), 1, tsuids).joinUninterruptibly();
    assertNotNull(collisions);
    assertEquals(0, collisions.size());
  }
  
  @Test (expected = IllegalArgumentException.class)
  public void fetchCollisionsID0() throws Exception {
    setupStorage(true, true);
    Tree.fetchCollisions(storage.getTSDB(), 0, null);
  }
  
  @Test (expected = IllegalArgumentException.class)
  public void fetchCollisionsID655536() throws Exception {
    setupStorage(true, true);
    Tree.fetchCollisions(storage.getTSDB(), 655536, null);
  }
  
  @Test
  public void fetchAllNotMatched() throws Exception {
    setupStorage(true, true);
    Map<String, String> not_matched = 
      Tree.fetchNotMatched(storage.getTSDB(), 1, null).joinUninterruptibly();
    assertNotNull(not_matched);
    assertEquals(2, not_matched.size());
    assertTrue(not_matched.containsKey("010101"));
    assertEquals("Failed rule 0:0", not_matched.get("010101"));
    assertTrue(not_matched.containsKey("020202"));
    assertEquals("Failed rule 1:1", not_matched.get("020202"));
  }
  
  @Test
  public void fetchAllNotMatchedNone() throws Exception {
    setupStorage(true, true);
    storage.flushRow(new byte[] { 0, 1, 2 });
    Map<String, String> not_matched = 
      Tree.fetchNotMatched(storage.getTSDB(), 1, null).joinUninterruptibly();
    assertNotNull(not_matched);
    assertEquals(0, not_matched.size());
  }
  
  @Test
  public void fetchNotMatchedSingle() throws Exception {
    setupStorage(true, true);
    final ArrayList<String> tsuids = new ArrayList<String>(1);
    tsuids.add("020202");
    Map<String, String> not_matched = 
      Tree.fetchNotMatched(storage.getTSDB(), 1, tsuids).joinUninterruptibly();
    assertNotNull(not_matched);
    assertEquals(1, not_matched.size());
    assertTrue(not_matched.containsKey("020202"));
    assertEquals("Failed rule 1:1", not_matched.get("020202"));
  }
  
  @Test
  public void fetchNotMatchedSingleNotFound() throws Exception {
    setupStorage(true, true);
    final ArrayList<String> tsuids = new ArrayList<String>(1);
    tsuids.add("030303");
    Map<String, String> not_matched = 
      Tree.fetchNotMatched(storage.getTSDB(), 1, tsuids).joinUninterruptibly();
    assertNotNull(not_matched);
    assertEquals(0, not_matched.size());
  }
  
  @Test (expected = IllegalArgumentException.class)
  public void fetchNotMatchedID0() throws Exception {
    setupStorage(true, true);
    Tree.fetchNotMatched(storage.getTSDB(), 0, null);
  }
  
  @Test (expected = IllegalArgumentException.class)
  public void fetchNotMatchedID655536() throws Exception {
    setupStorage(true, true);
    Tree.fetchNotMatched(storage.getTSDB(), 655536, null);
  }
  
  @Test
  public void deleteTree() throws Exception {
    setupStorage(true, true);
    assertNotNull(Tree.deleteTree(storage.getTSDB(), 1, true)
        .joinUninterruptibly());
    assertEquals(0, storage.numRows());
  }
  
  @Test
  public void idToBytes() throws Exception {
    assertArrayEquals(new byte[]{ 0, 1 }, Tree.idToBytes(1));
  }
  
  @Test
  public void idToBytesMax() throws Exception {
    assertArrayEquals(new byte[]{ (byte) 0xFF, (byte) 0xFF }, 
        Tree.idToBytes(65535));
  }
  
  @Test (expected = IllegalArgumentException.class)
  public void idToBytesBadID0() throws Exception {
    Tree.idToBytes(0);
  }
  
  @Test (expected = IllegalArgumentException.class)
  public void idToBytesBadID655536() throws Exception {
    Tree.idToBytes(655536);
  }
  
  @Test
  public void bytesToId() throws Exception {
    assertEquals(1, Tree.bytesToId(new byte[] { 0, 1 }));
  }
  
  @Test
  public void bytesToIdMetaRow() throws Exception {
    assertEquals(1, Tree.bytesToId(new byte[] { 0, 1, 1 }));
  }

  @Test
  public void bytesToIdBranchRow() throws Exception {
    assertEquals(1, Tree.bytesToId(new byte[] { 0, 1, 4, 2, 1, 0 }));
  }
  
  @Test (expected = IllegalArgumentException.class)
  public void bytesToIdBadRow() throws Exception {
    Tree.bytesToId(new byte[] { 1 });
  }
  
  /**
   * Returns a 5 level rule set that parses a data center, a service, the 
   * hostname, metric and some tags from meta data.
   * @param tree The tree to add the rules to
   */
  public static void buildTestRuleSet(final Tree tree) {

    // level 0
    TreeRule rule = new TreeRule(1);
    rule.setType(TreeRuleType.TAGK);
    rule.setRegex("^.*\\.([a-zA-Z]{3,4})[0-9]{0,1}\\..*\\..*$");
    rule.setField("fqdn");
    rule.setDescription("Datacenter");
    tree.addRule(rule);
    
    rule = new TreeRule(1);
    rule.setType(TreeRuleType.TAGK);
    rule.setRegex("^.*\\.([a-zA-Z]{3,4})[0-9]{0,1}\\..*\\..*$");
    rule.setField("host");
    rule.setDescription("Datacenter");
    rule.setOrder(1);
    tree.addRule(rule);
    
    // level 1
    rule = new TreeRule(1);
    rule.setType(TreeRuleType.TAGK);
    rule.setRegex("^([a-zA-Z]+)(\\-|[0-9])*.*\\..*$");
    rule.setField("fqdn");
    rule.setDescription("Service");
    rule.setLevel(1);
    tree.addRule(rule);
    
    rule = new TreeRule(1);
    rule.setType(TreeRuleType.TAGK);
    rule.setRegex("^([a-zA-Z]+)(\\-|[0-9])*.*\\..*$");
    rule.setField("host");
    rule.setDescription("Service");
    rule.setLevel(1);
    rule.setOrder(1);
    tree.addRule(rule);
    
    // level 2
    rule = new TreeRule(1);
    rule.setType(TreeRuleType.TAGK);
    rule.setField("fqdn");
    rule.setDescription("Hostname");
    rule.setLevel(2);
    tree.addRule(rule);
    
    rule = new TreeRule(1);
    rule.setType(TreeRuleType.TAGK);
    rule.setField("host");
    rule.setDescription("Hostname");
    rule.setLevel(2);
    rule.setOrder(1);
    tree.addRule(rule);
    
    // level 3
    rule = new TreeRule(1);
    rule.setType(TreeRuleType.METRIC);
    rule.setDescription("Metric split");
    rule.setSeparator("\\.");
    rule.setLevel(3);
    tree.addRule(rule);
    
    // level 4
    rule = new TreeRule(1);
    rule.setType(TreeRuleType.TAGK);
    rule.setField("type");
    rule.setDescription("Type Tag");
    rule.setLevel(4);
    rule.setOrder(0);
    tree.addRule(rule);
    
    rule = new TreeRule(1);
    rule.setType(TreeRuleType.TAGK);
    rule.setField("method");
    rule.setDescription("Method Tag");
    rule.setLevel(4);
    rule.setOrder(1);
    tree.addRule(rule);
    
    rule = new TreeRule(1);
    rule.setType(TreeRuleType.TAGK);
    rule.setField("port");
    rule.setDescription("Port Tag");
    rule.setDisplayFormat("Port: {value}");
    rule.setLevel(4);
    rule.setOrder(2);
    tree.addRule(rule);
  }
  
  /**
   * Returns a configured tree with rules and values for testing purposes
   * @return A tree to test with
   */
  public static Tree buildTestTree() {
    final Tree tree = new Tree();
    tree.setTreeId(1);
    tree.setCreated(1356998400L);
    tree.setDescription("My Description");
    tree.setName("Test Tree");
    tree.setNotes("Details");
    tree.setEnabled(true);
    buildTestRuleSet(tree);
    
    // reset the changed field via reflection
    Method reset;
    try {
      reset = Tree.class.getDeclaredMethod("initializeChangedMap");
      reset.setAccessible(true);
      reset.invoke(tree);
      reset.setAccessible(false);
    // Since some other tests are calling this as a constructor, we can't throw
    // exceptions. So just print them.
    } catch (SecurityException e) {
      e.printStackTrace();
    } catch (NoSuchMethodException e) {
      e.printStackTrace();
    } catch (IllegalArgumentException e) {
      e.printStackTrace();
    } catch (IllegalAccessException e) {
      e.printStackTrace();
    } catch (InvocationTargetException e) {
      e.printStackTrace();
    }
    return tree;
  }

  /**
   * Mocks classes for testing the storage calls
   */
  private void setupStorage(final boolean default_get, 
      final boolean default_put) throws Exception {
    storage = new MockBase(default_get, default_put, true, true);
    
    byte[] key = new byte[] { 0, 1 };
    // set pre-test values
    storage.addColumn(key, "tree".getBytes(MockBase.ASCII()), 
        (byte[])TreetoStorageJson.invoke(buildTestTree()));
<<<<<<< HEAD
    Tree t = JSON.parseToObject((byte[])TreetoStorageJson.invoke(buildTestTree()), Tree.class);
    System.out.println("Enabled: " + t.getEnabled());
=======

>>>>>>> 94612fa8
    TreeRule rule = new TreeRule(1);
    rule.setField("host");
    rule.setType(TreeRuleType.TAGK);
    storage.addColumn(key, "tree_rule:0:0".getBytes(MockBase.ASCII()), 
        JSON.serializeToBytes(rule));

    rule = new TreeRule(1);
    rule.setField("");
    rule.setLevel(1);
    rule.setType(TreeRuleType.METRIC);
    storage.addColumn(key, "tree_rule:1:0".getBytes(MockBase.ASCII()), 
        JSON.serializeToBytes(rule));
    
    Branch root = new Branch(1);
    root.setDisplayName("ROOT");
    TreeMap<Integer, String> root_path = new TreeMap<Integer, String>();
    root_path.put(0, "ROOT");
    root.prependParentPath(root_path);
    // TODO - static
    Method branch_json = Branch.class.getDeclaredMethod("toStorageJson");
    branch_json.setAccessible(true);
    storage.addColumn(key, "branch".getBytes(MockBase.ASCII()), 
        (byte[])branch_json.invoke(root));
    
    // tree 2
    key = new byte[] { 0, 2 };

    Tree tree2 = new Tree();
    tree2.setTreeId(2);
    tree2.setName("2nd Tree");
    tree2.setDescription("Other Tree");
    storage.addColumn(key, "tree".getBytes(MockBase.ASCII()), 
        (byte[])TreetoStorageJson.invoke(tree2));
    
    rule = new TreeRule(2);
    rule.setField("host");
    rule.setType(TreeRuleType.TAGK);
    storage.addColumn(key, "tree_rule:0:0".getBytes(MockBase.ASCII()), 
        JSON.serializeToBytes(rule));
    
    rule = new TreeRule(2);
    rule.setField("");
    rule.setLevel(1);
    rule.setType(TreeRuleType.METRIC);
    storage.addColumn(key, "tree_rule:1:0".getBytes(MockBase.ASCII()), 
        JSON.serializeToBytes(rule));
    
    root = new Branch(2);
    root.setDisplayName("ROOT");
    root_path = new TreeMap<Integer, String>();
    root_path.put(0, "ROOT");
    root.prependParentPath(root_path);
    storage.addColumn(key, "branch".getBytes(MockBase.ASCII()), 
        (byte[])branch_json.invoke(root));
    
    // sprinkle in some collisions and no matches for fun
    // collisions
    key = new byte[] { 0, 1, 1 };
    String tsuid = "010101";
    byte[] qualifier = new byte[Tree.COLLISION_PREFIX().length + 
                                      (tsuid.length() / 2)];
    System.arraycopy(Tree.COLLISION_PREFIX(), 0, qualifier, 0, 
        Tree.COLLISION_PREFIX().length);
    byte[] tsuid_bytes = UniqueId.stringToUid(tsuid);
    System.arraycopy(tsuid_bytes, 0, qualifier, Tree.COLLISION_PREFIX().length, 
        tsuid_bytes.length);
    storage.addColumn(key, qualifier, "AAAAAA".getBytes(MockBase.ASCII()));
    
    tsuid = "020202";
    qualifier = new byte[Tree.COLLISION_PREFIX().length + 
                                      (tsuid.length() / 2)];
    System.arraycopy(Tree.COLLISION_PREFIX(), 0, qualifier, 0, 
        Tree.COLLISION_PREFIX().length);
    tsuid_bytes = UniqueId.stringToUid(tsuid);
    System.arraycopy(tsuid_bytes, 0, qualifier, Tree.COLLISION_PREFIX().length, 
        tsuid_bytes.length);
    storage.addColumn(key, qualifier, "BBBBBB".getBytes(MockBase.ASCII()));
    
    // not matched
    key = new byte[] { 0, 1, 2 };
    tsuid = "010101";
    qualifier = new byte[Tree.NOT_MATCHED_PREFIX().length + 
                             (tsuid.length() / 2)];
    System.arraycopy(Tree.NOT_MATCHED_PREFIX(), 0, qualifier, 0, 
        Tree.NOT_MATCHED_PREFIX().length);
    tsuid_bytes = UniqueId.stringToUid(tsuid);
    System.arraycopy(tsuid_bytes, 0, qualifier, Tree.NOT_MATCHED_PREFIX().length, 
    tsuid_bytes.length);
    storage.addColumn(key, qualifier, "Failed rule 0:0"
        .getBytes(MockBase.ASCII()));
    
    tsuid = "020202";
    qualifier = new byte[Tree.NOT_MATCHED_PREFIX().length + 
                             (tsuid.length() / 2)];
    System.arraycopy(Tree.NOT_MATCHED_PREFIX(), 0, qualifier, 0, 
        Tree.NOT_MATCHED_PREFIX().length);
    tsuid_bytes = UniqueId.stringToUid(tsuid);
    System.arraycopy(tsuid_bytes, 0, qualifier, Tree.NOT_MATCHED_PREFIX().length, 
    tsuid_bytes.length);
    storage.addColumn(key, qualifier, "Failed rule 1:1"
        .getBytes(MockBase.ASCII()));
    
  }
}<|MERGE_RESOLUTION|>--- conflicted
+++ resolved
@@ -702,12 +702,7 @@
     // set pre-test values
     storage.addColumn(key, "tree".getBytes(MockBase.ASCII()), 
         (byte[])TreetoStorageJson.invoke(buildTestTree()));
-<<<<<<< HEAD
-    Tree t = JSON.parseToObject((byte[])TreetoStorageJson.invoke(buildTestTree()), Tree.class);
-    System.out.println("Enabled: " + t.getEnabled());
-=======
-
->>>>>>> 94612fa8
+
     TreeRule rule = new TreeRule(1);
     rule.setField("host");
     rule.setType(TreeRuleType.TAGK);
